#  This file is part of Pynguin.
#
#  SPDX-FileCopyrightText: 2019–2021 Pynguin Contributors
#
#  SPDX-License-Identifier: LGPL-3.0-or-later
#
"""Implements seeding of the initial population with previously existing testcases."""
from __future__ import annotations

import ast
import logging
import os
<<<<<<< HEAD
from typing import TYPE_CHECKING, List, Optional, Union
=======
from typing import TYPE_CHECKING, Any, AnyStr, Dict, List, Optional, Union
>>>>>>> 9228efb5

import pynguin.analyses.seeding.testimport.ast_to_statement as ats
import pynguin.configuration as config
import pynguin.ga.testcasechromosome as tcc
import pynguin.testcase.defaulttestcase as dtc
import pynguin.testcase.testfactory as tf
import pynguin.utils.statistics.statistics as stat
from pynguin.utils import randomness
from pynguin.utils.statistics.runtimevariable import RuntimeVariable

if TYPE_CHECKING:
    from pynguin.setup.testcluster import TestCluster


class _InitialPopulationSeeding:
    """Class for seeding the initial population with previously existing testcases."""

    def __init__(self):
        self._logger = logging.getLogger(__name__)
        self._testcases: List[dtc.DefaultTestCase] = []
        self._test_cluster: TestCluster

    @property
    def test_cluster(self) -> TestCluster:
        """Provides the test cluster.

        Returns:
            The test cluster
        """
        return self._test_cluster

    @test_cluster.setter
    def test_cluster(self, test_cluster: TestCluster):
        self._test_cluster = test_cluster

    def get_ast_tree(
        self, module_path: Union[AnyStr, os.PathLike[AnyStr]]
    ) -> Optional[ast.Module]:
        """Returns the ast tree from a module

        Args:
            module_path: The path to the project's root

        Returns:
            The ast tree of the given module.
        """
        module_name = config.configuration.module_name.rsplit(".", maxsplit=1)[-1]
        self._logger.debug("Module name: %s", module_name)
        result: List[AnyStr] = []
        for root, _, files in os.walk(module_path):
            for name in files:
                assert isinstance(name, str)
                if module_name in name and "test_" in name:
                    result.append(os.path.join(root, name))
                    break
        try:
            if len(result) > 0:
                self._logger.debug("Module name found: %s", result[0])
                stat.track_output_variable(RuntimeVariable.SuitableTestModule, True)
                with open(result[0], encoding="utf-8") as module_file:
                    return ast.parse(module_file.read())
            else:
                self._logger.debug("No suitable test module found.")
                stat.track_output_variable(RuntimeVariable.SuitableTestModule, False)
                return None
        except BaseException as exception:  # pylint: disable=broad-except
            self._logger.exception("Cannot read module: %s", exception)
            stat.track_output_variable(RuntimeVariable.SuitableTestModule, False)
            return None

    def collect_testcases(
        self, module_path: Union[AnyStr, os.PathLike[AnyStr]]
    ) -> None:
        """Collect all test cases from a module.

        Args:
            module_path: Path to the module to collect the test cases from
        """
        tree = self.get_ast_tree(module_path)
        if tree is None:
            config.configuration.seeding.initial_population_seeding = False
            self._logger.info("Provided testcases are not used.")
            return
        transformer = ats.AstToTestCaseTransformer(
            self._test_cluster,
            config.configuration.test_case_output.assertion_generation
            != config.AssertionGenerator.NONE,
        )
        transformer.visit(tree)
        self._testcases = transformer.testcases
        stat.track_output_variable(RuntimeVariable.FoundTestCases, len(self._testcases))
        if not self._testcases:
            config.configuration.seeding.initial_population_seeding = False
            self._logger.info("None of the provided test cases can be parsed.")
        else:
            self._logger.info(
                "Number successfully collected test cases: %s", len(self._testcases)
            )
        stat.track_output_variable(
            RuntimeVariable.CollectedTestCases, len(self._testcases)
        )
        self._mutate_testcases_initially()

    def _mutate_testcases_initially(self):
        """Mutates the initial population."""
        test_factory = tf.TestFactory(self.test_cluster)
        for _ in range(0, config.configuration.seeding.initial_population_mutations):
            for testcase in self._testcases:
                testcase_wrapper = tcc.TestCaseChromosome(testcase, test_factory)
                testcase_wrapper.mutate()
                if not testcase_wrapper.test_case.statements:
                    self._testcases.remove(testcase)

    @property
    def seeded_testcase(self) -> dtc.DefaultTestCase:
        """Provides a random seeded test case.

        Returns:
            A random test case
        """
        return self._testcases[randomness.next_int(0, len(self._testcases))]

    @property
    def has_tests(self) -> bool:
        """Whether or not test cases have been found.

        Returns:
            Whether or not test cases have been found
        """
        return len(self._testcases) > 0


initialpopulationseeding = _InitialPopulationSeeding()<|MERGE_RESOLUTION|>--- conflicted
+++ resolved
@@ -10,11 +10,7 @@
 import ast
 import logging
 import os
-<<<<<<< HEAD
-from typing import TYPE_CHECKING, List, Optional, Union
-=======
-from typing import TYPE_CHECKING, Any, AnyStr, Dict, List, Optional, Union
->>>>>>> 9228efb5
+from typing import TYPE_CHECKING, AnyStr, List, Optional, Union
 
 import pynguin.analyses.seeding.testimport.ast_to_statement as ats
 import pynguin.configuration as config
