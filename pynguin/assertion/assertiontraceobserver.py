--- conflicted
+++ resolved
@@ -182,33 +182,20 @@
         """
         value = exec_ctx.get_reference_value(ref)
         if isinstance(value, float):
-<<<<<<< HEAD
-            self._trace.add_entry(position, ass.FloatAssertion(ref, value))
+            trace.add_entry(position, ass.FloatAssertion(ref, value))
             return
         if is_assertable(value):
-            self._trace.add_entry(
-                position, ass.ObjectAssertion(ref, copy.deepcopy(value))
-            )
+            trace.add_entry(position, ass.ObjectAssertion(ref, copy.deepcopy(value)))
             return
         if isinstance(value, Sized):
             try:
                 length = len(value)
-                self._trace.add_entry(
-                    position, ass.CollectionLengthAssertion(ref, length)
-                )
+                trace.add_entry(position, ass.CollectionLengthAssertion(ref, length))
                 return
             except Exception:  # pylint: disable=broad-except
                 # Could not get len, so continue down.
                 pass
         if depth < max_depth and hasattr(value, "__dict__"):
-=======
-            trace.add_entry(position, ass.FloatAssertion(ref, value))
-        elif is_assertable(value):
-            trace.add_entry(position, ass.ObjectAssertion(ref, copy.deepcopy(value)))
-        elif isinstance(value, Sized):
-            trace.add_entry(position, ass.CollectionLengthAssertion(ref, len(value)))
-        elif depth < max_depth and hasattr(value, "__dict__"):
->>>>>>> 4b17a71e
             asserted_something = False
             # Reference is a complex object.
             # Try to assert something on its fields.
