#  This file is part of Pynguin.
#
#  SPDX-FileCopyrightText: 2019–2021 Pynguin Contributors
#
#  SPDX-License-Identifier: LGPL-3.0-or-later
#
"""Provides a none assertion."""
from __future__ import annotations

from typing import Dict

import pynguin.assertion.assertion as ass
import pynguin.testcase.variable.variablereference as vr
from pynguin.assertion import assertionvisitor as av


class NoneAssertion(ass.Assertion):
    """An assertion of the None-ness of a variable."""

    def accept(self, visitor: av.AssertionVisitor) -> None:
        visitor.visit_none_assertion(self)

<<<<<<< HEAD
    def clone(self, new_test_case: tc.TestCase, offset: int) -> NoneAssertion:
        return NoneAssertion(self._source.clone(new_test_case, offset)
                             if self._source else None,
                             self.value)
=======
    def clone(
        self, memo: Dict[vr.VariableReference, vr.VariableReference]
    ) -> NoneAssertion:
        return NoneAssertion(self._source.clone(memo), self.value)
>>>>>>> aa0858ea
<|MERGE_RESOLUTION|>--- conflicted
+++ resolved
@@ -20,14 +20,7 @@
     def accept(self, visitor: av.AssertionVisitor) -> None:
         visitor.visit_none_assertion(self)
 
-<<<<<<< HEAD
-    def clone(self, new_test_case: tc.TestCase, offset: int) -> NoneAssertion:
-        return NoneAssertion(self._source.clone(new_test_case, offset)
-                             if self._source else None,
-                             self.value)
-=======
     def clone(
         self, memo: Dict[vr.VariableReference, vr.VariableReference]
     ) -> NoneAssertion:
-        return NoneAssertion(self._source.clone(memo), self.value)
->>>>>>> aa0858ea
+        return NoneAssertion(self._source.clone(memo), self.value)