--- conflicted
+++ resolved
@@ -502,14 +502,10 @@
     maximum_statement_executions: int = -1
     """Maximum number of test cases to be executed."""
 
-<<<<<<< HEAD
     maximum_slicing_time: int = 600
     """Time budget (in seconds) that can be used for slicing."""
 
-    maximum_iterations: int = 60
-=======
     maximum_iterations: int = -1
->>>>>>> 874cac6d
     """Maximum iterations"""
 
 
