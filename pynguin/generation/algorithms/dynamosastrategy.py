#  This file is part of Pynguin.
#
#  SPDX-FileCopyrightText: 2019–2021 Pynguin Contributors
#
#  SPDX-License-Identifier: LGPL-3.0-or-later
"""Provides the DynaMOSA test-generation strategy."""
import logging
import queue
from typing import Dict, List, Tuple

from ordered_set import OrderedSet

import pynguin.analyses.controlflow.programgraph as pg
import pynguin.configuration as config
import pynguin.coverage.branch.branchcoveragegoal as bcg
import pynguin.coverage.branch.branchcoveragetestfitness as bctf
import pynguin.ga.fitnessfunction as ff
import pynguin.ga.testcasechromosome as tcc
import pynguin.ga.testsuitechromosome as tsc
import pynguin.utils.statistics.statistics as stat
from pynguin.analyses.controlflow import cfg
from pynguin.analyses.controlflow.controldependencegraph import ControlDependenceGraph
from pynguin.ga.operators.ranking.crowdingdistance import (
    fast_epsilon_dominance_assignment,
)
from pynguin.generation.algorithms.abstractmosastrategy import AbstractMOSATestStrategy
from pynguin.generation.algorithms.archive import Archive
from pynguin.testcase.execution.executiontracer import KnownData
from pynguin.testcase.execution.testcaseexecutor import TestCaseExecutor
from pynguin.utils.statistics.runtimevariable import RuntimeVariable


class DynaMOSATestStrategy(AbstractMOSATestStrategy):
    """Implements the Dynamic Many-Objective Sorting Algorithm DynaMOSA."""

    _logger = logging.getLogger(__name__)

    def __init__(self) -> None:
        super().__init__()
        self._goals_manager: _GoalsManager

    def generate_tests(self) -> tsc.TestSuiteChromosome:
        self.before_search_start()
<<<<<<< HEAD
        self._archive = Archive(OrderedSet(self._test_case_fitness_functions))
=======
        self._archive = Archive(OrderedSet(self._fitness_functions))
>>>>>>> ac02f4e2
        self._goals_manager = _GoalsManager(self._archive, self.executor)
        self._number_of_goals = len(self._test_case_fitness_functions)
        stat.set_output_variable_for_runtime_variable(
            RuntimeVariable.Goals, self._number_of_goals
        )

        self._population = self._get_random_population()
        self._goals_manager.update(self._population)

        # Calculate dominance ranks and crowding distance
        fronts = self._ranking_function.compute_ranking_assignment(
            self._population, self._goals_manager.current_goals
        )
        for i in range(fronts.get_number_of_sub_fronts()):
            fast_epsilon_dominance_assignment(
                fronts.get_sub_front(i), self._goals_manager.current_goals
            )

        self.before_first_search_iteration(
            self.create_test_suite(self._archive.solutions)
        )
        while self.resources_left() and len(self._goals_manager.uncovered_goals) > 0:
            self.evolve()
            self.after_search_iteration(self.create_test_suite(self._archive.solutions))

        self.after_search_finish()
        return self.create_test_suite(
            self._archive.solutions
            if len(self._archive.solutions) > 0
            else self._get_best_individuals()
        )

    def evolve(self) -> None:
        """Runs one evolution step."""
        offspring_population: List[
            tcc.TestCaseChromosome
        ] = self._breed_next_generation()

        # Create union of parents and offspring
        union: List[tcc.TestCaseChromosome] = []
        union.extend(self._population)
        union.extend(offspring_population)

        # Ranking the union
        self._logger.debug("Union Size = %d", len(union))
        # Ranking the union using the best rank algorithm
        fronts = self._ranking_function.compute_ranking_assignment(
            union, self._goals_manager.current_goals
        )

        # Form the next population using “preference sorting and non-dominated
        # sorting” on the updated set of goals
        remain = max(
            config.configuration.search_algorithm.population,
            len(fronts.get_sub_front(0)),
        )
        index = 0
        self._population.clear()

        # Obtain the first front
        front = fronts.get_sub_front(index)

        while remain > 0 and remain >= len(front) != 0:
            # Assign crowding distance to individuals
            fast_epsilon_dominance_assignment(front, self._goals_manager.current_goals)
            # Add the individuals of this front
            self._population.extend(front)
            # Decrement remain
            remain -= len(front)
            # Obtain the next front
            index += 1
            if remain > 0:
                front = fronts.get_sub_front(index)

        # Remain is less than len(front[index]), insert only the best one
        if remain > 0 and len(front) != 0:
            fast_epsilon_dominance_assignment(front, self._goals_manager.current_goals)
            front.sort(key=lambda t: t.distance, reverse=True)
            for k in range(remain):
                self._population.append(front[k])

        self._goals_manager.update(self._population)


class _GoalsManager:
    """Manages goals and provides dynamically selected ones for the generation."""

    def __init__(self, archive: Archive, executor: TestCaseExecutor) -> None:
        self._archive = archive
        self._graph = _create_branch_fitness_graph(
            archive.uncovered_goals, executor.tracer.get_known_data()
        )
        self._current_goals: OrderedSet[ff.FitnessFunction] = self._graph.root_branches

    @property
    def current_goals(self) -> OrderedSet[ff.FitnessFunction]:
        """Provides the set of current goals.

        Returns:
            The set of current goals
        """
        return self._current_goals

    @property
    def uncovered_goals(self) -> OrderedSet[ff.FitnessFunction]:
        """Provides the set of yet uncovered goals.

        Returns:
            The set of yet uncovered goals
        """
        return self._archive.uncovered_goals

    def update(self, solutions: List[tcc.TestCaseChromosome]) -> None:
        """Updates the information on the current goals from the found solutions.

        Args:
            solutions: The previously found solutions
        """
        # Update the archive
        self._archive.update(solutions)

        # Update the set of current goals
        new_goals = self._graph.retrieve_new_goals(self._current_goals)
        self._current_goals = new_goals


class _BranchFitnessGraph:
    """Implements a dynamic search for yet-to-cover targets."""

    def __init__(self) -> None:
        self._control_dependence_graphs: Dict[int, ControlDependenceGraph] = {}
        self._root_branches: OrderedSet[bctf.BranchCoverageTestFitness] = OrderedSet()
        self._branchless_code_objects: OrderedSet[int] = OrderedSet()
        self._edge_predicate_map: Dict[
            int,
            Dict[
                Tuple[pg.ProgramGraphNode, pg.ProgramGraphNode],
                bctf.BranchCoverageTestFitness,
            ],
        ] = {}

    @property
    def root_branches(self) -> OrderedSet[ff.FitnessFunction]:
        """Provides the root branches.

        The root branches are those branches that are not control dependent on
        another branch.

        Returns:
            The set of root branches
        """
        return self._root_branches

    def build_graph(
        self, goals: OrderedSet[bctf.BranchCoverageTestFitness], known_data: KnownData
    ) -> None:
        """Builds the data structure.

        Args:
            goals: The set of fitness functions
            known_data: All known data from the tracer
        """
        code_objects = known_data.existing_code_objects
        predicates = known_data.existing_predicates

        for code_object_id, code_object in code_objects.items():
            # Handle root branches if any
            self._handle_root_branches(code_object_id, goals)

            # Create partial map of edges and targets based on control-flow graph
            edge_predicate_map: Dict[
                Tuple[pg.ProgramGraphNode, pg.ProgramGraphNode],
                bctf.BranchCoverageTestFitness,
            ] = self._get_edge_predicate_map_from_cfg(code_object.cfg, goals)

            seen_goals: OrderedSet[bctf.BranchCoverageTestFitness] = OrderedSet()

            # Collect those targets that are control dependent
            for edge in code_object.cdg.graph.edges:
                goal = edge_predicate_map.get(edge, None)
                if goal is not None:
                    seen_goals.add(goal)

            # Collect those target that are actually relevant for this code object
            goals_for_code_object = {
                goal
                for goal in goals
                if isinstance(goal.goal, bcg.NonRootBranchCoverageGoal)
                and predicates[goal.goal.predicate_id].code_object_id == code_object_id
            }

            # The remaining goals that are relevant for this object but not have a
            # control dependency
            remaining_goals = goals_for_code_object.difference(
                seen_goals, self._root_branches
            )

            # Update the goals sets
            self._root_branches.update(remaining_goals)
            self._edge_predicate_map[code_object_id] = edge_predicate_map
            self._control_dependence_graphs[code_object_id] = code_object.cdg

    def _get_edge_predicate_map_from_cfg(
        self, graph: cfg.CFG, goals: OrderedSet[bctf.BranchCoverageTestFitness]
    ) -> Dict[
        Tuple[pg.ProgramGraphNode, pg.ProgramGraphNode], bctf.BranchCoverageTestFitness
    ]:
        edge_predicate_map: Dict[
            Tuple[pg.ProgramGraphNode, pg.ProgramGraphNode],
            bctf.BranchCoverageTestFitness,
        ] = {}
        for edge in graph.graph.edges:
            start_node = edge[0]
            if start_node.predicate_id is not None:
                targets = list(graph.graph.neighbors(start_node))
                current_goals = self._find_goals_for_predicate(
                    goals, start_node.predicate_id
                )
                for merged in zip(targets, current_goals):
                    edge_predicate_map[(start_node, merged[0])] = merged[1]
        return edge_predicate_map

    @staticmethod
    def _find_goals_for_predicate(
        goals: OrderedSet[bctf.BranchCoverageTestFitness], predicate_id: int
    ) -> List[bctf.BranchCoverageTestFitness]:
        goals_for_predicate = [
            goal
            for goal in goals
            if isinstance(goal.goal, bcg.NonRootBranchCoverageGoal)
            and goal.goal.predicate_id == predicate_id
        ]
        # Make sure that True branch is always first!  This is a (shitty) implicit
        # convention from goal creation (see branchcoveragefactory.py), but there is
        # no more elegant solution to map CFG edges and goals afterwards...
        goals_for_predicate.sort(key=lambda g: g.goal.value, reverse=True)
        return goals_for_predicate

    def _handle_root_branches(
        self, code_object_id: int, goals: OrderedSet[bctf.BranchCoverageTestFitness]
    ) -> None:
        for goal in goals:
            if (
                isinstance(goal.goal, bcg.RootBranchCoverageGoal)
                and goal.goal.code_object_id == code_object_id
            ):
                self._root_branches.add(goal)
                self._branchless_code_objects.add(code_object_id)

    def retrieve_new_goals(
        self, old_goals: OrderedSet[bctf.BranchCoverageTestFitness]
    ) -> OrderedSet[bctf.BranchCoverageTestFitness]:
        """Retrieves the set of new goals.

        Args:
            old_goals: The previously selected goals

        Returns:
            A set of new goals to consider for the search
        """
        new_goals: OrderedSet[bctf.BranchCoverageTestFitness] = OrderedSet()

        # Re-add those that were not covered in previous iteration
        for old_goal in old_goals:
            if not old_goal.is_covered:
                new_goals.add(old_goal)

        for (
            code_object_id,
            control_dependence_graph,
        ) in self._control_dependence_graphs.items():
            if code_object_id in self._branchless_code_objects:
                new_goals.update(
                    self._retrieve_goals_for_branchless_code_object(code_object_id)
                )
            else:
                new_goals.update(
                    self._retrieve_goals_from_control_dependence_graph(
                        control_dependence_graph, code_object_id
                    )
                )

        return new_goals

    def _retrieve_goals_for_branchless_code_object(
        self, code_object_id: int
    ) -> OrderedSet[bctf.BranchCoverageTestFitness]:
        result: OrderedSet[bctf.BranchCoverageTestFitness] = OrderedSet()
        for root_branch in self._root_branches:
            if (
                isinstance(root_branch.goal, bcg.RootBranchCoverageGoal)
                and not root_branch.is_covered
                and root_branch.goal.code_object_id == code_object_id
            ):
                result.add(root_branch)
        return result

    def _retrieve_goals_from_control_dependence_graph(
        self, control_dependence_graph: ControlDependenceGraph, code_object_id: int
    ) -> OrderedSet[bctf.BranchCoverageTestFitness]:
        result: OrderedSet[bctf.BranchCoverageTestFitness] = OrderedSet()
        visited: OrderedSet[pg.ProgramGraphNode] = OrderedSet()
        wait_list: queue.Queue = queue.Queue()
        wait_list.put(control_dependence_graph.entry_node)
        while not wait_list.empty():
            element = wait_list.get()
            if element in visited:
                continue
            visited.add(element)
            for child in control_dependence_graph.get_successors(element):
                edge = (element, child)
                goal = self._edge_predicate_map[code_object_id].get(edge)
                if goal is not None:
                    if goal.is_covered:
                        wait_list.put(child)
                    else:
                        result.add(goal)
                else:
                    wait_list.put(child)
        return result


def _create_branch_fitness_graph(
    goals: OrderedSet[ff.FitnessFunction], known_data: KnownData
) -> _BranchFitnessGraph:
    assert all(isinstance(goal, bctf.BranchCoverageTestFitness) for goal in goals)
    graph = _BranchFitnessGraph()
    graph.build_graph(goals, known_data)
    return graph<|MERGE_RESOLUTION|>--- conflicted
+++ resolved
@@ -41,11 +41,7 @@
 
     def generate_tests(self) -> tsc.TestSuiteChromosome:
         self.before_search_start()
-<<<<<<< HEAD
         self._archive = Archive(OrderedSet(self._test_case_fitness_functions))
-=======
-        self._archive = Archive(OrderedSet(self._fitness_functions))
->>>>>>> ac02f4e2
         self._goals_manager = _GoalsManager(self._archive, self.executor)
         self._number_of_goals = len(self._test_case_fitness_functions)
         stat.set_output_variable_for_runtime_variable(
