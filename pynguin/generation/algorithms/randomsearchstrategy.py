--- conflicted
+++ resolved
@@ -9,10 +9,6 @@
 
 from ordered_set import OrderedSet
 
-<<<<<<< HEAD
-import pynguin.ga.chromosome as chrom
-=======
->>>>>>> ac02f4e2
 import pynguin.ga.fitnessfunction as ff
 import pynguin.ga.testcasechromosome as tcc
 import pynguin.ga.testsuitechromosome as tsc
@@ -49,11 +45,7 @@
     def generate_tests(self) -> tsc.TestSuiteChromosome:
         self.before_search_start()
         archive: Archive[ff.FitnessFunction, tcc.TestCaseChromosome] = Archive(
-<<<<<<< HEAD
             OrderedSet(self._test_case_fitness_functions)
-=======
-            OrderedSet(self._fitness_functions)
->>>>>>> ac02f4e2
         )
         solution = self._chromosome_factory.get_chromosome()
         archive.update([solution])
