--- conflicted
+++ resolved
@@ -99,17 +99,10 @@
             )
         )
         assert cfg.entry_node is not None, "Entry node cannot be None."
-<<<<<<< HEAD
         real_entry_node = cfg.get_successors(cfg.entry_node).pop()  # Only one exists!
         assert real_entry_node.basic_block is not None, "Basic block cannot be None."
         self._add_code_object_entered(real_entry_node.basic_block, code_object_id)
-        if add_global_tracer:
-            self._add_tracer_to_globals(real_entry_node.basic_block)
-
-=======
-        assert cfg.entry_node.basic_block is not None, "Basic block cannot be None."
-        self._add_code_object_entered(cfg.entry_node.basic_block, code_object_id)
->>>>>>> 962cf014
+
         self._instrument_cfg(cfg, code_object_id)
         return self._instrument_inner_code_objects(
             cfg.bytecode_cfg().to_code(), code_object_id
