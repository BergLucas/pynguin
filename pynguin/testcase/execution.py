--- conflicted
+++ resolved
@@ -24,11 +24,7 @@
 from math import inf
 from queue import Empty, Queue
 from types import BuiltinFunctionType, BuiltinMethodType, ModuleType
-<<<<<<< HEAD
-from typing import TYPE_CHECKING, Any, Sized, TypeVar, Union, cast
-=======
-from typing import TYPE_CHECKING, Any, TypeVar
->>>>>>> 06fc92d9
+from typing import TYPE_CHECKING, Any, TypeVar, cast
 
 # Needs to be loaded, i.e., in sys.modules for the execution of assertions to work.
 import pytest  # pylint:disable=unused-import # noqa: F401
