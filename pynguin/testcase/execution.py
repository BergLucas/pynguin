#  This file is part of Pynguin.
#
#  SPDX-FileCopyrightText: 2019–2022 Pynguin Contributors
#
#  SPDX-License-Identifier: LGPL-3.0-or-later
#
"""Contains all code related to test-case execution."""
from __future__ import annotations

import abc
import ast
import contextlib
<<<<<<< HEAD
import copy
=======
import inspect
>>>>>>> 95188f54
import logging
import os
import sys
import threading
from abc import abstractmethod
from dataclasses import dataclass, field
from importlib import reload
from math import inf
from queue import Empty, Queue
<<<<<<< HEAD
from types import CodeType, ModuleType
from typing import TYPE_CHECKING, Any, Sized, TypeVar, cast
=======
from types import BuiltinFunctionType, BuiltinMethodType, ModuleType
from typing import TYPE_CHECKING, Any, Sized, TypeVar, Union
>>>>>>> 95188f54

import pytest
from bytecode import BasicBlock, CellVar, Compare, FreeVar
from jellyfish import levenshtein_distance
from opcode import opname
from ordered_set import OrderedSet

<<<<<<< HEAD
import pynguin.testcase.statement as stmt
=======
import pynguin.assertion.assertion as ass
import pynguin.assertion.assertion_to_ast as ass_to_ast
>>>>>>> 95188f54
import pynguin.testcase.statement_to_ast as stmt_to_ast
import pynguin.utils.generic.genericaccessibleobject as gao
import pynguin.utils.namingscope as ns
<<<<<<< HEAD
import pynguin.utils.typetracing as tt
from pynguin.analyses.controlflow import CFG, ControlDependenceGraph, ProgramGraphNode
=======
import pynguin.utils.opcodes as op
from pynguin.instrumentation.instrumentation import (
    ArtificialInstr,
    CheckedCoverageInstrumentation,
    CodeObjectMetaData,
    InstrumentationTransformer,
    PredicateMetaData,
)
>>>>>>> 95188f54
from pynguin.utils.type_utils import (
    given_exception_matches,
    is_bytes,
    is_numeric,
    is_string,
)

immutable_types = (int, float, complex, str, tuple, frozenset, bytes)

if TYPE_CHECKING:
    import pynguin.assertion.assertion_trace as at
    import pynguin.testcase.testcase as tc
    import pynguin.testcase.variablereference as vr
    from pynguin.analyses import module


_LOGGER = logging.getLogger(__name__)


class ExecutionContext:
    """Contains information required in the context of an execution.
    e.g. the used variables, modules and
    the AST representation of the statements that should be executed."""

    def __init__(self, module_provider: ModuleProvider) -> None:
        """Create a new execution context.

        Args:
            module_provider: The used module provider
        """
        self._module_provider = module_provider
        self._local_namespace: dict[str, Any] = {}
        self._variable_names = ns.NamingScope()
        self._module_aliases = ns.NamingScope(
            prefix="module", new_name_callback=self._add_new_module_alias
        )
        self._global_namespace: dict[str, ModuleType] = {}

    @property
    def local_namespace(self) -> dict[str, Any]:
        """The local namespace.

        Returns:
            The local namespace
        """
        return self._local_namespace

    def replace_variable_value(
        self, variable: vr.VariableReference, new_value: Any
    ) -> None:
        """Replace the value of the variable with the new value.

        Args:
            variable: The variable for which we want to replace the value
            new_value: The replacement value.
        """
        self._local_namespace[self._variable_names.get_name(variable)] = new_value

    @property
    def module_aliases(self) -> ns.NamingScope:
        """The module aliases

        Returns:
            A naming scope that maps the used modules to their alias.
        """
        return self._module_aliases

    def get_reference_value(self, reference: vr.Reference) -> Any:
        """Resolve the given reference in this execution context.

        Args:
            reference: The reference to resolve.

        Raises:
            ValueError: If the root of the reference can not be resolved.

        Returns:
            The value that is resolved.
        """
        root, *attrs = reference.get_names(self._variable_names, self._module_aliases)
        if root in self._local_namespace:
            # Check local namespace first
            res = self._local_namespace[root]
        elif root in self._global_namespace:
            # Check global namespace after
            res = self._global_namespace[root]
        else:
            # Root name is not defined?
            raise ValueError("Root not found in this context: " + root)
        for attr in attrs:
            res = getattr(res, attr)
        return res

    @property
    def global_namespace(self) -> dict[str, ModuleType]:
        """The global namespace.

        Returns:
            The global namespace
        """
        return self._global_namespace

    def executable_statement_node(
        self,
        statement: stmt.Statement,
    ) -> tuple[ast.stmt, ast.Module]:
        """Transforms the given statement in an executable ast node.

        Args:
            statement: The statement that should be converted.

        Returns:
            An executable ast node.
        """
        stmt_visitor = stmt_to_ast.StatementToAstVisitor(
            self._module_aliases, self._variable_names
        )
        statement.accept(stmt_visitor)
        ast_stmt = stmt_visitor.ast_node
        return ast_stmt, ExecutionContext._wrap_node_in_module(ast_stmt)

    def executable_assertion_node(
        self, assertion: ass.Assertion, statement_node: ast.stmt
    ) -> ast.Module:
        """Transforms the given assertion in an executable ast node.

        Args:
            assertion: The assertion that should be converted.
            statement_node: The ast node of the statement for the assertion.

        Returns:
            An executable ast node.
        """
        common_modules: set[str] = set()
        ass_visitor = ass_to_ast.PyTestAssertionToAstVisitor(
            self._variable_names, self._module_aliases, common_modules, statement_node
        )
        assertion.accept(ass_visitor)
        return ExecutionContext._wrap_node_in_module(ass_visitor.nodes[1])

    @staticmethod
    def _wrap_node_in_module(node: ast.stmt) -> ast.Module:
        """Wraps the given node in a module, such that it can be executed.

        Args:
            node: The node to wrap

        Returns:
            The module wrapping the nodes
        """
        ast.fix_missing_locations(node)
        return ast.Module(body=[node], type_ignores=[])

    def _add_new_module_alias(self, module_name: str, alias: str) -> None:
        self._global_namespace[alias] = self._module_provider.get_module(module_name)


class ExecutionObserver:
    """An Observer that can be used to observe statement execution.

    Important Note: If an observer is stateful, then this state must be encapsulated
    in a threading.local, i.e., be bound to a thread. Note that thread local data
    is initialized per thread, so there is no need to clear any pre-existing data
    (because there is none), as every thread gets its own instance.

    Methods that are called from within the thread are not allowed to interact with the
    'outside'. The only thing that should leave an observer are results when they are
    written to the execution result in
    ExecutionObserver::after_test_case_execution_inside_thread.

    You may interact with the 'outside' in
    ExecutionObserver::after_test_case_execution_outside_thread.

    For more details, look at some implementations, e.g., AssertionTraceObserver.
    """

    @abstractmethod
    def before_test_case_execution(self, test_case: tc.TestCase):
        """Called before test case execution.

        Args:
            test_case: The test cases that will be executed.
        """

    @abstractmethod
    def after_test_case_execution_inside_thread(
        self, test_case: tc.TestCase, result: ExecutionResult
    ) -> None:
        """Called after test case execution from inside the thread that executed
        the test case. You should override this method to extract information from the
        thread local storage to the execution result.

        Note: When a thread times out, then this method might not be called at all.

        Args:
            test_case: The test cases that was executed
            result: The execution result
        """

    @abstractmethod
    def after_test_case_execution_outside_thread(
        self, test_case: tc.TestCase, result: ExecutionResult
    ) -> None:
        """Called after test case execution from the main thread.

        Note: This method is always called, though the data you expect in the execution
        might not be there, if the execution of the test case timed out.
        You are not allowed to access thread local state here (due to how
        threading.local works, it isn't even possible ;)), but you can do some
        postprocessing with the data from the execution result here.

        Args:
            test_case: The test cases that was executed
            result: The execution result
        """

    @abstractmethod
    def before_statement_execution(
        self, statement: stmt.Statement, exec_ctx: ExecutionContext
    ):
        """Called before a statement is executed.

        Args:
            statement: the statement about to be executed.
            exec_ctx: the current execution context.
        """

    @abstractmethod
    def after_statement_execution(
        self,
        statement: stmt.Statement,
        exec_ctx: ExecutionContext,
        exception: Exception | None = None,
    ) -> None:
        """
        Called after a statement was executed.

        Args:
            statement: the statement that was executed.
            exec_ctx: the current execution context.
            exception: the exception that was thrown, if any.
        """


class ReturnTypeObserver(ExecutionObserver):
    """Observes the runtime types seen during execution.
    Updates the return types of the called function with the observed types"""

    class ReturnTypeLocalState(
        threading.local
    ):  # pylint:disable=too-few-public-methods
        """Encapsulate observed return types."""

        def __init__(self):
            super().__init__()
            self.return_type_trace: dict[int, type] = {}

    def __init__(self, test_cluster: module.TestCluster):
        self._return_type_local_state = ReturnTypeObserver.ReturnTypeLocalState()

        # Non local state
        self._test_cluster = test_cluster

    def before_test_case_execution(self, test_case: tc.TestCase):
        pass

    def after_test_case_execution_inside_thread(
        self, test_case: tc.TestCase, result: ExecutionResult
    ):
        result.store_return_types(dict(self._return_type_local_state.return_type_trace))

    def after_test_case_execution_outside_thread(
        self, test_case: tc.TestCase, result: ExecutionResult
    ):
        for idx, typ in result.return_type_trace.items():
            if typ is not None:
                statement = test_case.get_statement(idx)
                if isinstance(statement, stmt.ParametrizedStatement):
                    call_acc = statement.accessible_object()
                    assert isinstance(call_acc, gao.GenericCallableAccessibleObject)
                    self._test_cluster.update_return_type(call_acc, typ)

    def before_statement_execution(
        self, statement: stmt.Statement, exec_ctx: ExecutionContext
    ):
        pass  # not relevant

    def after_statement_execution(
        self,
        statement: stmt.Statement,
        exec_ctx: ExecutionContext,
        exception: Exception | None = None,
    ) -> None:
        if (
            exception is None
            and (ret_val := statement.ret_val) is not None
            and not ret_val.is_none_type()
        ):
            self._return_type_local_state.return_type_trace[
                statement.get_position()
            ] = type(exec_ctx.get_reference_value(ret_val))


class ExecutionResult:
    """Result of an execution."""

    def __init__(self, timeout: bool = False) -> None:
        self._exceptions: dict[int, Exception] = {}
        self._assertion_traces: dict[type, at.AssertionTrace] = {}
        self._execution_trace: ExecutionTrace = ExecutionTrace()
        self._timeout = timeout
        self._return_type_trace: dict[int, type] = {}
        self._proxy_knowledge: dict[tuple[int, str], tt.ProxyKnowledge] = {}

    @property
    def timeout(self) -> bool:
        """Did a timeout occur during the execution?

        Returns:
            True, if a timeout occurred.
        """
        return self._timeout

    @property
    def return_type_trace(self) -> dict[int, type]:
        """Provide the stored type trace.

        Returns:
            The observed return types per statement.
            Not every statement index may have an entry.
        """
        return self._return_type_trace

    @property
    def exceptions(self) -> dict[int, Exception]:
        """Provide a map of statements indices that threw an exception.

        Returns:
             A map of statement indices to their raised exception
        """
        return self._exceptions

    @property
    def assertion_traces(self) -> dict[type, at.AssertionTrace]:
        """Provides the gathered state traces.

        Returns:
            the gathered output traces.

        """
        return self._assertion_traces

    @property
    def proxy_knowledge(self) -> dict[tuple[int, str], tt.ProxyKnowledge]:
        """Provides the proxy knowledge.

        Returns:
            the proxy knowledge.

        """
        return self._proxy_knowledge

    @property
    def execution_trace(self) -> ExecutionTrace:
        """The trace for this execution.

        Returns:
            The execution race
        """
        assert self._execution_trace, "No trace provided"
        return self._execution_trace

    @execution_trace.setter
    def execution_trace(self, trace: ExecutionTrace) -> None:
        """Set new trace.

        Args:
            trace: The new execution trace
        """
        self._execution_trace = trace

    def add_assertion_trace(self, trace_type: type, trace: at.AssertionTrace) -> None:
        """Add the given trace to the recorded assertion traces.

        Args:
            trace_type: the type of trace.
            trace: the trace to store.

        """
        self._assertion_traces[trace_type] = trace

    def has_test_exceptions(self) -> bool:
        """Returns true if any exceptions were thrown during the execution.

        Returns:
            Whether the test has exceptions
        """
        return bool(self._exceptions)

    def report_new_thrown_exception(self, stmt_idx: int, ex: Exception) -> None:
        """Report an exception that was thrown during execution.

        Args:
            stmt_idx: the index of the statement, that caused the exception
            ex: the exception
        """
        self._exceptions[stmt_idx] = ex

    def get_first_position_of_thrown_exception(self) -> int | None:
        """Provide the index of the first thrown exception or None.

        Returns:
            The index of the first thrown exception, if any
        """
        if self.has_test_exceptions():
            return min(self._exceptions.keys())
        return None

    def store_return_types(self, return_types: dict[int, type]) -> None:
        """Report that the statement with the given stmt_idx has type tp_.

        Args:
            return_types: The observed types for each statement index.
        """
        self._return_type_trace = return_types

    def delete_statement_data(self, deleted_statements: set[int]) -> None:
        """It may happen that the test case is modified after execution, for example,
        by removing unused primitives. We have to update the execution result to reflect
        this, otherwise the indexes maybe wrong.

        Args:
            deleted_statements: The indexes of the deleted statements
        """
        self._return_type_trace = ExecutionResult.shift_dict(
            self._return_type_trace, deleted_statements
        )
        self._exceptions = ExecutionResult.shift_dict(
            self._exceptions, deleted_statements
        )

    T = TypeVar("T")

    @staticmethod
    def shift_dict(to_shift: dict[int, T], deleted_indexes: set[int]) -> dict[int, T]:
        """Shifts the entries in the given dictionary by computing their new positions
        after the given statements were deleted.

        Args:
            to_shift: The dict to shift
            deleted_indexes: A set of deleted statement indexes.

        Returns:
            The shifted dict
        """
        # Count how many statements were deleted up to a given point
        shifts = {}
        delta = 0
        for idx in range(max(to_shift.keys(), default=0) + 1):
            if idx in deleted_indexes:
                delta += 1
            shifts[idx] = delta

        # Shift all indexes accordingly
        shifted = {}
        for stmt_idx, value in to_shift.items():
            if stmt_idx not in deleted_indexes:
                shifted[stmt_idx - shifts[stmt_idx]] = value
        return shifted

    def __str__(self) -> str:
        return (
            f"ExecutionResult(exceptions: {self._exceptions}, "
            + f"trace: {self._execution_trace})"
        )

    def __repr__(self) -> str:
        return self.__str__()


@dataclass
class ExecutionTrace:  # pylint: disable=too-many-instance-attributes
    """Stores trace information about the execution."""

    _logger = logging.getLogger(__name__)

    executed_code_objects: OrderedSet[int] = field(default_factory=OrderedSet)
    executed_predicates: dict[int, int] = field(default_factory=dict)
    true_distances: dict[int, float] = field(default_factory=dict)
    false_distances: dict[int, float] = field(default_factory=dict)
    covered_line_ids: OrderedSet[int] = field(default_factory=OrderedSet)
    executed_instructions: list[ExecutedInstruction] = field(default_factory=list)
    executed_assertions: list[ExecutedAssertion] = field(default_factory=list)

    def merge(self, other: ExecutionTrace) -> None:
        """Merge the values from the other execution trace.

        Args:
            other: Merges the other traces into this trace
        """
        self.executed_code_objects.update(other.executed_code_objects)
        for key, value in other.executed_predicates.items():
            self.executed_predicates[key] = self.executed_predicates.get(key, 0) + value
        self._merge_min(self.true_distances, other.true_distances)
        self._merge_min(self.false_distances, other.false_distances)
        self.covered_line_ids.update(other.covered_line_ids)
        shift: int = len(self.executed_instructions)
        self.executed_instructions.extend(other.executed_instructions)
        for traced_assertion in other.executed_assertions:
            self.executed_assertions.append(
                ExecutedAssertion(
                    traced_assertion.code_object_id,
                    traced_assertion.node_id,
                    traced_assertion.trace_position + shift,
                )
            )

    @staticmethod
    def _merge_min(target: dict[int, float], source: dict[int, float]) -> None:
        """Merge source into target. Minimum value wins.

        Args:
            target: the target to merge the values in
            source: the source of the merge
        """
        for key, value in source.items():
            target[key] = min(target.get(key, inf), value)

    def update_predicate_distances(
        self, distance_true: float, distance_false: float, predicate: int
    ) -> None:
        """Update the distances and predicate execution count.

        Args:
            distance_true: the measured true distance
            distance_false: the measured false distance
            predicate: the predicate id
        """
        self.executed_predicates[predicate] = (
            self.executed_predicates.get(predicate, 0) + 1
        )
        self.true_distances[predicate] = min(
            self.true_distances.get(predicate, inf), distance_true
        )
        self.false_distances[predicate] = min(
            self.false_distances.get(predicate, inf), distance_false
        )

    def add_instruction(  # pylint: disable=too-many-arguments
        self,
        module: str,
        code_object_id: int,
        node_id: int,
        opcode: int,
        lineno: int,
        offset: int,
    ) -> None:
        """Creates a new ExecutedInstruction object and adds it to the trace.

        Args:
            module: File name of the module containing the instruction
            code_object_id: code object containing the instruction
            node_id: the node of the code object containing the instruction
            opcode: the opcode of the instruction
            lineno: the line number of the instruction
            offset: the offset of the instruction
        """
        executed_instr = ExecutedInstruction(
            module, code_object_id, node_id, opcode, None, lineno, offset
        )
        self.executed_instructions.append(executed_instr)

    def add_memory_instruction(  # pylint: disable=too-many-arguments
        self,
        module: str,
        code_object_id: int,
        node_id: int,
        opcode: int,
        lineno: int,
        offset: int,
        arg_name: str,
        arg_address: int,
        is_mutable_type: bool,
        object_creation: bool,
    ) -> None:
        """Creates a new ExecutedMemoryInstruction object and adds it to the trace.

        Args:
            module: File name of the module containing the instruction
            code_object_id: code object containing the instruction
            node_id: the node of the code object containing the instruction
            opcode: the opcode of the instruction
            lineno: the line number of the instruction
            offset: the offset of the instruction
            arg_name: the name of the argument
            arg_address: the memory address of the argument
            is_mutable_type: if the argument is mutable
            object_creation: if the instruction creates the object used
        """
        executed_instr = ExecutedMemoryInstruction(
            module,
            code_object_id,
            node_id,
            opcode,
            arg_name,
            lineno,
            offset,
            arg_address,
            is_mutable_type,
            object_creation,
        )
        self.executed_instructions.append(executed_instr)

    def add_attribute_instruction(  # pylint: disable=too-many-arguments
        self,
        module: str,
        code_object_id: int,
        node_id: int,
        opcode: int,
        lineno: int,
        offset: int,
        attr_name: str,
        src_address: int,
        arg_address: int,
        is_mutable_type: bool,
    ) -> None:
        """Creates a new ExecutedAttributeInstruction object and
        adds it to the trace.

        Args:
            module: File name of the module containing the instruction
            code_object_id: code object containing the instruction
            node_id: the node of the code object containing the instruction
            opcode: the opcode of the instruction
            lineno: the line number of the instruction
            offset: the offset of the instruction
            attr_name: the name of the accessed attribute
            src_address: the memory address of the attribute
            arg_address: the memory address of the argument
            is_mutable_type: if the attribute is mutable
        """
        executed_instr = ExecutedAttributeInstruction(
            module,
            code_object_id,
            node_id,
            opcode,
            attr_name,
            lineno,
            offset,
            src_address,
            arg_address,
            is_mutable_type,
        )
        self.executed_instructions.append(executed_instr)

    def add_jump_instruction(  # pylint: disable=too-many-arguments
        self,
        module: str,
        code_object_id: int,
        node_id: int,
        opcode: int,
        lineno: int,
        offset: int,
        target_id: int,
    ) -> None:
        """Creates a new ExecutedControlInstruction object and adds it to the trace.

        Args:
            module: File name of the module containing the instruction
            code_object_id: code object containing the instruction
            node_id: the node of the code object containing the instruction
            opcode: the opcode of the instruction
            lineno: the line number of the instruction
            offset: the offset of the instruction
            target_id: the target offset to jump to
        """
        executed_instr = ExecutedControlInstruction(
            module, code_object_id, node_id, opcode, target_id, lineno, offset
        )
        self.executed_instructions.append(executed_instr)

    def add_call_instruction(  # pylint: disable=too-many-arguments
        self,
        module: str,
        code_object_id: int,
        node_id: int,
        opcode: int,
        lineno: int,
        offset: int,
        arg: int,
    ) -> None:
        """Creates a new ExecutedCallInstruction object and adds it to the trace.

        Args:
            module: File name of the module containing the instruction
            code_object_id: code object containing the instruction
            node_id: the node of the code object containing the instruction
            opcode: the opcode of the instruction
            lineno: the line number of the instruction
            offset: the offset of the instruction
            arg: the argument to the instruction
        """
        executed_instr = ExecutedCallInstruction(
            module, code_object_id, node_id, opcode, arg, lineno, offset
        )

        self.executed_instructions.append(executed_instr)

    def add_return_instruction(  # pylint: disable=too-many-arguments
        self,
        module: str,
        code_object_id: int,
        node_id: int,
        opcode: int,
        lineno: int,
        offset: int,
    ) -> None:
        """Creates a new ExecutedReturnInstruction object and adds it to the trace.

        Args:
            module: File name of the module containing the instruction
            code_object_id: code object containing the instruction
            node_id: the node of the code object containing the instruction
            opcode: the opcode of the instruction
            lineno: the line number of the instruction
            offset: the offset of the instruction
        """
        executed_instr = ExecutedReturnInstruction(
            module, code_object_id, node_id, opcode, None, lineno, offset
        )

        self.executed_instructions.append(executed_instr)


@dataclass
class LineMetaData:
    """Stores meta data of a line."""

    # id of the code object where the line is first defined
    code_object_id: int

    # name of the file containing a line
    file_name: str

    # Line number where the predicate is defined.
    line_number: int

    def __hash__(self):
        # code object id is not checked since file
        # and line number are the unique identifiers
        return 31 + self.line_number + hash(self.file_name)

    def __eq__(self, other: Any) -> bool:
        if self is other:
            return True
        if not isinstance(other, LineMetaData):
            return False
        # code object id is not checked since file
        # and line number are the unique identifiers
        return (
            self.line_number == other.line_number and self.file_name == other.file_name
        )


@dataclass
class KnownData:
    """Contains known code objects and predicates.
    FIXME(fk) better class name...
    """

    # Maps all known ids of Code Objects to meta information
    existing_code_objects: dict[int, CodeObjectMetaData] = field(default_factory=dict)

    # Stores which of the existing code objects do not contain a branch, i.e.,
    # they do not contain a predicate. Every code object is initially seen as
    # branch-less until a predicate is registered for it.
    branch_less_code_objects: OrderedSet[int] = field(default_factory=OrderedSet)

    # Maps all known ids of predicates to meta information
    existing_predicates: dict[int, PredicateMetaData] = field(default_factory=dict)

    # stores which line id represents which line in which file
    existing_lines: dict[int, LineMetaData] = field(default_factory=dict)

    # stores known memory attribute object addresses
    object_addresses: OrderedSet[int] = field(default_factory=OrderedSet)


# pylint: disable=too-many-public-methods, too-many-instance-attributes
class ExecutionTracer:
    """Tracks branch distances and covered statements during execution.
    The results are stored in an execution trace."""

    _logger = logging.getLogger(__name__)

    class TracerLocalState(threading.local):  # pylint:disable=too-few-public-methods
        """Encapsulate state that is thread specific."""

        def __init__(self):
            super().__init__()
            self.enabled = True
            self.trace = ExecutionTrace()

    def __init__(self) -> None:
        self._known_data = KnownData()
        # Contains the trace information that is generated when a module is imported
        self._import_trace = ExecutionTrace()

        # Thread local state
        self._thread_local_state = ExecutionTracer.TracerLocalState()

        self.init_trace()
        self._current_thread_identifier: int | None = None

    @property
    def current_thread_identifier(self) -> int | None:
        """Get the current thread identifier.

        Returns:
            The current thread identifier
        """
        return self._current_thread_identifier

    @current_thread_identifier.setter
    def current_thread_identifier(self, current: int) -> None:
        """Set the current thread identifier. Tracing calls from any other thread
        are ignored.

        Args:
            current: the current thread
        """
        self._current_thread_identifier = current

    @property
    def import_trace(self) -> ExecutionTrace:
        """The trace that was generated when the SUT was imported.

        Returns:
            The execution trace after executing the import statements
        """
        copied = ExecutionTrace()
        copied.merge(self._import_trace)
        return copied

    def get_known_data(self) -> KnownData:
        """Provide known data.

        Returns:
            The known data about the execution
        """
        return self._known_data

    def reset(self) -> None:
        """Resets everything.

        Should be called before instrumentation. Clears all data, so we can handle a
        reload of the SUT.
        """
        self._known_data = KnownData()
        self._import_trace = ExecutionTrace()
        self.init_trace()

    def store_import_trace(self) -> None:
        """Stores the current trace as the import trace.

        Should only be done once, after a module was loaded. The import trace will be
        merged into every subsequently recorded trace.
        """
        self._import_trace = self._thread_local_state.trace
        self.init_trace()

    def init_trace(self) -> None:
        """Create a new trace that only contains the trace data from the import."""
        new_trace = ExecutionTrace()
        new_trace.merge(self._import_trace)
        self._thread_local_state.trace = new_trace

    def _is_disabled(self) -> bool:
        """Should we track anything?

        We might have to disable tracing, e.g. when calling __eq__ ourselves.
        Otherwise, we create an endless recursion.

        Returns:
            Whether we should track anything
        """
        return not self._thread_local_state.enabled

    def enable(self) -> None:
        """Enable tracing."""
        self._thread_local_state.enabled = True

    def disable(self) -> None:
        """Disable tracing."""
        self._thread_local_state.enabled = False

    def get_trace(self) -> ExecutionTrace:
        """Get the trace with the current information.

        Returns:
            The current execution trace
        """
        return self._thread_local_state.trace

    def register_code_object(self, meta: CodeObjectMetaData) -> int:
        """Declare that a code object exists.

        Args:
            meta: the code objects existing

        Returns:
            the id of the code object, which can be used to identify the object
            during instrumentation.
        """
        code_object_id = len(self._known_data.existing_code_objects)
        self._known_data.existing_code_objects[code_object_id] = meta
        self._known_data.branch_less_code_objects.add(code_object_id)
        return code_object_id

    def executed_code_object(self, code_object_id: int) -> None:
        """Mark a code object as executed.

        This means, that the routine which refers to this code object was at least
        called once.

        Args:
            code_object_id: the code object id to mark

        Raises:
            RuntimeError: raised when called from another thread
        """
        if threading.current_thread().ident != self._current_thread_identifier:
            raise RuntimeError(
                "The current thread shall not be executed any more, thus I kill it."
            )

        assert (
            code_object_id in self._known_data.existing_code_objects
        ), "Cannot trace unknown code object"
        self._thread_local_state.trace.executed_code_objects.add(code_object_id)

    def register_predicate(self, meta: PredicateMetaData) -> int:
        """Declare that a predicate exists.

        Args:
            meta: Meta data about the predicates

        Returns:
            the id of the predicate, which can be used to identify the predicate
            during instrumentation.
        """
        predicate_id = len(self._known_data.existing_predicates)
        self._known_data.existing_predicates[predicate_id] = meta
        self._known_data.branch_less_code_objects.discard(meta.code_object_id)
        return predicate_id

    def executed_compare_predicate(
        self, value1, value2, predicate: int, cmp_op: Compare
    ) -> None:
        """A predicate that is based on a comparison was executed.

        Args:
            value1: the first value
            value2: the second value
            predicate: the predicate identifier
            cmp_op: the compare operation

        Raises:
            RuntimeError: raised when called from another thread.
            AssertionError: when encountering an unknown compare op.
        """
        if threading.current_thread().ident != self._current_thread_identifier:
            raise RuntimeError(
                "The current thread shall not be executed any more, thus I kill it."
            )

        if self._is_disabled():
            return

        try:
            self.disable()
            assert (
                predicate in self._known_data.existing_predicates
            ), "Cannot trace unknown predicate"
            match cmp_op:
                case Compare.EQ:
                    distance_true, distance_false = _eq(value1, value2), _neq(
                        value1, value2
                    )
                case Compare.NE:
                    distance_true, distance_false = _neq(value1, value2), _eq(
                        value1, value2
                    )
                case Compare.LT:
                    distance_true, distance_false = (
                        _lt(value1, value2),
                        _le(value2, value1),
                    )
                case Compare.LE:
                    distance_true, distance_false = (
                        _le(value1, value2),
                        _lt(value2, value1),
                    )
                case Compare.GT:
                    distance_true, distance_false = (
                        _lt(value2, value1),
                        _le(value1, value2),
                    )
                case Compare.GE:
                    distance_true, distance_false = (
                        _le(value2, value1),
                        _lt(value1, value2),
                    )
                case Compare.IN:
                    distance_true, distance_false = (
                        _in(value1, value2),
                        _nin(value1, value2),
                    )
                case Compare.NOT_IN:
                    distance_true, distance_false = (
                        _nin(value1, value2),
                        _in(value1, value2),
                    )
                case Compare.IS:
                    distance_true, distance_false = (
                        _is(value1, value2),
                        _isn(value1, value2),
                    )
                case Compare.IS_NOT:
                    distance_true, distance_false = (
                        _isn(value1, value2),
                        _is(value1, value2),
                    )
                case _:
                    raise AssertionError("Unknown compare op")
            self._update_metrics(distance_false, distance_true, predicate)
        finally:
            self.enable()

    def executed_bool_predicate(self, value, predicate: int) -> None:
        """A predicate that is based on a boolean value was executed.

        Args:
            value: the value
            predicate: the predicate identifier

        Raises:
            RuntimeError: raised when called from another thread
        """
        if threading.current_thread().ident != self._current_thread_identifier:
            raise RuntimeError(
                "The current thread shall not be executed any more, thus I kill it."
            )

        if self._is_disabled():
            return

        try:
            self.disable()
            assert (
                predicate in self._known_data.existing_predicates
            ), "Cannot trace unknown predicate"
            distance_true = 0.0
            distance_false = 0.0
            if value:
                if isinstance(value, Sized):
                    # Sized instances evaluate to False if they are empty,
                    # and to True otherwise, thus we can use their size as a distance
                    # measurement.
                    distance_false = len(value)
                elif is_numeric(value):
                    # For numeric value, we can use their absolute value
                    distance_false = abs(value)
                else:
                    # Necessary to use inf instead of 1.0 here,
                    # so that a value for which we can't compute a false distance
                    # always has the greatest distance to the false branch than an
                    # object for which we can compute a distance.
                    distance_false = inf
            else:
                distance_true = 1.0

            self._update_metrics(distance_false, distance_true, predicate)
        finally:
            self.enable()

    def executed_exception_match(self, err, exc, predicate: int):
        """A predicate that is based on exception matching was executed.

        Args:
            err: The raised exception
            exc: The matching condition
            predicate: the predicate identifier

        Raises:
            RuntimeError: raised when called from another thread
        """
        if threading.current_thread().ident != self._current_thread_identifier:
            raise RuntimeError(
                "The current thread shall not be executed any more, thus I kill it."
            )

        if self._is_disabled():
            return

        try:
            self.disable()
            assert (
                predicate in self._known_data.existing_predicates
            ), "Cannot trace unknown predicate"
            distance_true = 0.0
            distance_false = 0.0
            if given_exception_matches(err, exc):
                distance_false = 1.0
            else:
                distance_true = 1.0

            self._update_metrics(distance_false, distance_true, predicate)
        finally:
            self.enable()

    def track_line_visit(self, line_id: int) -> None:
        """Tracks the visit of a line.

        Args:
            line_id: the if of the line that was visited

        Raises:
            RuntimeError: raised when called from another thread
        """
        if threading.current_thread().ident != self._current_thread_identifier:
            raise RuntimeError(
                "The current thread shall not be executed any more, thus I kill it."
            )

        if self._is_disabled():
            return

        self._thread_local_state.trace.covered_line_ids.add(line_id)

    def register_line(
        self, code_object_id: int, file_name: str, line_number: int
    ) -> int:
        """Tracks the existence of a line.

        Args:
            code_object_id: The id of the code object that contains the line
            file_name: The file in which the statement is
            line_number: The line of the statement to track

        Returns:
            the id of the registered line
        """
        line_meta = LineMetaData(code_object_id, file_name, line_number)
        if line_meta not in self._known_data.existing_lines.values():
            line_id = len(self._known_data.existing_lines)
            self._known_data.existing_lines[line_id] = line_meta
        else:
            index = list(self._known_data.existing_lines.values()).index(line_meta)
            line_id = list(self._known_data.existing_lines.keys())[index]
        return line_id

    def _update_metrics(
        self, distance_false: float, distance_true: float, predicate: int
    ):
        assert (
            predicate in self._known_data.existing_predicates
        ), "Cannot update unknown predicate"
        assert distance_true >= 0.0, "True distance cannot be negative"
        assert distance_false >= 0.0, "False distance cannot be negative"
        assert (distance_true == 0.0) ^ (
            distance_false == 0.0
        ), "Exactly one distance must be 0.0, i.e., one branch must be taken."
        self._thread_local_state.trace.update_predicate_distances(
            distance_true=distance_true,
            distance_false=distance_false,
            predicate=predicate,
        )

    def track_generic(  # pylint: disable=too-many-arguments
        self,
        module: str,
        code_object_id: int,
        node_id: int,
        opcode: int,
        lineno: int,
        offset: int,
    ) -> None:
        """Track a generic instruction inside the trace.

        Note: This method is referenced by name in the instrumentation
        for checked coverage. To avoid circular imports, the name is simply written
        as string, so if this method is renamed, please adjust the string in the
        instrumentation. Otherwise, the checked coverage instrumentation breaks!

        Args:
            module: File name of the module containing the instruction
            code_object_id: code object containing the instruction
            node_id: the node of the code object containing the instruction
            opcode: the opcode of the instruction
            lineno: the line number of the instruction
            offset: the offset of the instruction

        Raises:
            RuntimeError: raised when called from another thread
        """
        if threading.current_thread().ident != self._current_thread_identifier:
            raise RuntimeError(
                "The current thread shall not be executed any more, thus I kill it."
            )

        if self._is_disabled():
            return

        self._thread_local_state.trace.add_instruction(
            module, code_object_id, node_id, opcode, lineno, offset
        )

    def track_memory_access(  # pylint: disable=too-many-arguments
        self,
        module: str,
        code_object_id: int,
        node_id: int,
        opcode: int,
        lineno: int,
        offset: int,
        arg: Union[str, CellVar, FreeVar],
        arg_address: int,
        arg_type: type,
    ) -> None:
        """Track a memory access instruction in the trace.

        Note: This method is referenced by name in the instrumentation
        for checked coverage. To avoid circular imports, the name is simply written
        as string, so if this method is renamed, please adjust the string in the
        instrumentation. Otherwise, the checked coverage instrumentation breaks!

        Args:
            module: File name of the module containing the instruction
            code_object_id: code object containing the instruction
            node_id: the node of the code object containing the instruction
            opcode: the opcode of the instruction
            lineno: the line number of the instruction
            offset: the offset of the instruction
            arg: the used variable
            arg_address: the memory address of the variable
            arg_type: the type of the variable

        Raises:
            ValueError: when no argument is given
            RuntimeError: raised when called from another thread
        """
        if threading.current_thread().ident != self._current_thread_identifier:
            raise RuntimeError(
                "The current thread shall not be executed any more, thus I kill it."
            )

        if self._is_disabled():
            return

        if not arg:
            if opcode != op.IMPORT_NAME:  # IMPORT_NAMEs may not have an argument
                raise ValueError("A memory access instruction must have an argument")
        if isinstance(arg, (CellVar, FreeVar)):
            arg = arg.name

        # Determine if this is a mutable type
        mutable_type = True
        if arg_type in immutable_types:
            mutable_type = False

        # Determine if this is a definition of a completely new object
        # (required later during slicing)
        object_creation = False
        if arg_address and arg_address not in self.get_known_data().object_addresses:
            object_creation = True
            self._known_data.object_addresses.append(arg_address)

        self._thread_local_state.trace.add_memory_instruction(
            module,
            code_object_id,
            node_id,
            opcode,
            lineno,
            offset,
            arg,
            arg_address,
            mutable_type,
            object_creation,
        )

    def track_attribute_access(  # pylint: disable=too-many-arguments
        self,
        module: str,
        code_object_id: int,
        node_id: int,
        opcode: int,
        lineno: int,
        offset: int,
        attr_name: str,
        src_address: int,
        arg_address: int,
        arg_type: type,
    ) -> None:
        """Track an attribute access instruction in the trace.

        Note: This method is referenced by name in the instrumentation
        for checked coverage. To avoid circular imports, the name is simply written
        as string, so if this method is renamed, please adjust the string in the
        instrumentation. Otherwise, the checked coverage instrumentation breaks!

        Args:
            module: File name of the module containing the instruction
            code_object_id: code object containing the instruction
            node_id: the node of the code object containing the instruction
            opcode: the opcode of the instruction
            lineno: the line number of the instruction
            offset: the offset of the instruction
            attr_name: the name of the accessed attribute
            src_address: the memory address of the attribute
            arg_address: the memory address of the argument
            arg_type: the type of argument

        Raises:
            RuntimeError: raised when called from another thread
        """
        if threading.current_thread().ident != self._current_thread_identifier:
            raise RuntimeError(
                "The current thread shall not be executed any more, thus I kill it."
            )

        if self._is_disabled():
            return

        # Different built-in methods and functions often have the same address when
        # accessed sequentially.
        # The address is not recorded in such cases.
        if arg_type is BuiltinMethodType or arg_type is BuiltinFunctionType:
            arg_address = -1

        # Determine if this is a mutable type
        mutable_type = True
        if arg_type in immutable_types:
            mutable_type = False

        self._thread_local_state.trace.add_attribute_instruction(
            module,
            code_object_id,
            node_id,
            opcode,
            lineno,
            offset,
            attr_name,
            src_address,
            arg_address,
            mutable_type,
        )

    def track_jump(  # pylint: disable=too-many-arguments
        self,
        module: str,
        code_object_id: int,
        node_id: int,
        opcode: int,
        lineno: int,
        offset: int,
        target_id: int,
    ) -> None:
        """Track a jump instruction in the trace.

        Note: This method is referenced by name in the instrumentation
        for checked coverage. To avoid circular imports, the name is simply written
        as string, so if this method is renamed, please adjust the string in the
        instrumentation. Otherwise, the checked coverage instrumentation breaks!

        Args:
            module: File name of the module containing the instruction
            code_object_id: code object containing the instruction
            node_id: the node of the code object containing the instruction
            opcode: the opcode of the instruction
            lineno: the line number of the instruction
            offset: the offset of the instruction
            target_id: the offset of the target of the jump

        Raises:
            RuntimeError: raised when called from another thread
        """
        if threading.current_thread().ident != self._current_thread_identifier:
            raise RuntimeError(
                "The current thread shall not be executed any more, thus I kill it."
            )

        if self._is_disabled():
            return

        self._thread_local_state.trace.add_jump_instruction(
            module, code_object_id, node_id, opcode, lineno, offset, target_id
        )

    def track_call(  # pylint: disable=too-many-arguments
        self,
        module: str,
        code_object_id: int,
        node_id: int,
        opcode: int,
        lineno: int,
        offset: int,
        arg: int,
    ) -> None:
        """Track a method call instruction in the trace.

        Note: This method is referenced by name in the instrumentation
        for checked coverage. To avoid circular imports, the name is simply written
        as string, so if this method is renamed, please adjust the string in the
        instrumentation. Otherwise, the checked coverage instrumentation breaks!

        Args:
            module: File name of the module containing the instruction
            code_object_id: code object containing the instruction
            node_id: the node of the code object containing the instruction
            opcode: the opcode of the instruction
            lineno: the line number of the instruction
            offset: the offset of the instruction
            arg: the argument used in the method call

        Raises:
            RuntimeError: raised when called from another thread
        """
        if threading.current_thread().ident != self._current_thread_identifier:
            raise RuntimeError(
                "The current thread shall not be executed any more, thus I kill it."
            )

        if self._is_disabled():
            return

        self._thread_local_state.trace.add_call_instruction(
            module, code_object_id, node_id, opcode, lineno, offset, arg
        )

    def track_return(  # pylint: disable=too-many-arguments
        self,
        module: str,
        code_object_id: int,
        node_id: int,
        opcode: int,
        lineno: int,
        offset: int,
    ) -> None:
        """Track a return instruction in the trace.

        Note: This method is referenced by name in the instrumentation
        for checked coverage. To avoid circular imports, the name is simply written
        as string, so if this method is renamed, please adjust the string in the
        instrumentation. Otherwise, the checked coverage instrumentation breaks!

        Args:
            module: File name of the module containing the instruction
            code_object_id: code object containing the instruction
            node_id: the node of the code object containing the instruction
            opcode: the opcode of the instruction
            lineno: the line number of the instruction
            offset: the offset of the instruction

        Raises:
            RuntimeError: raised when called from another thread
        """
        if threading.current_thread().ident != self._current_thread_identifier:
            raise RuntimeError(
                "The current thread shall not be executed any more, thus I kill it."
            )

        if self._is_disabled():
            return

        self._thread_local_state.trace.add_return_instruction(
            module, code_object_id, node_id, opcode, lineno, offset
        )

    def register_exception_assertion(self) -> None:
        """Track the position of an exception assertion in the trace.

        Normally, to track an assertion, we trace the POP_JUMP_IF_TRUE instruction
        contained by each assertion. The pytest exception assertion does not use
        an assertion containing this instruction.
        Therefore, we trace the instruction that was last executed before
        the exception.

        Raises:
            RuntimeError: raised when called from another thread
        """
        if threading.current_thread().ident != self._current_thread_identifier:
            raise RuntimeError(
                "The current thread shall not be executed any more, thus I kill it."
            )

        if self._is_disabled():
            return

        trace = self._thread_local_state.trace
        error_call_position = len(trace.executed_instructions) - 1
        error_causing_instr = trace.executed_instructions[error_call_position]
        code_object_id = error_causing_instr.code_object_id
        node_id = error_causing_instr.node_id
        trace.executed_assertions.append(
            ExecutedAssertion(code_object_id, node_id, error_call_position)
        )

    def register_assertion_position(self, code_object_id: int, node_id: int) -> None:
        """Track the position of an assertion in the trace.

        Args:
            code_object_id: code object containing the assertion to register
            node_id: the id of the node containing the assertion to register

        Raises:
            RuntimeError: raised when called from another thread
        """
        if threading.current_thread().ident != self._current_thread_identifier:
            raise RuntimeError(
                "The current thread shall not be executed any more, thus I kill it."
            )

        if self._is_disabled():
            return

        exec_instr = self.get_trace().executed_instructions
        pop_jump_if_true_position = len(exec_instr) - 1
        for instr in reversed(exec_instr):
            if instr.opcode == op.POP_JUMP_IF_TRUE:
                break
            pop_jump_if_true_position -= 1
        assert (
            pop_jump_if_true_position != -1
        ), "Node in code object did not contain a POP_JUMP_IF_TRUE instruction"

        self._thread_local_state.trace.executed_assertions.append(
            ExecutedAssertion(
                code_object_id,
                node_id,
                pop_jump_if_true_position,
            )
        )

    @staticmethod
    def attribute_lookup(object_type, attribute: str) -> int:
        """Check the dictionary of classes making up the MRO (_PyType_Lookup)
        The attribute must be a data descriptor to be prioritized here

        Args:
            object_type: The type object to check
            attribute: the attribute to check for in the class

        Returns:
            The id of the object type or the class if it has the attribute, -1 otherwise
        """

        for cls in type(object_type).__mro__:
            if attribute in cls.__dict__:
                # Class in the MRO hierarchy has attribute
                if inspect.isdatadescriptor(cls.__dict__.get(attribute)):
                    # Class has attribute and attribute is a data descriptor
                    return id(cls)

        # This would lead to an infinite recursion and thus a crash of the program
        if attribute in ("__getattr__", "__getitem__"):
            return -1
        # Check if the dictionary of the object on which lookup is performed
        if hasattr(object_type, "__dict__") and object_type.__dict__:
            if attribute in object_type.__dict__:
                return id(object_type)
        if hasattr(object_type, "__slots__") and object_type.__slots__:
            if attribute in object_type.__slots__:
                return id(object_type)

        # Check if attribute in MRO hierarchy (no need for data descriptor)
        for cls in type(object_type).__mro__:
            if attribute in cls.__dict__:
                return id(cls)

        return -1

    def __repr__(self) -> str:
        return "ExecutionTracer"

    def lineids_to_linenos(self, line_ids: OrderedSet[int]) -> OrderedSet[int]:
        """Convenience method to translate line ids to line numbers.

        Args:
            line_ids: The ids that should be translated.

        Returns:
            The line numbers.
        """
        return OrderedSet(
            [
                self._known_data.existing_lines[line_id].line_number
                for line_id in line_ids
            ]
        )


@dataclass
class ExecutedAssertion:
    """Data class for assertions of a testcase traced during execution for slicing"""

    code_object_id: int
    node_id: int
    trace_position: int


@dataclass(frozen=True)
class ExecutedInstruction:
    """Represents an executed bytecode instruction with additional information."""

    file: str
    code_object_id: int
    node_id: int
    opcode: int
    argument: int | str | None
    lineno: int
    offset: int

    @property
    def name(self) -> str:
        """Returns the name of the executed instruction.

        Returns:
            The name of the executed instruction.
        """
        return opname[self.opcode]

    @staticmethod
    def is_jump() -> bool:
        """Returns whether the executed instruction is a jump condition.

        Returns:
            True, if the instruction is a jump condition, False otherwise.
        """
        return False

    def __str__(self) -> str:
        return (
            f"{'(-)':<7} {self.file:<40} {opname[self.opcode]:<72} "
            f"{self.code_object_id:02d} @ line: {self.lineno:d}-{self.offset:d}"
        )


@dataclass(frozen=True)
class ExecutedMemoryInstruction(ExecutedInstruction):
    """Represents an executed instructions which read from or wrote to memory."""

    arg_address: int
    is_mutable_type: bool
    object_creation: bool

    def __str__(self) -> str:
        if not self.arg_address:
            arg_address = -1
        else:
            arg_address = self.arg_address
        return (
            f"{'(mem)':<7} {self.file:<40} {opname[self.opcode]:<20} "
            f"{self.argument:<25} {hex(arg_address):<25} {self.code_object_id:02d}"
            f"@ line: {self.lineno:d}-{self.offset:d}"
        )


@dataclass(frozen=True)
class ExecutedAttributeInstruction(ExecutedInstruction):
    """
    Represents an executed instructions which accessed an attribute.

    We prepend each accessed attribute with the address of the object the attribute
    is taken from. This allows to build correct def-use pairs during backward traversal.
    """

    src_address: int
    arg_address: int
    is_mutable_type: bool

    @property
    def combined_attr(self):
        """Format the source address and the argument
        for an ExecutedAttributeInstruction.

        Returns:
            A string representation of the attribute in memory
        """
        return f"{hex(self.src_address)}_{self.argument}"

    def __str__(self) -> str:
        return (
            f"{'(attr)':<7} {self.file:<40} {opname[self.opcode]:<20} "
            f"{self.combined_attr:<51} {self.code_object_id:02d} "
            f"@ line: {self.lineno:d}-{self.offset:d}"
        )


@dataclass(frozen=True)
class ExecutedControlInstruction(ExecutedInstruction):
    """Represents an executed control flow instruction."""

    @staticmethod
    def is_jump() -> bool:
        """Returns whether the executed instruction is a jump condition.

        Returns:
            True, if the instruction is a jump condition, False otherwise.
        """
        return True

    def __str__(self) -> str:
        return (
            f"{'(crtl)':<7} {self.file:<40} {opname[self.opcode]:<20} "
            f"{self.argument:<51} {self.code_object_id:02d} "
            f"@ line: {self.lineno:d}-{self.offset:d}"
        )


@dataclass(frozen=True)
class ExecutedCallInstruction(ExecutedInstruction):
    """Represents an executed call instruction."""

    def __str__(self) -> str:
        return (
            f"{'(func)':<7} {self.file:<40} {opname[self.opcode]:<72} "
            f"{self.code_object_id:02d} @ line: {self.lineno:d}-{self.offset:d}"
        )


@dataclass(frozen=True)
class ExecutedReturnInstruction(ExecutedInstruction):
    """Represents an executed return instruction."""

    def __str__(self) -> str:
        return (
            f"{'(ret)':<7} {self.file:<40} {opname[self.opcode]:<72} "
            f"{self.code_object_id:02d} @ line: {self.lineno:d}-{self.offset:d}"
        )


def _eq(val1, val2) -> float:
    """Distance computation for '=='

    Args:
        val1: the first value
        val2: the second value

    Returns:
        the distance
    """
    if val1 == val2:
        return 0.0
    if is_numeric(val1) and is_numeric(val2):
        return abs(val1 - val2)
    if is_string(val1) and is_string(val2):
        return levenshtein_distance(val1, val2)
    if is_bytes(val1) and is_bytes(val2):
        return levenshtein_distance(
            val1.decode("iso-8859-1"), val2.decode("iso-8859-1")
        )
    return inf


def _neq(val1, val2) -> float:
    """Distance computation for '!='

    Args:
        val1: the first value
        val2: the second value

    Returns:
        the distance
    """
    if val1 != val2:
        return 0.0
    return 1.0


def _lt(val1, val2) -> float:
    """Distance computation for '<'

    Args:
        val1: the first value
        val2: the second value

    Returns:
        the distance
    """
    if val1 < val2:
        return 0.0
    if is_numeric(val1) and is_numeric(val2):
        return (val1 - val2) + 1.0
    return inf


def _le(val1, val2) -> float:
    """Distance computation for '<='

    Args:
        val1: the first value
        val2: the second value

    Returns:
        the distance
    """
    if val1 <= val2:
        return 0.0
    if is_numeric(val1) and is_numeric(val2):
        return (val1 - val2) + 1.0
    return inf


def _in(val1, val2) -> float:
    """Distance computation for 'in'

    Args:
        val1: the first value
        val2: the second value

    Returns:
        the distance
    """
    if val1 in val2:
        return 0.0
    # TODO(fk) maybe limit this to certain collections?
    #  Check only if collection size is within some range,
    #  otherwise the check might take very long.

    # Use smallest distance to any element.
    return min([_eq(val1, v) for v in val2] + [inf])


def _nin(val1, val2) -> float:
    """Distance computation for 'not in'

    Args:
        val1: the first value
        val2: the second value

    Returns:
        the distance
    """
    if val1 not in val2:
        return 0.0
    return 1.0


def _is(val1, val2) -> float:
    """Distance computation for 'is'

    Args:
        val1: the first value
        val2: the second value

    Returns:
        the distance
    """
    if val1 is val2:
        return 0.0
    return 1.0


def _isn(val1, val2) -> float:
    """Distance computation for 'is not'

    Args:
        val1: the first value
        val2: the second value

    Returns:
        the distance
    """
    if val1 is not val2:
        return 0.0
    return 1.0


class ModuleProvider:
    """Class for providing modules."""

    def __init__(self):
        self._mutated_module_aliases: dict[str, ModuleType] = {}

    def get_module(self, module_name: str) -> ModuleType:
        """
        Provides a module either from sys.modules or if a mutated version for the given
        module name exists than the mutated version of the module will be returned.

        Args:
            module_name: string for the module alias, which should be loaded

        Returns:
            the module which should be loaded.
        """
        if (
            mutated_module := self._mutated_module_aliases.get(module_name, None)
        ) is not None:
            return mutated_module
        return sys.modules[module_name]

    def add_mutated_version(self, module_name: str, mutated_module: ModuleType) -> None:
        """
        Adds a mutated version of a module to the collection of mutated alias of
        normal modules.

        Args:
            module_name: for the module name of the module, which should be mutated.
            mutated_module: the custom module, which should be used.
        """
        self._mutated_module_aliases[module_name] = mutated_module

    def clear_mutated_modules(self):
        """Clear the existing aliases."""
        self._mutated_module_aliases.clear()

    @staticmethod
    def reload_module(module_name: str) -> None:
        """
        Reloads the given module.

        Args:
            module_name: the module to reload.
        """
        reload(sys.modules[module_name])


class AbstractTestCaseExecutor(abc.ABC):
    """Interface for a test case executor."""

    @property
    @abstractmethod
    def module_provider(self) -> ModuleProvider:
        """The module provider used by this executor.

        Returns:
            The used module provider
        """

    @abstractmethod
    def add_observer(self, observer: ExecutionObserver) -> None:
        """Add an execution observer.

        Args:
            observer: the observer to be added.
        """

    @abstractmethod
    def clear_observers(self) -> None:
        """Remove all existing observers."""

    def temporarily_add_observer(self, observer: ExecutionObserver):
        """Temporarily add the given observer.

        Args:
            observer: The observer to add.
        """

    @property
    @abstractmethod
    def tracer(self) -> ExecutionTracer:
        """Provide access to the execution tracer.

        Returns:
            The execution tracer
        """

    @abstractmethod
    def execute(self, test_case: tc.TestCase) -> ExecutionResult:
        """Executes all statements of the given test case.

        Args:
            test_case: the test case that should be executed.

        Raises:
            RuntimeError: If something goes wrong inside Pynguin during execution.

        Returns:
            Result of the execution
        """


class TestCaseExecutor(AbstractTestCaseExecutor):
    """An executor that executes the generated test cases."""

    _logger = logging.getLogger(__name__)

    def __init__(
        self, tracer: ExecutionTracer, module_provider: ModuleProvider | None = None
    ) -> None:
        """Create new test case executor.

        Args:
            tracer: the execution tracer
            module_provider: The used module provider
        """
        # Repeatedly opening/closing devnull caused problems.
        # This is closed when Pynguin terminates, since we don't need this output
        # anyway this is ok.
        # pylint:disable=unspecified-encoding,consider-using-with
        self._null_file = open(os.devnull, mode="w")

        self._module_provider = (
            module_provider if module_provider is not None else ModuleProvider()
        )
        self._tracer = tracer
        self._observers: list[ExecutionObserver] = []
        checked_adapter = CheckedCoverageInstrumentation(self._tracer)
        self._checked_transformer = InstrumentationTransformer(
            self._tracer, [checked_adapter]
        )

        def log_thread_exception(arg):
            self._logger.error(
                "Exception in Thread: %s",
                arg.thread,
                exc_info=(arg.exc_type, arg.exc_value, arg.exc_traceback),
            )

        # Set our own exception hook, so timeout related errors in executing threads
        # are not spilled out to stderr and clutter our formatted output but are send
        # to the logger
        threading.excepthook = log_thread_exception

    @property
    def module_provider(self) -> ModuleProvider:
        """The module provider used by this executor.

        Returns:
            The used module provider
        """
        return self._module_provider

    def add_observer(self, observer: ExecutionObserver) -> None:
        """Add an execution observer.

        Args:
            observer: the observer to be added.
        """
        self._observers.append(observer)

    def clear_observers(self) -> None:
        """Remove all existing observers."""
        self._observers.clear()

    @contextlib.contextmanager
    def temporarily_add_observer(self, observer: ExecutionObserver):
        self._observers.append(observer)
        yield
        self._observers.remove(observer)

    @property
    def tracer(self) -> ExecutionTracer:
        """Provide access to the execution tracer.

        Returns:
            The execution tracer
        """
        return self._tracer

    def execute(
        self,
        test_case: tc.TestCase,
        instrument_test: bool = False,
    ) -> ExecutionResult:
        """Executes all statements of the given test case.

        Args:
            test_case: the test case that should be executed.
            instrument_test: if the test case itself needs to be
                instrumented before execution

        Raises:
            RuntimeError: If something goes wrong inside Pynguin during execution.

        Returns:
            Result of the execution
        """
        with contextlib.redirect_stdout(self._null_file):
            with contextlib.redirect_stderr(self._null_file):
                return_queue: Queue[ExecutionResult] = Queue()
                thread = threading.Thread(
                    target=self._execute_test_case,
                    args=(test_case, return_queue, instrument_test),
                    daemon=True,
                )
                thread.start()
                # Set a timeout for the thread execution of at most 5 seconds.
                thread.join(timeout=min(5, len(test_case.statements)))
                if thread.is_alive():
                    # Set thread ident to invalid value, such that the tracer
                    # kills the thread
                    self._tracer.current_thread_identifier = -1
                    result = ExecutionResult(timeout=True)
                    self._logger.warning("Experienced timeout from test-case execution")
                else:
                    try:
                        result = return_queue.get(block=False)
                    except Empty as ex:
                        self._logger.error("Finished thread did not return a result.")
                        raise RuntimeError("Bug in Pynguin!") from ex
        self._after_test_case_execution_outside_thread(test_case, result)
        return result

    def _before_test_case_execution(self, test_case: tc.TestCase) -> None:
        self._tracer.init_trace()
        for observer in self._observers:
            observer.before_test_case_execution(test_case)

    def _execute_test_case(
        self, test_case: tc.TestCase, result_queue: Queue, instrument_test: bool
    ) -> None:
        self._before_test_case_execution(test_case)
        result = ExecutionResult()
        exec_ctx = ExecutionContext(self._module_provider)
        self._tracer.current_thread_identifier = threading.current_thread().ident
        for idx, statement in enumerate(test_case.statements):
            self._before_statement_execution(statement, exec_ctx)
            exception = self._execute_statement(statement, exec_ctx, instrument_test)
            self._after_statement_execution(statement, exec_ctx, exception)
            if exception is not None:
                result.report_new_thrown_exception(idx, exception)
                break
        self._after_test_case_execution_inside_thread(test_case, result)
        result_queue.put(result)

    def _after_test_case_execution_inside_thread(
        self, test_case: tc.TestCase, result: ExecutionResult
    ) -> None:
        """Collect the trace data after each executed test case.

        Args:
            test_case: The executed test case
            result: The execution result
        """
        result.execution_trace = self._tracer.get_trace()
        for observer in self._observers:
            observer.after_test_case_execution_inside_thread(test_case, result)

    def _after_test_case_execution_outside_thread(
        self, test_case: tc.TestCase, result: ExecutionResult
    ) -> None:
        """Process results outside of thread.

        Args:
            test_case: The executed test case
            result: The execution result
        """
        for observer in self._observers:
            observer.after_test_case_execution_outside_thread(test_case, result)

    def _before_statement_execution(
        self,
        statement: stmt.Statement,
        exec_ctx: ExecutionContext,
    ) -> None:
        # Check if the current thread is still the one that should be executing
        # Otherwise raise an exception to kill it.
        if self.tracer.current_thread_identifier != threading.current_thread().ident:
            # Kill this thread
            raise RuntimeError(
                "The current thread shall not be executed any more, thus I kill it."
            )

        # We need to disable the tracer, because an observer might interact with an
        # object of the SUT via the ExecutionContext and trigger code execution, which
        # is not caused by the test case and should therefore not be in the trace.
        self._tracer.disable()
        try:
            for observer in self._observers:
                observer.before_statement_execution(statement, exec_ctx)
        finally:
            self._tracer.enable()

    def _execute_statement(
        self,
        statement: stmt.Statement,
        exec_ctx: ExecutionContext,
        instrument_test: bool,
    ) -> Exception | None:
        ast_stmt, ast_node = exec_ctx.executable_statement_node(statement)
        if self._logger.isEnabledFor(logging.DEBUG):
            self._logger.debug("Executing %s", ast.unparse(ast_node))
        code = compile(ast_node, "<ast>", "exec")
        if instrument_test:
            code = self._checked_transformer.instrument_module(code)

        try:
            # pylint: disable=exec-used
            exec(code, exec_ctx.global_namespace, exec_ctx.local_namespace)  # nosec
        except Exception as err:  # pylint: disable=broad-except
            failed_stmt = ast.unparse(ast_node)
            TestCaseExecutor._logger.debug(
                "Failed to execute statement:\n%s%s", failed_stmt, err.args
            )

            if instrument_test and any(
                isinstance(assertion, ass.ExceptionAssertion)
                for assertion in statement.assertions
            ):  # assumes only one exception assertion per statement
                self.tracer.register_exception_assertion()
            return err

        if instrument_test and statement.assertions:
            self._execute_assertions(ast_stmt, exec_ctx, statement)

        return None

    def _after_statement_execution(
        self,
        statement: stmt.Statement,
        exec_ctx: ExecutionContext,
        exception: Exception | None,
    ):
        # See comments in _before_statement_execution
        if self.tracer.current_thread_identifier != threading.current_thread().ident:
            # Kill this thread
            raise RuntimeError(
                "The current thread shall not be executed any more, thus I kill it."
            )

        self._tracer.disable()
        try:
            for observer in reversed(self._observers):
                observer.after_statement_execution(statement, exec_ctx, exception)
        finally:
            self._tracer.enable()

<<<<<<< HEAD

class TypeTracingTestCaseExecutor(AbstractTestCaseExecutor):
    """A test case executor that delegates to another executor.
    Every test case is executed twice, one time for the regular result
    and one time with proxies in order to refine parameter types."""

    def __init__(
        self, delegate: AbstractTestCaseExecutor, cluster: module.ModuleTestCluster
    ):
        self._delegate = delegate
        self._observer = TypeTracingObserver(cluster)

    @property
    def module_provider(self) -> ModuleProvider:
        return self._delegate.module_provider

    def add_observer(self, observer: ExecutionObserver) -> None:
        self._delegate.add_observer(observer)

    def clear_observers(self) -> None:
        self._delegate.clear_observers()

    @property
    def tracer(self) -> ExecutionTracer:
        return self._delegate.tracer

    def execute(self, test_case: tc.TestCase) -> ExecutionResult:
        result = self._delegate.execute(test_case)
        if not result.timeout:
            # Only execute with proxies if the test case doesn't time out.
            # There is no need to stall another threads.
            with self._delegate.temporarily_add_observer(self._observer):
                self._delegate.execute(test_case)
        return result


class TypeTracingObserver(ExecutionObserver):
    """An execution observer which wraps parameters in proxies in order to make better
    guesses on their type."""

    class TypeTracingLocalState(
        threading.local
    ):  # pylint:disable=too-few-public-methods
        """Thread local data for type tracing."""

        def __init__(self):
            super().__init__()
            # Active proxies per statement position and argument name.
            self.proxies: dict[tuple[int, str], tt.ObjectProxy] = {}
            # We need to temporarily replace the value that is used for the call.
            # Store the old value here to replace it after statement execution.
            self.shadow_locals: dict[vr.VariableReference, Any] = {}

    def __init__(self, cluster: module.TestCluster):
        self._local_state = TypeTracingObserver.TypeTracingLocalState()
        self._cluster = cluster

    def before_test_case_execution(self, test_case: tc.TestCase):
        pass

    def after_test_case_execution_inside_thread(
        self, test_case: tc.TestCase, result: ExecutionResult
    ) -> None:
        for (stmt_pos, arg_name), proxy in self._local_state.proxies.items():
            result.proxy_knowledge[(stmt_pos, arg_name)] = copy.deepcopy(
                tt.ProxyKnowledge.from_proxy(proxy)
            )

    def after_test_case_execution_outside_thread(
        self, test_case: tc.TestCase, result: ExecutionResult
    ) -> None:
        for (stmt_pos, arg_name), knowledge in result.proxy_knowledge.items():
            statement = test_case.get_statement(stmt_pos)
            assert isinstance(statement, stmt.ParametrizedStatement)
            self._cluster.update_parameter_knowledge(
                cast(
                    gao.GenericCallableAccessibleObject, statement.accessible_object()
                ),
                arg_name,
                knowledge,
            )

    def before_statement_execution(
        self, statement: stmt.Statement, exec_ctx: ExecutionContext
    ):
        if isinstance(statement, stmt.ParametrizedStatement):
            for name, param in statement.args.items():
                old = self._local_state.shadow_locals[
                    param
                ] = exec_ctx.get_reference_value(param)
                # TODO(fk) use proxy only with some chance?
                #  May be necessary for functions that don't like proxies, e.g.,
                #  open(...).
                proxy = tt.ObjectProxy(old)
                exec_ctx.replace_variable_value(param, proxy)
                self._local_state.proxies[(statement.get_position(), name)] = proxy

    def after_statement_execution(
        self,
        statement: stmt.Statement,
        exec_ctx: ExecutionContext,
        exception: Exception | None = None,
    ) -> None:
        if isinstance(statement, stmt.ParametrizedStatement):
            for param in statement.args.values():
                if param in self._local_state.shadow_locals:
                    exec_ctx.replace_variable_value(
                        param, self._local_state.shadow_locals[param]
                    )
                    del self._local_state.shadow_locals[param]
        assert (
            len(self._local_state.shadow_locals) == 0
        ), "Shadow store must be empty after statement execution."
=======
    def _get_assertion_node_and_code_object_ids(self) -> tuple[int, int]:
        existing_code_objects = self._tracer.get_known_data().existing_code_objects
        code_object_id = len(existing_code_objects) - 1
        code_object = existing_code_objects[code_object_id]
        assert_node = None
        for node in code_object.cfg.nodes:
            if node.is_artificial:
                continue
            bb_node: BasicBlock = node.basic_block
            if (
                not isinstance(bb_node[-1], ArtificialInstr)
                and bb_node[-1].opcode == op.POP_JUMP_IF_TRUE
            ):
                assert_node = node
        assert assert_node
        return code_object_id, assert_node.index

    def _execute_assertions(
        self, ast_stmt: ast.stmt, exec_ctx: ExecutionContext, statement: stmt.Statement
    ):
        exec_ctx.global_namespace["pytest"] = pytest  # import pytest for assertions

        for assertion in statement.assertions:
            if isinstance(assertion, ass.NothingRaisedAssertion):
                continue  # ignore pseudo assertions
            assertion_node = exec_ctx.executable_assertion_node(assertion, ast_stmt)

            if self._logger.isEnabledFor(logging.DEBUG):
                self._logger.debug("Executing %s", ast.unparse(assertion_node))

            # pylint: disable=exec-used
            code = compile(assertion_node, "<ast>", "exec")
            code = self._checked_transformer.instrument_module(code)

            exec(code, exec_ctx.global_namespace, exec_ctx.local_namespace)  # nosec
            code_object_id, node_id = self._get_assertion_node_and_code_object_ids()
            self._tracer.register_assertion_position(code_object_id, node_id)
>>>>>>> 95188f54
<|MERGE_RESOLUTION|>--- conflicted
+++ resolved
@@ -10,11 +10,8 @@
 import abc
 import ast
 import contextlib
-<<<<<<< HEAD
 import copy
-=======
 import inspect
->>>>>>> 95188f54
 import logging
 import os
 import sys
@@ -24,13 +21,8 @@
 from importlib import reload
 from math import inf
 from queue import Empty, Queue
-<<<<<<< HEAD
-from types import CodeType, ModuleType
-from typing import TYPE_CHECKING, Any, Sized, TypeVar, cast
-=======
 from types import BuiltinFunctionType, BuiltinMethodType, ModuleType
-from typing import TYPE_CHECKING, Any, Sized, TypeVar, Union
->>>>>>> 95188f54
+from typing import TYPE_CHECKING, Any, Sized, TypeVar, Union, cast
 
 import pytest
 from bytecode import BasicBlock, CellVar, Compare, FreeVar
@@ -38,20 +30,14 @@
 from opcode import opname
 from ordered_set import OrderedSet
 
-<<<<<<< HEAD
-import pynguin.testcase.statement as stmt
-=======
 import pynguin.assertion.assertion as ass
 import pynguin.assertion.assertion_to_ast as ass_to_ast
->>>>>>> 95188f54
+import pynguin.testcase.statement as stmt
 import pynguin.testcase.statement_to_ast as stmt_to_ast
 import pynguin.utils.generic.genericaccessibleobject as gao
 import pynguin.utils.namingscope as ns
-<<<<<<< HEAD
+import pynguin.utils.opcodes as op
 import pynguin.utils.typetracing as tt
-from pynguin.analyses.controlflow import CFG, ControlDependenceGraph, ProgramGraphNode
-=======
-import pynguin.utils.opcodes as op
 from pynguin.instrumentation.instrumentation import (
     ArtificialInstr,
     CheckedCoverageInstrumentation,
@@ -59,7 +45,6 @@
     InstrumentationTransformer,
     PredicateMetaData,
 )
->>>>>>> 95188f54
 from pynguin.utils.type_utils import (
     given_exception_matches,
     is_bytes,
@@ -2029,11 +2014,15 @@
         """
 
     @abstractmethod
-    def execute(self, test_case: tc.TestCase) -> ExecutionResult:
+    def execute(
+        self, test_case: tc.TestCase, instrument_test: bool = False
+    ) -> ExecutionResult:
         """Executes all statements of the given test case.
 
         Args:
             test_case: the test case that should be executed.
+            instrument_test: if the test case itself needs to be
+                instrumented before execution
 
         Raises:
             RuntimeError: If something goes wrong inside Pynguin during execution.
@@ -2126,19 +2115,6 @@
         test_case: tc.TestCase,
         instrument_test: bool = False,
     ) -> ExecutionResult:
-        """Executes all statements of the given test case.
-
-        Args:
-            test_case: the test case that should be executed.
-            instrument_test: if the test case itself needs to be
-                instrumented before execution
-
-        Raises:
-            RuntimeError: If something goes wrong inside Pynguin during execution.
-
-        Returns:
-            Result of the execution
-        """
         with contextlib.redirect_stdout(self._null_file):
             with contextlib.redirect_stderr(self._null_file):
                 return_queue: Queue[ExecutionResult] = Queue()
@@ -2289,121 +2265,6 @@
         finally:
             self._tracer.enable()
 
-<<<<<<< HEAD
-
-class TypeTracingTestCaseExecutor(AbstractTestCaseExecutor):
-    """A test case executor that delegates to another executor.
-    Every test case is executed twice, one time for the regular result
-    and one time with proxies in order to refine parameter types."""
-
-    def __init__(
-        self, delegate: AbstractTestCaseExecutor, cluster: module.ModuleTestCluster
-    ):
-        self._delegate = delegate
-        self._observer = TypeTracingObserver(cluster)
-
-    @property
-    def module_provider(self) -> ModuleProvider:
-        return self._delegate.module_provider
-
-    def add_observer(self, observer: ExecutionObserver) -> None:
-        self._delegate.add_observer(observer)
-
-    def clear_observers(self) -> None:
-        self._delegate.clear_observers()
-
-    @property
-    def tracer(self) -> ExecutionTracer:
-        return self._delegate.tracer
-
-    def execute(self, test_case: tc.TestCase) -> ExecutionResult:
-        result = self._delegate.execute(test_case)
-        if not result.timeout:
-            # Only execute with proxies if the test case doesn't time out.
-            # There is no need to stall another threads.
-            with self._delegate.temporarily_add_observer(self._observer):
-                self._delegate.execute(test_case)
-        return result
-
-
-class TypeTracingObserver(ExecutionObserver):
-    """An execution observer which wraps parameters in proxies in order to make better
-    guesses on their type."""
-
-    class TypeTracingLocalState(
-        threading.local
-    ):  # pylint:disable=too-few-public-methods
-        """Thread local data for type tracing."""
-
-        def __init__(self):
-            super().__init__()
-            # Active proxies per statement position and argument name.
-            self.proxies: dict[tuple[int, str], tt.ObjectProxy] = {}
-            # We need to temporarily replace the value that is used for the call.
-            # Store the old value here to replace it after statement execution.
-            self.shadow_locals: dict[vr.VariableReference, Any] = {}
-
-    def __init__(self, cluster: module.TestCluster):
-        self._local_state = TypeTracingObserver.TypeTracingLocalState()
-        self._cluster = cluster
-
-    def before_test_case_execution(self, test_case: tc.TestCase):
-        pass
-
-    def after_test_case_execution_inside_thread(
-        self, test_case: tc.TestCase, result: ExecutionResult
-    ) -> None:
-        for (stmt_pos, arg_name), proxy in self._local_state.proxies.items():
-            result.proxy_knowledge[(stmt_pos, arg_name)] = copy.deepcopy(
-                tt.ProxyKnowledge.from_proxy(proxy)
-            )
-
-    def after_test_case_execution_outside_thread(
-        self, test_case: tc.TestCase, result: ExecutionResult
-    ) -> None:
-        for (stmt_pos, arg_name), knowledge in result.proxy_knowledge.items():
-            statement = test_case.get_statement(stmt_pos)
-            assert isinstance(statement, stmt.ParametrizedStatement)
-            self._cluster.update_parameter_knowledge(
-                cast(
-                    gao.GenericCallableAccessibleObject, statement.accessible_object()
-                ),
-                arg_name,
-                knowledge,
-            )
-
-    def before_statement_execution(
-        self, statement: stmt.Statement, exec_ctx: ExecutionContext
-    ):
-        if isinstance(statement, stmt.ParametrizedStatement):
-            for name, param in statement.args.items():
-                old = self._local_state.shadow_locals[
-                    param
-                ] = exec_ctx.get_reference_value(param)
-                # TODO(fk) use proxy only with some chance?
-                #  May be necessary for functions that don't like proxies, e.g.,
-                #  open(...).
-                proxy = tt.ObjectProxy(old)
-                exec_ctx.replace_variable_value(param, proxy)
-                self._local_state.proxies[(statement.get_position(), name)] = proxy
-
-    def after_statement_execution(
-        self,
-        statement: stmt.Statement,
-        exec_ctx: ExecutionContext,
-        exception: Exception | None = None,
-    ) -> None:
-        if isinstance(statement, stmt.ParametrizedStatement):
-            for param in statement.args.values():
-                if param in self._local_state.shadow_locals:
-                    exec_ctx.replace_variable_value(
-                        param, self._local_state.shadow_locals[param]
-                    )
-                    del self._local_state.shadow_locals[param]
-        assert (
-            len(self._local_state.shadow_locals) == 0
-        ), "Shadow store must be empty after statement execution."
-=======
     def _get_assertion_node_and_code_object_ids(self) -> tuple[int, int]:
         existing_code_objects = self._tracer.get_known_data().existing_code_objects
         code_object_id = len(existing_code_objects) - 1
@@ -2441,4 +2302,119 @@
             exec(code, exec_ctx.global_namespace, exec_ctx.local_namespace)  # nosec
             code_object_id, node_id = self._get_assertion_node_and_code_object_ids()
             self._tracer.register_assertion_position(code_object_id, node_id)
->>>>>>> 95188f54
+
+
+class TypeTracingTestCaseExecutor(AbstractTestCaseExecutor):
+    """A test case executor that delegates to another executor.
+    Every test case is executed twice, one time for the regular result
+    and one time with proxies in order to refine parameter types."""
+
+    def __init__(
+        self, delegate: AbstractTestCaseExecutor, cluster: module.ModuleTestCluster
+    ):
+        self._delegate = delegate
+        self._observer = TypeTracingObserver(cluster)
+
+    @property
+    def module_provider(self) -> ModuleProvider:
+        return self._delegate.module_provider
+
+    def add_observer(self, observer: ExecutionObserver) -> None:
+        self._delegate.add_observer(observer)
+
+    def clear_observers(self) -> None:
+        self._delegate.clear_observers()
+
+    @property
+    def tracer(self) -> ExecutionTracer:
+        return self._delegate.tracer
+
+    def execute(
+        self, test_case: tc.TestCase, instrument_test: bool = False
+    ) -> ExecutionResult:
+        result = self._delegate.execute(test_case)
+        if not result.timeout:
+            # Only execute with proxies if the test case doesn't time out.
+            # There is no need to stall another threads.
+            with self._delegate.temporarily_add_observer(self._observer):
+                self._delegate.execute(test_case)
+        return result
+
+
+class TypeTracingObserver(ExecutionObserver):
+    """An execution observer which wraps parameters in proxies in order to make better
+    guesses on their type."""
+
+    class TypeTracingLocalState(
+        threading.local
+    ):  # pylint:disable=too-few-public-methods
+        """Thread local data for type tracing."""
+
+        def __init__(self):
+            super().__init__()
+            # Active proxies per statement position and argument name.
+            self.proxies: dict[tuple[int, str], tt.ObjectProxy] = {}
+            # We need to temporarily replace the value that is used for the call.
+            # Store the old value here to replace it after statement execution.
+            self.shadow_locals: dict[vr.VariableReference, Any] = {}
+
+    def __init__(self, cluster: module.TestCluster):
+        self._local_state = TypeTracingObserver.TypeTracingLocalState()
+        self._cluster = cluster
+
+    def before_test_case_execution(self, test_case: tc.TestCase):
+        pass
+
+    def after_test_case_execution_inside_thread(
+        self, test_case: tc.TestCase, result: ExecutionResult
+    ) -> None:
+        for (stmt_pos, arg_name), proxy in self._local_state.proxies.items():
+            result.proxy_knowledge[(stmt_pos, arg_name)] = copy.deepcopy(
+                tt.ProxyKnowledge.from_proxy(proxy)
+            )
+
+    def after_test_case_execution_outside_thread(
+        self, test_case: tc.TestCase, result: ExecutionResult
+    ) -> None:
+        for (stmt_pos, arg_name), knowledge in result.proxy_knowledge.items():
+            statement = test_case.get_statement(stmt_pos)
+            assert isinstance(statement, stmt.ParametrizedStatement)
+            self._cluster.update_parameter_knowledge(
+                cast(
+                    gao.GenericCallableAccessibleObject, statement.accessible_object()
+                ),
+                arg_name,
+                knowledge,
+            )
+
+    def before_statement_execution(
+        self, statement: stmt.Statement, exec_ctx: ExecutionContext
+    ):
+        if isinstance(statement, stmt.ParametrizedStatement):
+            for name, param in statement.args.items():
+                old = self._local_state.shadow_locals[
+                    param
+                ] = exec_ctx.get_reference_value(param)
+                # TODO(fk) use proxy only with some chance?
+                #  May be necessary for functions that don't like proxies, e.g.,
+                #  open(...).
+                proxy = tt.ObjectProxy(old)
+                exec_ctx.replace_variable_value(param, proxy)
+                self._local_state.proxies[(statement.get_position(), name)] = proxy
+
+    def after_statement_execution(
+        self,
+        statement: stmt.Statement,
+        exec_ctx: ExecutionContext,
+        exception: Exception | None = None,
+    ) -> None:
+        if isinstance(statement, stmt.ParametrizedStatement):
+            for param in statement.args.values():
+                if param in self._local_state.shadow_locals:
+                    exec_ctx.replace_variable_value(
+                        param, self._local_state.shadow_locals[param]
+                    )
+                    del self._local_state.shadow_locals[param]
+        assert (
+            len(self._local_state.shadow_locals) == 0
+        ), "Shadow store must be empty after statement execution."