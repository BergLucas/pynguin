#  This file is part of Pynguin.
#
#  SPDX-FileCopyrightText: 2019–2022 Pynguin Contributors
#
#  SPDX-License-Identifier: LGPL-3.0-or-later
#
"""Contains all code related to test-case execution."""
from __future__ import annotations

import ast
import contextlib
import inspect
import logging
import os
import sys
import threading
from abc import abstractmethod
from dataclasses import dataclass, field
from importlib import reload
from math import inf
from queue import Empty, Queue
<<<<<<< HEAD
from types import BuiltinFunctionType, BuiltinMethodType, ModuleType
from typing import TYPE_CHECKING, Any, Callable, TypeVar, Union
=======
from types import CodeType, ModuleType
from typing import TYPE_CHECKING, Any, Callable, Sized, TypeVar
>>>>>>> 1cffef54

import pytest
from bytecode import BasicBlock, CellVar, Compare, FreeVar
from jellyfish import levenshtein_distance
from opcode import opname
from ordered_set import OrderedSet

import pynguin.assertion.assertion as ass
import pynguin.assertion.assertion_to_ast as ass_to_ast
import pynguin.testcase.statement_to_ast as stmt_to_ast
import pynguin.utils.namingscope as ns
import pynguin.utils.opcodes as op
from pynguin.instrumentation.instrumentation import (
    ArtificialInstr,
    CheckedCoverageInstrumentation,
    CodeObjectMetaData,
    InstrumentationTransformer,
    PredicateMetaData,
)
from pynguin.utils.type_utils import (
    given_exception_matches,
    is_bytes,
    is_numeric,
    is_string,
)

immutable_types = [int, float, complex, str, tuple, frozenset, bytes]

if TYPE_CHECKING:
    import pynguin.assertion.assertion_trace as at
    import pynguin.testcase.statement as stmt
    import pynguin.testcase.testcase as tc
    import pynguin.testcase.variablereference as vr


class ExecutionContext:
    """Contains information required in the context of an execution.
    e.g. the used variables, modules and
    the AST representation of the statements that should be executed."""

    def __init__(self, module_provider: ModuleProvider) -> None:
        """Create a new execution context.

        Args:
            module_provider: The used module provider
        """
        self._module_provider = module_provider
        self._local_namespace: dict[str, Any] = {}
        self._variable_names = ns.NamingScope()
        self._module_aliases = ns.NamingScope(
            prefix="module", new_name_callback=self._add_new_module_alias
        )
        self._global_namespace: dict[str, ModuleType] = {}

    @property
    def local_namespace(self) -> dict[str, Any]:
        """The local namespace.

        Returns:
            The local namespace
        """
        return self._local_namespace

    @property
    def module_aliases(self) -> ns.NamingScope:
        """The module aliases

        Returns:
            A naming scope that maps the used modules to their alias.
        """
        return self._module_aliases

    def get_reference_value(self, reference: vr.Reference) -> Any:
        """Resolve the given reference in this execution context.

        Args:
            reference: The reference to resolve.

        Raises:
            ValueError: If the root of the reference can not be resolved.

        Returns:
            The value that is resolved.
        """
        root, *attrs = reference.get_names(self._variable_names, self._module_aliases)
        if root in self._local_namespace:
            # Check local namespace first
            res = self._local_namespace[root]
        elif root in self._global_namespace:
            # Check global namespace after
            res = self._global_namespace[root]
        else:
            # Root name is not defined?
            raise ValueError("Root not found in this context: " + root)
        for attr in attrs:
            res = getattr(res, attr)
        return res

    @property
    def global_namespace(self) -> dict[str, ModuleType]:
        """The global namespace.

        Returns:
            The global namespace
        """
        return self._global_namespace

    def executable_statement_node(
        self,
        statement: stmt.Statement,
    ) -> tuple[ast.stmt, ast.Module]:
        """Transforms the given statement in an executable ast node.

        Args:
            statement: The statement that should be converted.

        Returns:
            An executable ast node.
        """
        stmt_visitor = stmt_to_ast.StatementToAstVisitor(
            self._module_aliases, self._variable_names
        )
        statement.accept(stmt_visitor)
        ast_stmt = stmt_visitor.ast_node
        return ast_stmt, ExecutionContext._wrap_node_in_module(ast_stmt)

    def executable_assertion_node(
        self, assertion: ass.Assertion, statement_node: ast.stmt
    ) -> ast.Module:
        """Transforms the given assertion in an executable ast node.

        Args:
            assertion: The assertion that should be converted.
            statement_node: The ast node of the statement for the assertion.

        Returns:
            An executable ast node.
        """
        common_modules: set[str] = set()
        ass_visitor = ass_to_ast.PyTestAssertionToAstVisitor(
            self._variable_names, self._module_aliases, common_modules, statement_node
        )
        assertion.accept(ass_visitor)
        return ExecutionContext._wrap_node_in_module(ass_visitor.nodes[1])

    @staticmethod
    def _wrap_node_in_module(node: ast.stmt) -> ast.Module:
        """Wraps the given node in a module, such that it can be executed.

        Args:
            node: The node to wrap

        Returns:
            The module wrapping the nodes
        """
        ast.fix_missing_locations(node)
        return ast.Module(body=[node], type_ignores=[])

    def _add_new_module_alias(self, module_name: str, alias: str) -> None:
        self._global_namespace[alias] = self._module_provider.get_module(module_name)


class ExecutionObserver:
    """An Observer that can be used to observe statement execution"""

    @abstractmethod
    def before_test_case_execution(self, test_case: tc.TestCase):
        """Called before test case execution.

        Args:
            test_case: The test cases that will be executed.
        """

    @abstractmethod
    def after_test_case_execution(
        self, test_case: tc.TestCase, result: ExecutionResult
    ):
        """Called after test case execution.

        Args:
            test_case: The test cases that will be executed
            result: The execution result
        """

    @abstractmethod
    def before_statement_execution(
        self, statement: stmt.Statement, exec_ctx: ExecutionContext
    ):
        """Called before a statement is executed.

        Args:
            statement: the statement about to be executed.
            exec_ctx: the current execution context.
        """

    @abstractmethod
    def after_statement_execution(
        self,
        statement: stmt.Statement,
        exec_ctx: ExecutionContext,
        exception: Exception | None = None,
    ) -> None:
        """
        Called after a statement was executed.

        Args:
            statement: the statement that was executed.
            exec_ctx: the current execution context.
            exception: the exception that was thrown, if any.
        """


class ReturnTypeObserver(ExecutionObserver):
    """Observes the runtime types seen during execution."""

    def __init__(self):
        self._return_type_trace: dict[int, type] = {}

    def before_test_case_execution(self, test_case: tc.TestCase):
        self._return_type_trace.clear()

    def after_test_case_execution(
        self, test_case: tc.TestCase, result: ExecutionResult
    ):
        result.store_return_types(dict(self._return_type_trace))

    def before_statement_execution(
        self, statement: stmt.Statement, exec_ctx: ExecutionContext
    ):
        pass  # not relevant

    def after_statement_execution(
        self,
        statement: stmt.Statement,
        exec_ctx: ExecutionContext,
        exception: Exception | None = None,
    ) -> None:
        if (
            exception is None
            and (ret_val := statement.ret_val) is not None
            and not ret_val.is_none_type()
        ):
            self._return_type_trace[statement.get_position()] = type(
                exec_ctx.get_reference_value(ret_val)
            )


class ExecutionResult:
    """Result of an execution."""

    def __init__(self, timeout: bool = False) -> None:
        self._exceptions: dict[int, Exception] = {}
        self._assertion_traces: dict[type, at.AssertionTrace] = {}
        self._execution_trace: ExecutionTrace | None = None
        self._timeout = timeout
        self._return_type_trace: dict[int, type] = {}

    @property
    def timeout(self) -> bool:
        """Did a timeout occur during the execution?

        Returns:
            True, if a timeout occurred.
        """
        return self._timeout

    @property
    def return_type_trace(self) -> dict[int, type]:
        """Provide the stored type trace.

        Returns:
            The observed return types per statement.
            Not every statement index may have an entry.
        """
        return self._return_type_trace

    @property
    def exceptions(self) -> dict[int, Exception]:
        """Provide a map of statements indices that threw an exception.

        Returns:
             A map of statement indices to their raised exception
        """
        return self._exceptions

    @property
    def assertion_traces(self) -> dict[type, at.AssertionTrace]:
        """Provides the gathered state traces.

        Returns:
            the gathered output traces.

        """
        return self._assertion_traces

    @property
    def execution_trace(self) -> ExecutionTrace:
        """The trace for this execution.

        Returns:
            The execution race
        """
        assert self._execution_trace, "No trace provided"
        return self._execution_trace

    @execution_trace.setter
    def execution_trace(self, trace: ExecutionTrace) -> None:
        """Set new trace.

        Args:
            trace: The new execution trace
        """
        self._execution_trace = trace

    def add_assertion_trace(self, trace_type: type, trace: at.AssertionTrace) -> None:
        """Add the given trace to the recorded assertion traces.

        Args:
            trace_type: the type of trace.
            trace: the trace to store.

        """
        self._assertion_traces[trace_type] = trace

    def has_test_exceptions(self) -> bool:
        """Returns true if any exceptions were thrown during the execution.

        Returns:
            Whether the test has exceptions
        """
        return bool(self._exceptions)

    def report_new_thrown_exception(self, stmt_idx: int, ex: Exception) -> None:
        """Report an exception that was thrown during execution.

        Args:
            stmt_idx: the index of the statement, that caused the exception
            ex: the exception
        """
        self._exceptions[stmt_idx] = ex

    def get_first_position_of_thrown_exception(self) -> int | None:
        """Provide the index of the first thrown exception or None.

        Returns:
            The index of the first thrown exception, if any
        """
        if self.has_test_exceptions():
            return min(self._exceptions.keys())
        return None

    def store_return_types(self, return_types: dict[int, type]) -> None:
        """Report that the statement with the given stmt_idx has type tp_.

        Args:
            return_types: The observed types for each statement index.
        """
        self._return_type_trace = return_types

    def delete_statement_data(self, deleted_statements: set[int]) -> None:
        """It may happen that the test case is modified after execution, for example,
        by removing unused primitives. We have to update the execution result to reflect
        this, otherwise the indexes maybe wrong.

        Args:
            deleted_statements: The indexes of the deleted statements
        """
        self._return_type_trace = ExecutionResult.shift_dict(
            self._return_type_trace, deleted_statements
        )
        self._exceptions = ExecutionResult.shift_dict(
            self._exceptions, deleted_statements
        )

    T = TypeVar("T")

    @staticmethod
    def shift_dict(to_shift: dict[int, T], deleted_indexes: set[int]) -> dict[int, T]:
        """Shifts the entries in the given dictionary by computing their new positions
        after the given statements were deleted.

        Args:
            to_shift: The dict to shift
            deleted_indexes: A set of deleted statement indexes.

        Returns:
            The shifted dict
        """
        # Count how many statements were deleted up to a given point
        shifts = {}
        delta = 0
        for idx in range(max(to_shift.keys(), default=0) + 1):
            if idx in deleted_indexes:
                delta += 1
            shifts[idx] = delta

        # Shift all indexes accordingly
        shifted = {}
        for stmt_idx, value in to_shift.items():
            if stmt_idx not in deleted_indexes:
                shifted[stmt_idx - shifts[stmt_idx]] = value
        return shifted

    def __str__(self) -> str:
        return (
            f"ExecutionResult(exceptions: {self._exceptions}, "
            + f"trace: {self._execution_trace})"
        )

    def __repr__(self) -> str:
        return self.__str__()


@dataclass
class ExecutionTrace:  # pylint: disable=too-many-instance-attributes
    """Stores trace information about the execution."""

    _logger = logging.getLogger(__name__)

    executed_code_objects: OrderedSet[int] = field(default_factory=OrderedSet)
    executed_predicates: dict[int, int] = field(default_factory=dict)
    true_distances: dict[int, float] = field(default_factory=dict)
    false_distances: dict[int, float] = field(default_factory=dict)
    covered_line_ids: OrderedSet[int] = field(default_factory=OrderedSet)
    executed_instructions: list[ExecutedInstruction] = field(default_factory=list)
    existing_assertions: list[TracedAssertion] = field(default_factory=list)

    def merge(self, other: ExecutionTrace) -> None:
        """Merge the values from the other execution trace.

        Args:
            other: Merges the other traces into this trace
        """
        self.executed_code_objects.update(other.executed_code_objects)
        for key, value in other.executed_predicates.items():
            self.executed_predicates[key] = self.executed_predicates.get(key, 0) + value
        self._merge_min(self.true_distances, other.true_distances)
        self._merge_min(self.false_distances, other.false_distances)
        self.covered_line_ids.update(other.covered_line_ids)
        self.executed_instructions = other.executed_instructions
        self.existing_assertions.extend(other.existing_assertions)

    @staticmethod
    def _merge_min(target: dict[int, float], source: dict[int, float]) -> None:
        """Merge source into target. Minimum value wins.

        Args:
            target: the target to merge the values in
            source: the source of the merge
        """
        for key, value in source.items():
            target[key] = min(target.get(key, inf), value)

    def add_instruction(  # pylint: disable=too-many-arguments
        self,
        module: str,
        code_object_id: int,
        node_id: int,
        opcode: int,
        lineno: int,
        offset: int,
    ) -> None:
        """Creates a new ExecutedInstruction object and adds it to the trace.

        Args:
            module: File name of the module containing the instruction
            code_object_id: code object containing the instruction
            node_id: the node of the code object containing the instruction
            opcode: the opcode of the instruction
            lineno: the line number of the instruction
            offset: the offset of the instruction
        """
        executed_instr = ExecutedInstruction(
            module, code_object_id, node_id, opcode, None, lineno, offset
        )
        self.executed_instructions.append(executed_instr)

    def add_memory_instruction(  # pylint: disable=too-many-arguments
        self,
        module: str,
        code_object_id: int,
        node_id: int,
        opcode: int,
        lineno: int,
        offset: int,
        arg_name: str,
        arg_address: int,
        is_mutable_type: bool,
        object_creation: bool,
    ) -> None:
        """Creates a new ExecutedMemoryInstruction object and adds it to the trace.

        Args:
            module: File name of the module containing the instruction
            code_object_id: code object containing the instruction
            node_id: the node of the code object containing the instruction
            opcode: the opcode of the instruction
            lineno: the line number of the instruction
            offset: the offset of the instruction
            arg_name: the name of the argument
            arg_address: the memory address of the argument
            is_mutable_type: if the argument is mutable
            object_creation: if the instruction creates the object used
        """
        executed_instr = ExecutedMemoryInstruction(
            module,
            code_object_id,
            node_id,
            opcode,
            arg_name,
            lineno,
            offset,
            arg_address,
            is_mutable_type,
            object_creation,
        )
        self.executed_instructions.append(executed_instr)

    def add_attribute_instruction(  # pylint: disable=too-many-arguments
        self,
        module: str,
        code_object_id: int,
        node_id: int,
        opcode: int,
        lineno: int,
        offset: int,
        attr_name: str,
        src_address: int,
        arg_address: int,
        is_mutable_type: bool,
    ) -> None:
        """Creates a new ExecutedAttributeInstruction object and
        adds it to the trace.

        Args:
            module: File name of the module containing the instruction
            code_object_id: code object containing the instruction
            node_id: the node of the code object containing the instruction
            opcode: the opcode of the instruction
            lineno: the line number of the instruction
            offset: the offset of the instruction
            attr_name: the name of the accessed attribute
            src_address: the memory address of the attribute
            arg_address: the memory address of the argument
            is_mutable_type: if the attribute is mutable
        """
        executed_instr = ExecutedAttributeInstruction(
            module,
            code_object_id,
            node_id,
            opcode,
            attr_name,
            lineno,
            offset,
            src_address,
            arg_address,
            is_mutable_type,
        )
        self.executed_instructions.append(executed_instr)

    def add_jump_instruction(  # pylint: disable=too-many-arguments
        self,
        module: str,
        code_object_id: int,
        node_id: int,
        opcode: int,
        lineno: int,
        offset: int,
        target_id: int,
    ) -> None:
        """Creates a new ExecutedControlInstruction object and adds it to the trace.

        Args:
            module: File name of the module containing the instruction
            code_object_id: code object containing the instruction
            node_id: the node of the code object containing the instruction
            opcode: the opcode of the instruction
            lineno: the line number of the instruction
            offset: the offset of the instruction
            target_id: the target offset to jump to
        """
        executed_instr = ExecutedControlInstruction(
            module, code_object_id, node_id, opcode, target_id, lineno, offset
        )
        self.executed_instructions.append(executed_instr)

    def add_call_instruction(  # pylint: disable=too-many-arguments
        self,
        module: str,
        code_object_id: int,
        node_id: int,
        opcode: int,
        lineno: int,
        offset: int,
        arg: int,
    ) -> None:
        """Creates a new ExecutedCallInstruction object and adds it to the trace.

        Args:
            module: File name of the module containing the instruction
            code_object_id: code object containing the instruction
            node_id: the node of the code object containing the instruction
            opcode: the opcode of the instruction
            lineno: the line number of the instruction
            offset: the offset of the instruction
            arg: the argument to the instruction
        """
        executed_instr = ExecutedCallInstruction(
            module, code_object_id, node_id, opcode, arg, lineno, offset
        )

        self.executed_instructions.append(executed_instr)

    def add_return_instruction(  # pylint: disable=too-many-arguments
        self,
        module: str,
        code_object_id: int,
        node_id: int,
        opcode: int,
        lineno: int,
        offset: int,
    ) -> None:
        """Creates a new ExecutedReturnInstruction object and adds it to the trace.

        Args:
            module: File name of the module containing the instruction
            code_object_id: code object containing the instruction
            node_id: the node of the code object containing the instruction
            opcode: the opcode of the instruction
            lineno: the line number of the instruction
            offset: the offset of the instruction
        """
        executed_instr = ExecutedReturnInstruction(
            module, code_object_id, node_id, opcode, None, lineno, offset
        )

        self.executed_instructions.append(executed_instr)


@dataclass
class LineMetaData:
    """Stores meta data of a line."""

    # id of the code object where the line is first defined
    code_object_id: int

    # name of the file containing a line
    file_name: str

    # Line number where the predicate is defined.
    line_number: int

    def __hash__(self):
        # code object id is not checked since file
        # and line number are the unique identifiers
        return 31 + self.line_number + hash(self.file_name)

    def __eq__(self, other: Any) -> bool:
        if self is other:
            return True
        if not isinstance(other, LineMetaData):
            return False
        # code object id is not checked since file
        # and line number are the unique identifiers
        return (
            self.line_number == other.line_number and self.file_name == other.file_name
        )


@dataclass
class KnownData:
    """Contains known code objects and predicates.
    FIXME(fk) better class name...
    """

    # Maps all known ids of Code Objects to meta information
    existing_code_objects: dict[int, CodeObjectMetaData] = field(default_factory=dict)

    # Stores which of the existing code objects do not contain a branch, i.e.,
    # they do not contain a predicate. Every code object is initially seen as
    # branch-less until a predicate is registered for it.
    branch_less_code_objects: OrderedSet[int] = field(default_factory=OrderedSet)

    # Maps all known ids of predicates to meta information
    existing_predicates: dict[int, PredicateMetaData] = field(default_factory=dict)

    # stores which line id represents which line in which file
    existing_lines: dict[int, LineMetaData] = field(default_factory=dict)


# pylint: disable=too-many-public-methods, too-many-instance-attributes
class ExecutionTracer:
    """Tracks branch distances and covered statements during execution.
    The results are stored in an execution trace."""

    _logger = logging.getLogger(__name__)

    # Contains static information about how branch distances
    # for certain op codes should be computed.
    # The returned tuple for each computation is (true distance, false distance).
    # pylint: disable=arguments-out-of-order
    _DISTANCE_COMPUTATIONS: dict[Compare, Callable[[Any, Any], tuple[float, float]]] = {
        Compare.EQ: lambda val1, val2: (
            _eq(val1, val2),
            _neq(val1, val2),
        ),
        Compare.NE: lambda val1, val2: (
            _neq(val1, val2),
            _eq(val1, val2),
        ),
        Compare.LT: lambda val1, val2: (
            _lt(val1, val2),
            _le(val2, val1),
        ),
        Compare.LE: lambda val1, val2: (
            _le(val1, val2),
            _lt(val2, val1),
        ),
        Compare.GT: lambda val1, val2: (
            _lt(val2, val1),
            _le(val1, val2),
        ),
        Compare.GE: lambda val1, val2: (
            _le(val2, val1),
            _lt(val1, val2),
        ),
        Compare.IN: lambda val1, val2: (
            _in(val1, val2),
            _nin(val1, val2),
        ),
        Compare.NOT_IN: lambda val1, val2: (
            _nin(val1, val2),
            _in(val1, val2),
        ),
        Compare.IS: lambda val1, val2: (
            _is(val1, val2),
            _isn(val1, val2),
        ),
        Compare.IS_NOT: lambda val1, val2: (
            _isn(val1, val2),
            _is(val1, val2),
        ),
    }

    def __init__(self) -> None:
        self._known_data = KnownData()
        # Contains the trace information that is generated when a module is imported
        self._import_trace = ExecutionTrace()
        self._init_trace()
        self._enabled = True
        self._current_thread_identifier: int | None = None
        self._setup: bool = False
        self._known_object_addresses: set[int] = set()
        self._assertion_stack_counter = 0
        self._test_id = ""
        self._module_name = ""
        self._traced_assertions: list[TracedAssertion] = []

    @property
    def current_thread_identifier(self) -> int | None:
        """Get the current thread identifier.

        Returns:
            The current thread identifier
        """
        return self._current_thread_identifier

    @current_thread_identifier.setter
    def current_thread_identifier(self, current: int) -> None:
        """Set the current thread identifier. Tracing calls from any other thread
        are ignored.

        Args:
            current: the current thread
        """
        self._current_thread_identifier = current

    @property
    def import_trace(self) -> ExecutionTrace:
        """The trace that was generated when the SUT was imported.

        Returns:
            The execution trace after executing the import statements
        """
        copied = ExecutionTrace()
        copied.merge(self._import_trace)
        return copied

    def get_known_data(self) -> KnownData:
        """Provide known data.

        Returns:
            The known data about the execution
        """
        return self._known_data

    def reset(self) -> None:
        """Resets everything.

        Should be called before instrumentation. Clears all data, so we can handle a
        reload of the SUT.
        """
        self._known_data = KnownData()
        self._import_trace = ExecutionTrace()
        self._init_trace()

    def store_import_trace(self) -> None:
        """Stores the current trace as the import trace.

        Should only be done once, after a module was loaded. The import trace will be
        merged into every subsequently recorded trace.
        """
        self._import_trace = self._trace
        self._init_trace()

    def _init_trace(self) -> None:
        """Create a new trace that only contains the trace data from the import."""
        new_trace = ExecutionTrace()
        new_trace.merge(self._import_trace)
        self._trace = new_trace

    def _is_disabled(self) -> bool:
        """Should we track anything?

        We might have to disable tracing, e.g. when calling __eq__ ourselves.
        Otherwise, we create an endless recursion.

        Returns:
            Whether we should track anything
        """
        return not self._enabled

    def enable(self) -> None:
        """Enable tracing."""
        self._enabled = True

    def disable(self) -> None:
        """Disable tracing."""
        self._enabled = False

    def get_trace(self) -> ExecutionTrace:
        """Get the trace with the current information.

        Returns:
            The current execution trace
        """
        return self._trace

    def clear_trace(self) -> None:
        """Clear trace."""
        self._init_trace()

    def register_code_object(self, meta: CodeObjectMetaData) -> int:
        """Declare that a code object exists.

        Args:
            meta: the code objects existing

        Returns:
            the id of the code object, which can be used to identify the object
            during instrumentation.
        """
        code_object_id = len(self._known_data.existing_code_objects)
        self._known_data.existing_code_objects[code_object_id] = meta
        self._known_data.branch_less_code_objects.add(code_object_id)
        return code_object_id

    def executed_code_object(self, code_object_id: int) -> None:
        """Mark a code object as executed.

        This means, that the routine which refers to this code object was at least
        called once.

        Args:
            code_object_id: the code object id to mark
        """
        if threading.current_thread().ident != self._current_thread_identifier:
            return

        assert (
            code_object_id in self._known_data.existing_code_objects
        ), "Cannot trace unknown code object"
        self._trace.executed_code_objects.add(code_object_id)

    def register_predicate(self, meta: PredicateMetaData) -> int:
        """Declare that a predicate exists.

        Args:
            meta: Meta data about the predicates

        Returns:
            the id of the predicate, which can be used to identify the predicate
            during instrumentation.
        """
        predicate_id = len(self._known_data.existing_predicates)
        self._known_data.existing_predicates[predicate_id] = meta
        self._known_data.branch_less_code_objects.discard(meta.code_object_id)
        return predicate_id

    def executed_compare_predicate(
        self, value1, value2, predicate: int, cmp_op: Compare
    ) -> None:
        """A predicate that is based on a comparison was executed.

        Args:
            value1: the first value
            value2: the second value
            predicate: the predicate identifier
            cmp_op: the compare operation
        """
        if threading.current_thread().ident != self._current_thread_identifier:
            return

        if self._is_disabled():
            return

        try:
            self.disable()
            assert (
                predicate in self._known_data.existing_predicates
            ), "Cannot trace unknown predicate"
            distance_true, distance_false = ExecutionTracer._DISTANCE_COMPUTATIONS[
                cmp_op
            ](value1, value2)

            self._update_metrics(distance_false, distance_true, predicate)
        finally:
            self.enable()

    def executed_bool_predicate(self, value, predicate: int) -> None:
        """A predicate that is based on a boolean value was executed.

        Args:
            value: the value
            predicate: the predicate identifier
        """
        if threading.current_thread().ident != self._current_thread_identifier:
            return

        if self._is_disabled():
            return

        try:
            self.disable()
            assert (
                predicate in self._known_data.existing_predicates
            ), "Cannot trace unknown predicate"
            distance_true = 0.0
            distance_false = 0.0
            if value:
                if isinstance(value, Sized):
                    # Sized instances evaluate to False if they are empty,
                    # and to True otherwise, thus we can use their size as a distance
                    # measurement.
                    distance_false = len(value)
                elif is_numeric(value):
                    # For numeric value, we can use their absolute value
                    distance_false = abs(value)
                else:
                    # Necessary to use inf instead of 1.0 here,
                    # so that a value for which we can't compute a false distance
                    # always has the greatest distance to the false branch than an
                    # object for which we can compute a distance.
                    distance_false = inf
            else:
                distance_true = 1.0

            self._update_metrics(distance_false, distance_true, predicate)
        finally:
            self.enable()

    def executed_exception_match(self, err, exc, predicate: int):
        """A predicate that is based on exception matching was executed.

        Args:
            err: The raised exception
            exc: The matching condition
            predicate: the predicate identifier
        """
        if threading.current_thread().ident != self._current_thread_identifier:
            return

        if self._is_disabled():
            return

        try:
            self.disable()
            assert (
                predicate in self._known_data.existing_predicates
            ), "Cannot trace unknown predicate"
            distance_true = 0.0
            distance_false = 0.0
            if given_exception_matches(err, exc):
                distance_false = 1.0
            else:
                distance_true = 1.0

            self._update_metrics(distance_false, distance_true, predicate)
        finally:
            self.enable()

    def track_line_visit(self, line_id: int) -> None:
        """Tracks the visit of a line.

        Args:
            line_id: the if of the line that was visited
        """
        if threading.current_thread().ident != self._current_thread_identifier:
            return

        if self._is_disabled():
            return

        self._trace.covered_line_ids.add(line_id)

    def register_line(
        self, code_object_id: int, file_name: str, line_number: int
    ) -> int:
        """Tracks the existence of a line.

        Args:
            code_object_id: The id of the code object that contains the line
            file_name: The file in which the statement is
            line_number: The line of the statement to track

        Returns:
            the id of the registered line
        """
        line_meta = LineMetaData(code_object_id, file_name, line_number)
        if line_meta not in self._known_data.existing_lines.values():
            line_id = len(self._known_data.existing_lines)
            self._known_data.existing_lines[line_id] = line_meta
        else:
            index = list(self._known_data.existing_lines.values()).index(line_meta)
            line_id = list(self._known_data.existing_lines.keys())[index]
        return line_id

    def _update_metrics(
        self, distance_false: float, distance_true: float, predicate: int
    ):
        assert (
            predicate in self._known_data.existing_predicates
        ), "Cannot update unknown predicate"
        assert distance_true >= 0.0, "True distance cannot be negative"
        assert distance_false >= 0.0, "False distance cannot be negative"
        assert (distance_true == 0.0) ^ (
            distance_false == 0.0
        ), "Exactly one distance must be 0.0, i.e., one branch must be taken."
        self._trace.executed_predicates[predicate] = (
            self._trace.executed_predicates.get(predicate, 0) + 1
        )
        self._trace.true_distances[predicate] = min(
            self._trace.true_distances.get(predicate, inf), distance_true
        )
        self._trace.false_distances[predicate] = min(
            self._trace.false_distances.get(predicate, inf), distance_false
        )

    def track_generic(  # pylint: disable=too-many-arguments
        self,
        module: str,
        code_object_id: int,
        node_id: int,
        opcode: int,
        lineno: int,
        offset: int,
    ) -> None:
        """Track a generic instruction inside the trace.

        Note: This method is referenced by name in the instrumentation
        for checked coverage. To avoid circular imports, the name is simply written
        as string, so if this method is renamed, please adjust the string in the
        instrumentation. Otherwise, the checked coverage instrumentation breaks!

        Args:
            module: File name of the module containing the instruction
            code_object_id: code object containing the instruction
            node_id: the node of the code object containing the instruction
            opcode: the opcode of the instruction
            lineno: the line number of the instruction
            offset: the offset of the instruction
        """
        if self._is_disabled():
            return
        self._trace.add_instruction(
            module, code_object_id, node_id, opcode, lineno, offset
        )

    def track_memory_access(  # pylint: disable=too-many-arguments
        self,
        module: str,
        code_object_id: int,
        node_id: int,
        opcode: int,
        lineno: int,
        offset: int,
        arg: Union[str, CellVar, FreeVar],
        arg_address: int,
        arg_type: type,
    ) -> None:
        """Track a memory access instruction in the trace.

        Note: This method is referenced by name in the instrumentation
        for checked coverage. To avoid circular imports, the name is simply written
        as string, so if this method is renamed, please adjust the string in the
        instrumentation. Otherwise, the checked coverage instrumentation breaks!

        Args:
            module: File name of the module containing the instruction
            code_object_id: code object containing the instruction
            node_id: the node of the code object containing the instruction
            opcode: the opcode of the instruction
            lineno: the line number of the instruction
            offset: the offset of the instruction
            arg: the used variable
            arg_address: the memory address of the variable
            arg_type: the type of the variable

        Raises:
            ValueError: when no argument is given
        """
        if self._is_disabled():
            return
        if not arg:
            if opcode != op.IMPORT_NAME:  # IMPORT_NAMEs may not have an argument
                raise ValueError("A memory access instruction must have an argument")
        if isinstance(arg, (CellVar, FreeVar)):
            arg = arg.name

        # Determine if this is a mutable type
        mutable_type = True
        if arg_type in immutable_types:
            mutable_type = False

        # Determine if this is a definition of a completely new object
        # (required later during slicing)
        object_creation = False
        if arg_address and arg_address not in self._known_object_addresses:
            object_creation = True
            self._known_object_addresses.add(arg_address)

        self._trace.add_memory_instruction(
            module,
            code_object_id,
            node_id,
            opcode,
            lineno,
            offset,
            arg,
            arg_address,
            mutable_type,
            object_creation,
        )

    def track_attribute_access(  # pylint: disable=too-many-arguments
        self,
        module: str,
        code_object_id: int,
        node_id: int,
        opcode: int,
        lineno: int,
        offset: int,
        attr_name: str,
        src_address: int,
        arg_address: int,
        arg_type: type,
    ) -> None:
        """Track an attribute access instruction in the trace.

        Note: This method is referenced by name in the instrumentation
        for checked coverage. To avoid circular imports, the name is simply written
        as string, so if this method is renamed, please adjust the string in the
        instrumentation. Otherwise, the checked coverage instrumentation breaks!

        Args:
            module: File name of the module containing the instruction
            code_object_id: code object containing the instruction
            node_id: the node of the code object containing the instruction
            opcode: the opcode of the instruction
            lineno: the line number of the instruction
            offset: the offset of the instruction
            attr_name: the name of the accessed attribute
            src_address: the memory address of the attribute
            arg_address: the memory address of the argument
            arg_type: the type of argument
        """
        if self._is_disabled():
            return

        # Different built-in methods and functions often have the same address when
        # accessed sequentially.
        # The address is not recorded in such cases.
        if arg_type is BuiltinMethodType or arg_type is BuiltinFunctionType:
            arg_address = -1

        # Determine if this is a mutable type
        mutable_type = True
        if arg_type in immutable_types:
            mutable_type = False

        self._trace.add_attribute_instruction(
            module,
            code_object_id,
            node_id,
            opcode,
            lineno,
            offset,
            attr_name,
            src_address,
            arg_address,
            mutable_type,
        )

    def track_jump(  # pylint: disable=too-many-arguments
        self,
        module: str,
        code_object_id: int,
        node_id: int,
        opcode: int,
        lineno: int,
        offset: int,
        target_id: int,
    ) -> None:
        """Track a jump instruction in the trace.

        Note: This method is referenced by name in the instrumentation
        for checked coverage. To avoid circular imports, the name is simply written
        as string, so if this method is renamed, please adjust the string in the
        instrumentation. Otherwise, the checked coverage instrumentation breaks!

        Args:
            module: File name of the module containing the instruction
            code_object_id: code object containing the instruction
            node_id: the node of the code object containing the instruction
            opcode: the opcode of the instruction
            lineno: the line number of the instruction
            offset: the offset of the instruction
            target_id: the offset of the target of the jump
        """
        if self._is_disabled():
            return
        self._trace.add_jump_instruction(
            module, code_object_id, node_id, opcode, lineno, offset, target_id
        )

    def track_call(  # pylint: disable=too-many-arguments
        self,
        module: str,
        code_object_id: int,
        node_id: int,
        opcode: int,
        lineno: int,
        offset: int,
        arg: int,
    ) -> None:
        """Track a method call instruction in the trace.

        Note: This method is referenced by name in the instrumentation
        for checked coverage. To avoid circular imports, the name is simply written
        as string, so if this method is renamed, please adjust the string in the
        instrumentation. Otherwise, the checked coverage instrumentation breaks!

        Args:
            module: File name of the module containing the instruction
            code_object_id: code object containing the instruction
            node_id: the node of the code object containing the instruction
            opcode: the opcode of the instruction
            lineno: the line number of the instruction
            offset: the offset of the instruction
            arg: the argument used in the method call
        """
        if self._is_disabled():
            return
        self._trace.add_call_instruction(
            module, code_object_id, node_id, opcode, lineno, offset, arg
        )

    def track_return(  # pylint: disable=too-many-arguments
        self,
        module: str,
        code_object_id: int,
        node_id: int,
        opcode: int,
        lineno: int,
        offset: int,
    ) -> None:
        """Track a return instruction in the trace.

        Note: This method is referenced by name in the instrumentation
        for checked coverage. To avoid circular imports, the name is simply written
        as string, so if this method is renamed, please adjust the string in the
        instrumentation. Otherwise, the checked coverage instrumentation breaks!

        Args:
            module: File name of the module containing the instruction
            code_object_id: code object containing the instruction
            node_id: the node of the code object containing the instruction
            opcode: the opcode of the instruction
            lineno: the line number of the instruction
            offset: the offset of the instruction
        """
        if self._is_disabled():
            return
        self._trace.add_return_instruction(
            module, code_object_id, node_id, opcode, lineno, offset
        )

    def register_exception_assertion(self) -> None:
        """Track the position of an exception assertion in the trace.

        Normally, to track an assertion, we trace the POP_JUMP_IF_TRUE instruction
        contained by each assertion. The pytest exception assertion does not use
        an assertion containing this instruction.
        Therefore, we trace the instruction that was last executed before
        the exception.
        """
        if self._is_disabled():
            return
        trace = self.get_trace()
        error_call_position = len(trace.executed_instructions) - 1
        error_causing_instr = trace.executed_instructions[error_call_position]
        code_object_id = error_causing_instr.code_object_id
        node_id = error_causing_instr.node_id
        trace.existing_assertions.append(
            TracedAssertion(code_object_id, node_id, error_call_position)
        )

    def register_assertion_position(self, code_object_id: int, node_id: int) -> None:
        """Track the position of an assertion in the trace.

        Args:
            code_object_id: code object containing the assertion to register
            node_id: the id of the node containing the assertion to register
        """
        if self._is_disabled():
            return
        exec_instr = self.get_trace().executed_instructions
        pop_jump_if_true_position = len(exec_instr) - 1
        for instr in reversed(exec_instr):
            if instr.opcode == op.POP_JUMP_IF_TRUE:
                break
            pop_jump_if_true_position -= 1
        assert (
            pop_jump_if_true_position != -1
        ), "Node in code object did not contain a POP_JUMP_IF_TRUE instruction"
        new_assertion = TracedAssertion(
            code_object_id,
            node_id,
            pop_jump_if_true_position,
        )
        self._trace.existing_assertions.append(new_assertion)

    @staticmethod
    def attribute_lookup(object_type, attribute: str) -> int:
        """Check the dictionary of classes making up the MRO (_PyType_Lookup)
        The attribute must be a data descriptor to be prioritized here

        Args:
            object_type: The type object to check
            attribute: the attribute to check for in the class

        Returns:
            The id of the object type or the class if it has the attribute, -1 otherwise
        """

        for cls in type(object_type).__mro__:
            if attribute in cls.__dict__:
                # Class in the MRO hierarchy has attribute
                if inspect.isdatadescriptor(cls.__dict__.get(attribute)):
                    # Class has attribute and attribute is a data descriptor
                    return id(cls)

        # This would lead to an infinite recursion and thus a crash of the program
        if attribute in ("__getattr__", "__getitem__"):
            return -1
        # Check if the dictionary of the object on which lookup is performed
        if hasattr(object_type, "__dict__") and object_type.__dict__:
            if attribute in object_type.__dict__:
                return id(object_type)
        if hasattr(object_type, "__slots__") and object_type.__slots__:
            if attribute in object_type.__slots__:
                return id(object_type)

        # Check if attribute in MRO hierarchy (no need for data descriptor)
        for cls in type(object_type).__mro__:
            if attribute in cls.__dict__:
                return id(cls)

        return -1

    def __repr__(self) -> str:
        return "ExecutionTracer"

    def lineids_to_linenos(self, line_ids: OrderedSet[int]) -> OrderedSet[int]:
        """Convenience method to translate line ids to line numbers.

        Args:
            line_ids: The ids that should be translated.

        Returns:
            The line numbers.
        """
        return OrderedSet(
            [
                self._known_data.existing_lines[line_id].line_number
                for line_id in line_ids
            ]
        )


@dataclass
class TracedAssertion:
    """Data class for assertions of a testcase traced during execution for slicing"""

    code_object_id: int
    node_id: int
    trace_position: int


@dataclass(frozen=True)
class ExecutedInstruction:
    """Represents an executed bytecode instruction with additional information."""

    file: str
    code_object_id: int
    node_id: int
    opcode: int
    argument: int | str | None
    lineno: int
    offset: int

    @property
    def name(self) -> str:
        """Returns the name of the executed instruction.

        Returns:
            The name of the executed instruction.
        """
        return opname[self.opcode]

    @staticmethod
    def is_jump() -> bool:
        """Returns whether the executed instruction is a jump condition.

        Returns:
            True, if the instruction is a jump condition, False otherwise.
        """
        return False

    def __str__(self) -> str:
        return (
            f"{'(-)':<7} {self.file:<40} {opname[self.opcode]:<72} "
            f"{self.code_object_id:02d} @ line: {self.lineno:d}-{self.offset:d}"
        )


@dataclass(frozen=True)
class ExecutedMemoryInstruction(ExecutedInstruction):
    """Represents an executed instructions which read from or wrote to memory."""

    arg_address: int
    is_mutable_type: bool
    object_creation: bool

    def __str__(self) -> str:
        if not self.arg_address:
            arg_address = -1
        else:
            arg_address = self.arg_address
        return (
            f"{'(mem)':<7} {self.file:<40} {opname[self.opcode]:<20} "
            f"{self.argument:<25} {hex(arg_address):<25} {self.code_object_id:02d}"
            f"@ line: {self.lineno:d}-{self.offset:d}"
        )


@dataclass(frozen=True)
class ExecutedAttributeInstruction(ExecutedInstruction):
    """
    Represents an executed instructions which accessed an attribute.

    We prepend each accessed attribute with the address of the object the attribute
    is taken from. This allows to build correct def-use pairs during backward traversal.
    """

    src_address: int
    arg_address: int
    is_mutable_type: bool

    @property
    def combined_attr(self):
        """Format the source address and the argument
        for an ExecutedAttributeInstruction.

        Returns:
            A string representation of the attribute in memory
        """
        return f"{hex(self.src_address)}_{self.argument}"

    def __str__(self) -> str:
        return (
            f"{'(attr)':<7} {self.file:<40} {opname[self.opcode]:<20} "
            f"{self.combined_attr:<51} {self.code_object_id:02d} "
            f"@ line: {self.lineno:d}-{self.offset:d}"
        )


@dataclass(frozen=True)
class ExecutedControlInstruction(ExecutedInstruction):
    """Represents an executed control flow instruction."""

    @staticmethod
    def is_jump() -> bool:
        """Returns whether the executed instruction is a jump condition.

        Returns:
            True, if the instruction is a jump condition, False otherwise.
        """
        return True

    def __str__(self) -> str:
        return (
            f"{'(crtl)':<7} {self.file:<40} {opname[self.opcode]:<20} "
            f"{self.argument:<51} {self.code_object_id:02d} "
            f"@ line: {self.lineno:d}-{self.offset:d}"
        )


@dataclass(frozen=True)
class ExecutedCallInstruction(ExecutedInstruction):
    """Represents an executed call instruction."""

    def __str__(self) -> str:
        return (
            f"{'(func)':<7} {self.file:<40} {opname[self.opcode]:<72} "
            f"{self.code_object_id:02d} @ line: {self.lineno:d}-{self.offset:d}"
        )


@dataclass(frozen=True)
class ExecutedReturnInstruction(ExecutedInstruction):
    """Represents an executed return instruction."""

    def __str__(self) -> str:
        return (
            f"{'(ret)':<7} {self.file:<40} {opname[self.opcode]:<72} "
            f"{self.code_object_id:02d} @ line: {self.lineno:d}-{self.offset:d}"
        )


def _eq(val1, val2) -> float:
    """Distance computation for '=='

    Args:
        val1: the first value
        val2: the second value

    Returns:
        the distance
    """
    if val1 == val2:
        return 0.0
    if is_numeric(val1) and is_numeric(val2):
        return abs(val1 - val2)
    if is_string(val1) and is_string(val2):
        return levenshtein_distance(val1, val2)
    if is_bytes(val1) and is_bytes(val2):
        return levenshtein_distance(
            val1.decode("iso-8859-1"), val2.decode("iso-8859-1")
        )
    return inf


def _neq(val1, val2) -> float:
    """Distance computation for '!='

    Args:
        val1: the first value
        val2: the second value

    Returns:
        the distance
    """
    if val1 != val2:
        return 0.0
    return 1.0


def _lt(val1, val2) -> float:
    """Distance computation for '<'

    Args:
        val1: the first value
        val2: the second value

    Returns:
        the distance
    """
    if val1 < val2:
        return 0.0
    if is_numeric(val1) and is_numeric(val2):
        return (val1 - val2) + 1.0
    return inf


def _le(val1, val2) -> float:
    """Distance computation for '<='

    Args:
        val1: the first value
        val2: the second value

    Returns:
        the distance
    """
    if val1 <= val2:
        return 0.0
    if is_numeric(val1) and is_numeric(val2):
        return (val1 - val2) + 1.0
    return inf


def _in(val1, val2) -> float:
    """Distance computation for 'in'

    Args:
        val1: the first value
        val2: the second value

    Returns:
        the distance
    """
    if val1 in val2:
        return 0.0
    # TODO(fk) maybe limit this to certain collections?
    #  Check only if collection size is within some range,
    #  otherwise the check might take very long.

    # Use smallest distance to any element.
    return min([_eq(val1, v) for v in val2] + [inf])


def _nin(val1, val2) -> float:
    """Distance computation for 'not in'

    Args:
        val1: the first value
        val2: the second value

    Returns:
        the distance
    """
    if val1 not in val2:
        return 0.0
    return 1.0


def _is(val1, val2) -> float:
    """Distance computation for 'is'

    Args:
        val1: the first value
        val2: the second value

    Returns:
        the distance
    """
    if val1 is val2:
        return 0.0
    return 1.0


def _isn(val1, val2) -> float:
    """Distance computation for 'is not'

    Args:
        val1: the first value
        val2: the second value

    Returns:
        the distance
    """
    if val1 is not val2:
        return 0.0
    return 1.0


class ModuleProvider:
    """Class for providing modules."""

    def __init__(self):
        self._mutated_module_aliases: dict[str, ModuleType] = {}

    def get_module(self, module_name: str) -> ModuleType:
        """
        Provides a module either from sys.modules or if a mutated version for the given
        module name exists than the mutated version of the module will be returned.

        Args:
            module_name: string for the module alias, which should be loaded

        Returns:
            the module which should be loaded.
        """
        if (
            mutated_module := self._mutated_module_aliases.get(module_name, None)
        ) is not None:
            return mutated_module
        return sys.modules[module_name]

    def add_mutated_version(self, module_name: str, mutated_module: ModuleType) -> None:
        """
        Adds a mutated version of a module to the collection of mutated alias of
        normal modules.

        Args:
            module_name: for the module name of the module, which should be mutated.
            mutated_module: the custom module, which should be used.
        """
        self._mutated_module_aliases[module_name] = mutated_module

    def clear_mutated_modules(self):
        """Clear the existing aliases."""
        self._mutated_module_aliases.clear()

    @staticmethod
    def reload_module(module_name: str) -> None:
        """
        Reloads the given module.

        Args:
            module_name: the module to reload.
        """
        reload(sys.modules[module_name])


class TestCaseExecutor:
    """An executor that executes the generated test cases."""

    _logger = logging.getLogger(__name__)

    def __init__(
        self, tracer: ExecutionTracer, module_provider: ModuleProvider | None = None
    ) -> None:
        """Create new test case executor.

        Args:
            tracer: the execution tracer
            module_provider: The used module provider
        """
        self._module_provider = (
            module_provider if module_provider is not None else ModuleProvider()
        )
        self._tracer = tracer
        self._observers: list[ExecutionObserver] = []
        checked_adapter = CheckedCoverageInstrumentation(self._tracer)
        self._checked_transformer = InstrumentationTransformer(
            self._tracer, [checked_adapter]
        )

    @property
    def module_provider(self) -> ModuleProvider:
        """The module provider used by this executor.

        Returns:
            The used module provider
        """
        return self._module_provider

    def add_observer(self, observer: ExecutionObserver) -> None:
        """Add an execution observer.

        Args:
            observer: the observer to be added.
        """
        self._observers.append(observer)

    def clear_observers(self) -> None:
        """Remove all existing observers."""
        self._observers.clear()

    @property
    def tracer(self) -> ExecutionTracer:
        """Provide access to the execution tracer.

        Returns:
            The execution tracer
        """
        return self._tracer

    def execute(
        self,
        test_case: tc.TestCase,
        instrument_test: bool = False,
    ) -> ExecutionResult:
        """Executes all statements of the given test case.

        Args:
            test_case: the test case that should be executed.
            instrument_test: if the test case itself needs to be
                instrumented before execution

        Raises:
            RuntimeError: If something goes wrong inside Pynguin during execution.

        Returns:
            Result of the execution
        """
        # pylint:disable=unspecified-encoding
        with open(os.devnull, mode="w") as null_file:
            with contextlib.redirect_stdout(null_file):
                self._before_test_case_execution(test_case)
                return_queue: Queue = Queue()
                thread = threading.Thread(
                    target=self._execute_test_case,
                    args=(test_case, return_queue, instrument_test),
                    daemon=True,
                )
                thread.start()
                thread.join(timeout=len(test_case.statements))
                if thread.is_alive():
                    result = ExecutionResult(timeout=True)
                    self._logger.warning("Experienced timeout from test-case execution")
                else:
                    try:
                        result = return_queue.get(block=False)
                    except Empty as ex:
                        self._logger.error("Finished thread did not return a result.")
                        raise RuntimeError("Bug in Pynguin!") from ex
                self._after_test_case_execution(test_case, result)
        return result

    def _before_test_case_execution(self, test_case: tc.TestCase) -> None:
        self._tracer.clear_trace()
        for observer in self._observers:
            observer.before_test_case_execution(test_case)

    def _execute_test_case(
        self, test_case: tc.TestCase, result_queue: Queue, instrument_test: bool
    ) -> None:
        result = ExecutionResult()
        exec_ctx = ExecutionContext(self._module_provider)
        self.tracer.current_thread_identifier = threading.current_thread().ident
        for idx, statement in enumerate(test_case.statements):
            self._before_statement_execution(statement, exec_ctx)
            exception = self._execute_statement(statement, exec_ctx, instrument_test)
            self._after_statement_execution(statement, exec_ctx, exception)
            if exception is not None:
                result.report_new_thrown_exception(idx, exception)
                break
        result_queue.put(result)

    def _after_test_case_execution(
        self, test_case: tc.TestCase, result: ExecutionResult
    ) -> None:
        """Collect the execution trace after each executed test case.

        Args:
            test_case: The executed test case
            result: The execution result
        """
        result.execution_trace = self._tracer.get_trace()
        for observer in self._observers:
            observer.after_test_case_execution(test_case, result)

    def _before_statement_execution(
        self,
        statement: stmt.Statement,
        exec_ctx: ExecutionContext,
    ) -> None:
        # Check if the current thread is still the one that should be executing
        # Otherwise raise an exception to kill it.
        if self.tracer.current_thread_identifier != threading.current_thread().ident:
            # Kill this thread
            raise RuntimeError()

        # We need to disable the tracer, because an observer might interact with an
        # object of the SUT via the ExecutionContext and trigger code execution, which
        # is not caused by the test case and should therefore not be in the trace.
        self._tracer.disable()
        try:
            for observer in self._observers:
                observer.before_statement_execution(statement, exec_ctx)
        finally:
            self._tracer.enable()

    def _execute_statement(
        self,
        statement: stmt.Statement,
        exec_ctx: ExecutionContext,
        instrument_test: bool,
    ) -> Exception | None:
        ast_stmt, ast_node = exec_ctx.executable_statement_node(statement)
        if self._logger.isEnabledFor(logging.DEBUG):
            self._logger.debug("Executing %s", ast.unparse(ast_node))
        code = compile(ast_node, "<ast>", "exec")
        if instrument_test:
            code = self._checked_transformer.instrument_module(code)

        try:
            # pylint: disable=exec-used
            exec(code, exec_ctx.global_namespace, exec_ctx.local_namespace)  # nosec
        except Exception as err:  # pylint: disable=broad-except
            failed_stmt = ast.unparse(ast_node)
            TestCaseExecutor._logger.debug(
                "Failed to execute statement:\n%s%s", failed_stmt, err.args
            )

            if instrument_test and any(
                isinstance(assertion, ass.ExceptionAssertion)
                for assertion in statement.assertions
            ):  # assumes only one exception assertion per statement
                self.tracer.register_exception_assertion()
            return err

        if instrument_test and statement.assertions:
            self._execute_assertions(ast_stmt, exec_ctx, statement)

        return None

    def _after_statement_execution(
        self,
        statement: stmt.Statement,
        exec_ctx: ExecutionContext,
        exception: Exception | None,
    ):
        # See comments in _before_statement_execution
        if self.tracer.current_thread_identifier != threading.current_thread().ident:
            # Kill this thread
            raise RuntimeError()

        self._tracer.disable()
        try:
            for observer in self._observers:
                observer.after_statement_execution(statement, exec_ctx, exception)
        finally:
            self._tracer.enable()

    def _get_assertion_node_and_code_object_ids(self) -> tuple[int, int]:
        existing_code_objects = self._tracer.get_known_data().existing_code_objects
        code_object_id = len(existing_code_objects) - 1
        code_object = existing_code_objects[code_object_id]
        assert_node = None
        for node in code_object.cfg.nodes:
            if node.is_artificial:
                continue
            bb_node: BasicBlock = node.basic_block
            if (
                not isinstance(bb_node[-1], ArtificialInstr)
                and bb_node[-1].opcode == op.POP_JUMP_IF_TRUE
            ):
                assert_node = node
        assert assert_node
        return code_object_id, assert_node.index

    def _execute_assertions(
        self, ast_stmt: ast.stmt, exec_ctx: ExecutionContext, statement: stmt.Statement
    ):
        exec_ctx.global_namespace["pytest"] = pytest  # import pytest for assertions

        for assertion in statement.assertions:
            assertion_node = exec_ctx.executable_assertion_node(assertion, ast_stmt)

            if self._logger.isEnabledFor(logging.DEBUG):
                self._logger.debug("Executing %s", ast.unparse(assertion_node))

            # pylint: disable=exec-used
            code = compile(assertion_node, "<ast>", "exec")
            code = self._checked_transformer.instrument_module(code)

            exec(code, exec_ctx.global_namespace, exec_ctx.local_namespace)  # nosec
            code_object_id, node_id = self._get_assertion_node_and_code_object_ids()
            self._tracer.register_assertion_position(code_object_id, node_id)<|MERGE_RESOLUTION|>--- conflicted
+++ resolved
@@ -19,13 +19,8 @@
 from importlib import reload
 from math import inf
 from queue import Empty, Queue
-<<<<<<< HEAD
 from types import BuiltinFunctionType, BuiltinMethodType, ModuleType
-from typing import TYPE_CHECKING, Any, Callable, TypeVar, Union
-=======
-from types import CodeType, ModuleType
-from typing import TYPE_CHECKING, Any, Callable, Sized, TypeVar
->>>>>>> 1cffef54
+from typing import TYPE_CHECKING, Any, Callable, Sized, TypeVar, Union
 
 import pytest
 from bytecode import BasicBlock, CellVar, Compare, FreeVar
