#  This file is part of Pynguin.
#
#  SPDX-FileCopyrightText: 2019–2022 Pynguin Contributors
#
#  SPDX-License-Identifier: LGPL-3.0-or-later
#
"""Provides a base implementation of a statement representation."""
from __future__ import annotations

import abc
import logging
import math
from abc import ABCMeta, abstractmethod
from typing import TYPE_CHECKING, Any, Generic, Tuple, TypeVar, cast, get_args

from ordered_set import OrderedSet

import pynguin.configuration as config
import pynguin.testcase.variablereference as vr
import pynguin.utils.generic.genericaccessibleobject as gao
from pynguin.analyses.seeding.constantseeding import (
    dynamic_constant_seeding,
    static_constant_seeding,
)
from pynguin.utils import randomness
from pynguin.utils.mutation_utils import alpha_exponent_insertion
from pynguin.utils.type_utils import is_assignable_to, is_optional_parameter

if TYPE_CHECKING:
    import pynguin.assertion.assertion as ass
    import pynguin.testcase.testcase as tc
    from pynguin.typeinference.strategy import InferredSignature

T = TypeVar("T")  # pylint:disable=invalid-name


class Statement(metaclass=ABCMeta):
    """An abstract base class of a statement representation."""

    _logger = logging.getLogger(__name__)

    def __init__(self, test_case: tc.TestCase) -> None:
        self._test_case = test_case
        self._assertions: OrderedSet[ass.Assertion] = OrderedSet()

    @property
    def ret_val(self) -> vr.VariableReference | None:
        """Provides the variable defined by this statement, if any.
        This is intentionally not named 'return_value' because that name is reserved by
        the mocking framework which is used in our tests.

        Returns:
            The variable defined by this statement, if any.
        """
        return None

    # pylint:disable = no-self-use
    @ret_val.setter
    def ret_val(
        self,
        reference: vr.VariableReference,  # pylint:disable=unused-argument,
    ) -> None:
        """Updates the return value of this statement.

        Args:
            reference: The new return value
        """
        return

    @property
    def test_case(self) -> tc.TestCase:
        """Provides the test case in which this statement is used.

        Returns:
            The containing test case
        """
        return self._test_case

    @abstractmethod
    def clone(
        self,
        test_case: tc.TestCase,
        memo: dict[vr.VariableReference, vr.VariableReference],
    ) -> Statement:
        """Provides a deep clone of this statement.

        Args:
            test_case: the new test case in which the clone will be used.
            memo: A memo that maps old variable reference to new ones.

        Returns:
            A deep clone of this statement  # noqa: DAR202
        """

    @abstractmethod
    def accept(self, visitor: StatementVisitor) -> None:
        """Accepts a visitor to visit this statement.

        Args:
            visitor: the statement visitor
        """

    @abstractmethod
    def accessible_object(self) -> gao.GenericAccessibleObject | None:
        """Provides the accessible which is used in this statement.

        Returns:
            The accessible used in the statement  # noqa: DAR202
        """

    @abstractmethod
    def mutate(self) -> bool:
        """Mutate this statement.

        Returns:
            True, if a mutation happened.  # noqa: DAR202
        """

    @abstractmethod
    def get_variable_references(self) -> set[vr.VariableReference]:
        """Get all references that are used in this statement.

        Including return values.

        Returns:
            A set of references that are used in this statements  # noqa: DAR202
        """

    def references(self, var: vr.VariableReference) -> bool:
        """Check if this statement makes use of the given variable.

        Args:
            var: the given variable

        Returns:
            Whether or not this statement makes use of the given variable
        """
        return var in self.get_variable_references()

    @abstractmethod
    def replace(self, old: vr.VariableReference, new: vr.VariableReference) -> None:
        """Replace the old variable with the new variable.

        Args:
            old: the old variable
            new: the new variable
        """

    def get_position(self) -> int:
        """Provides the position of this statement in the test case.

        Raises:
            Exception: if the statement is not found in the test case

        Returns:
            The position of this statement

        """
        for idx, stmt in enumerate(self._test_case.statements):
            if stmt == self:
                return idx
        raise Exception("Statement is not part of it's test case")

    def add_assertion(self, assertion: ass.Assertion) -> None:
        """Add the given assertion to this statement.

        Args:
            assertion: The assertion to add
        """
        self._assertions.add(assertion)

    def copy_assertions(
        self, memo: dict[vr.VariableReference, vr.VariableReference]
    ) -> OrderedSet[ass.Assertion]:
        """Returns a copy of the assertions of this statement.

        Args:
            memo: The dictionary of mappings

        Returns:
            A set of assertions
        """
        copy = OrderedSet()
        for assertion in self._assertions:
            copy.add(assertion.clone(memo))
        return copy

    @property
    def assertions(self) -> OrderedSet[ass.Assertion]:
        """Provides the assertions of this statement, which are expected
        to hold after the execution of this statement.

        Returns:
            The set of assertions of this statements
        """
        return self._assertions

    @assertions.setter
<<<<<<< HEAD
    def assertions(self, assertions: OrderedSet[ass.Assertion]) -> None:
=======
    def assertions(self, assertions: set[ass.Assertion]) -> None:
>>>>>>> 6c1bc405
        self._assertions = assertions

    @property
    def affects_assertions(self) -> bool:
        """Does the execution of this statement possibly affects assertions.

        Returns:
            Whether the execution of this statement possibly affect assertions.
        """
        return False

    @abstractmethod
    def structural_eq(
        self, other: Statement, memo: dict[vr.VariableReference, vr.VariableReference]
    ) -> bool:
        """Comparing a statement with another statement only makes sense in the context
        of a test case. This context is added by the memo, which maps variable used in
        this test case to their counterparts in the other test case.

        Args:
            other: Check if this statement is equal to the other.
            memo: A dictionary that maps variable to their corresponding values in the
                other test case.

        Returns:
            True, if this statement is equal to the other statement and references the
            same variables.
        """

    @abstractmethod
    def structural_hash(self) -> int:
        """Required for structural_eq to work.

        Returns:
            A hash.
        """


class VariableCreatingStatement(Statement, metaclass=abc.ABCMeta):
    """Abstract superclass for statements that create new variables."""

    def __init__(self, test_case: tc.TestCase, ret_val: vr.VariableReference):
        super().__init__(test_case)
        self._ret_val = ret_val

    @property
    def ret_val(self) -> vr.VariableReference:
        return self._ret_val

    @ret_val.setter
    def ret_val(self, ret_val: vr.VariableReference) -> None:
        self._ret_val = ret_val


class StatementVisitor(metaclass=ABCMeta):
    """An abstract statement visitor."""

    @abstractmethod
    def visit_int_primitive_statement(self, stmt) -> None:
        """Visit int primitive.

        Args:
            stmt: the statement to visit
        """

    @abstractmethod
    def visit_float_primitive_statement(self, stmt) -> None:
        """Visit float primitive.

        Args:
            stmt: the statement to visit
        """

    @abstractmethod
    def visit_string_primitive_statement(self, stmt) -> None:
        """Visit string primitive.

        Args:
            stmt: the statement to visit
        """

    @abstractmethod
    def visit_bytes_primitive_statement(self, stmt) -> None:
        """Visit bytes primitive.

        Args:
            stmt: the statement to visit
        """

    @abstractmethod
    def visit_boolean_primitive_statement(self, stmt) -> None:
        """Visit boolean primitive.

        Args:
            stmt: the statement to visit
        """

    @abstractmethod
    def visit_enum_statement(self, stmt) -> None:
        """Visit enum.

        Args:
            stmt: the statement to visit
        """

    @abstractmethod
    def visit_none_statement(self, stmt) -> None:
        """Visit none.

        Args:
            stmt: the statement to visit
        """

    @abstractmethod
    def visit_constructor_statement(self, stmt) -> None:
        """Visit constructor.

        Args:
            stmt: the statement to visit
        """

    @abstractmethod
    def visit_method_statement(self, stmt) -> None:
        """Visit method.

        Args:
            stmt: the statement to visit
        """

    @abstractmethod
    def visit_function_statement(self, stmt) -> None:
        """Visit function.

        Args:
            stmt: the statement to visit
        """

    @abstractmethod
    def visit_field_statement(self, stmt) -> None:
        """Visit field.

        Args:
            stmt: the statement to visit
        """

    @abstractmethod
    def visit_assignment_statement(self, stmt) -> None:
        """Visit assignment.

        Args:
            stmt: the statement to visit
        """

    @abstractmethod
    def visit_list_statement(self, stmt) -> None:
        """Visit list.

        Args:
            stmt: the statement to visit
        """

    @abstractmethod
    def visit_set_statement(self, stmt) -> None:
        """Visit set.

        Args:
            stmt: the statement to visit
        """

    @abstractmethod
    def visit_tuple_statement(self, stmt) -> None:
        """Visit tuple.

        Args:
            stmt: the statement to visit
        """

    @abstractmethod
    def visit_dict_statement(self, stmt) -> None:
        """Visit dict.

        Args:
            stmt: the statement to visit
        """


class AssignmentStatement(Statement):
    """A statement that assigns the value of a variable to a reference.
    This statement does not create new variables, it only assigns values to
    possibly nested fields.

    For example:
        foo_0.baz = int_0"""

    def __init__(
        self,
        test_case: tc.TestCase,
        lhs: vr.Reference,
        rhs: vr.VariableReference,
    ):
        super().__init__(test_case)
        self._lhs = lhs
        self._rhs = rhs

    @property
    def ret_val(self) -> vr.VariableReference | None:
        return None

    @ret_val.setter
    def ret_val(
        self, ret_val: vr.VariableReference | None  # pylint:disable=unused-argument
    ) -> None:
        return

    @property
    def lhs(self) -> vr.Reference:
        """The reference that is used on the left hand side.

        Returns:
            The reference that is used on the left hand side
        """
        return self._lhs

    @property
    def rhs(self) -> vr.VariableReference:
        """The variable that is used as the right hand side.

        Returns:
            The variable used as the right hand side
        """
        return self._rhs

    def clone(
        self,
        test_case: tc.TestCase,
        memo: dict[vr.VariableReference, vr.VariableReference],
    ) -> Statement:
        return AssignmentStatement(
            test_case,
            self._lhs.clone(memo),
            self._rhs.clone(memo),
        )

    def accept(self, visitor: StatementVisitor) -> None:
        visitor.visit_assignment_statement(self)

    def accessible_object(self) -> gao.GenericAccessibleObject | None:
        return None

    def mutate(self) -> bool:
        raise Exception("Implement me")

    def get_variable_references(self) -> set[vr.VariableReference]:
        refs = {self._rhs}
        if (l_var := self._lhs.get_variable_reference()) is not None:
            refs.add(l_var)
        return refs

    def replace(self, old: vr.VariableReference, new: vr.VariableReference) -> None:
        if self._lhs == old:
            self._lhs = new
        else:
            self._lhs.replace_variable_reference(old, new)
        if self._rhs == old:
            self._rhs = new

    def structural_hash(self) -> int:
        return 31 + 17 * self._lhs.structural_hash() + 17 * self._rhs.structural_hash()

    def structural_eq(
        self, other: Any, memo: dict[vr.VariableReference, vr.VariableReference]
    ) -> bool:
        if not isinstance(other, AssignmentStatement):
            return False
        return self._lhs.structural_eq(other._lhs, memo) and self._rhs.structural_eq(
            other._rhs, memo
        )


class CollectionStatement(Generic[T], VariableCreatingStatement):
    """Abstract base class for collection statements."""

    def __init__(
        self,
        test_case: tc.TestCase,
        type_: type | None,
        elements: list[T],
    ):
        super().__init__(
            test_case,
            vr.VariableReference(test_case, type_),
        )
        self._elements = elements

    @property
    def elements(self) -> list[T]:
        """The elements of the collection.

        Returns:
            A list of elements
        """
        return self._elements

    def accessible_object(self) -> gao.GenericAccessibleObject | None:
        return None

    def mutate(self) -> bool:
        changed = False
        if (
            randomness.next_float()
            < config.configuration.search_algorithm.test_delete_probability
            and len(self._elements) > 0
        ):
            changed |= self._random_deletion()

        if (
            randomness.next_float()
            < config.configuration.search_algorithm.test_change_probability
            and len(self._elements) > 0
        ):
            changed |= self._random_replacement()

        if (
            randomness.next_float()
            < config.configuration.search_algorithm.test_insert_probability
        ):
            changed |= self._random_insertion()
        return changed

    def _random_deletion(self) -> bool:
        p_per_element = 1.0 / len(self._elements)
        previous_length = len(self._elements)
        self._elements = [
            element
            for element in self._elements
            if randomness.next_float() >= p_per_element
        ]
        return previous_length != len(self._elements)

    @abstractmethod
    def _replacement_supplier(self, element: T) -> T:
        """Provide an element that can replace the current element.
        May also be the original element.

        Args:
            element: the element to be replaced

        Returns:
            A fitting replacement.
        """

    def _random_replacement(self) -> bool:
        """Randomly replace elements in the collection.

        Returns:
            True, iff an element was replaced.
        """
        p_per_element = 1.0 / len(self._elements)
        changed = False
        for i, elem in enumerate(self._elements):
            if randomness.next_float() < p_per_element:
                replace = self._replacement_supplier(elem)
                self._elements[i] = replace
                changed |= replace != elem
        return changed

    @abstractmethod
    def _insertion_supplier(self) -> T | None:
        """Supply appropriate values for insertion during mutation.

        Returns:
            None, if no value can be generated.
        """

    def _random_insertion(self) -> bool:
        """Randomly insert elements into the collection.

        Returns:
            True, iff an element was inserted.
        """
        return alpha_exponent_insertion(self._elements, self._insertion_supplier)


class NonDictCollection(CollectionStatement[vr.VariableReference], metaclass=ABCMeta):
    """Abstract base class for collections that are not dicts.
    We have to handle dicts in a special way, because mutation can affect either
    the key or the value of an item."""

    def _insertion_supplier(self) -> vr.VariableReference | None:
        arg_type = (
            get_args(self.ret_val.type)[0] if get_args(self.ret_val.type) else None
        )
        # TODO(fk) what if the current type is not correct?
        possible_insertions = self.test_case.get_objects(arg_type, self.get_position())
        if len(possible_insertions) == 0:
            return None
        return randomness.choice(possible_insertions)

    def _replacement_supplier(
        self, element: vr.VariableReference
    ) -> vr.VariableReference:
        # TODO(fk) what if the current type is not correct?
        return randomness.choice(
            self.test_case.get_objects(element.type, self.get_position()) + [element]
        )

    def structural_hash(self) -> int:
        return (
            31
            + 17 * self._ret_val.structural_hash()
            + 17 * hash(frozenset((v.structural_hash()) for v in self._elements))
        )

    def structural_eq(
        self, other: Any, memo: dict[vr.VariableReference, vr.VariableReference]
    ) -> bool:
        if not isinstance(other, self.__class__):
            return False
        return (
            self._ret_val.structural_eq(other._ret_val, memo)
            and len(self._elements) == len(other._elements)
            and all(
                {
                    left.structural_eq(right, memo)
                    for left, right in zip(self._elements, other._elements)
                }
            )
        )


class ListStatement(NonDictCollection):
    """Represents a list."""

    def get_variable_references(self) -> set[vr.VariableReference]:
        references = set()
        references.add(self.ret_val)
        references.update(self._elements)
        return references

    def replace(self, old: vr.VariableReference, new: vr.VariableReference) -> None:
        if self.ret_val == old:
            self.ret_val = new
        self._elements = [new if arg == old else arg for arg in self._elements]

    def clone(
        self,
        test_case: tc.TestCase,
        memo: dict[vr.VariableReference, vr.VariableReference],
    ) -> ListStatement:
        return ListStatement(
            test_case,
            self.ret_val.type,
            [var.clone(memo) for var in self._elements],
        )

    def accept(self, visitor: StatementVisitor) -> None:
        visitor.visit_list_statement(self)


class SetStatement(NonDictCollection):
    """Represents a set."""

    def get_variable_references(self) -> set[vr.VariableReference]:
        references = set()
        references.add(self.ret_val)
        references.update(self._elements)
        return references

    def replace(self, old: vr.VariableReference, new: vr.VariableReference) -> None:
        if self.ret_val == old:
            self.ret_val = new
        self._elements = [new if arg == old else arg for arg in self._elements]

    def clone(
        self,
        test_case: tc.TestCase,
        memo: dict[vr.VariableReference, vr.VariableReference],
    ) -> SetStatement:
        return SetStatement(
            test_case,
            self.ret_val.type,
            [var.clone(memo) for var in self._elements],
        )

    def accept(self, visitor: StatementVisitor) -> None:
        visitor.visit_set_statement(self)


class TupleStatement(NonDictCollection):
    """Represents a tuple."""

    def get_variable_references(self) -> set[vr.VariableReference]:
        references = set()
        references.add(self.ret_val)
        references.update(self._elements)
        return references

    def replace(self, old: vr.VariableReference, new: vr.VariableReference) -> None:
        if self.ret_val == old:
            self.ret_val = new
        self._elements = [new if arg == old else arg for arg in self._elements]

    def clone(
        self,
        test_case: tc.TestCase,
        memo: dict[vr.VariableReference, vr.VariableReference],
    ) -> TupleStatement:
        return TupleStatement(
            test_case,
            self.ret_val.type,
            [var.clone(memo) for var in self._elements],
        )

    def accept(self, visitor: StatementVisitor) -> None:
        visitor.visit_tuple_statement(self)

    # No deletion or insertion on tuple
    # Maybe consider if structure of tuple is unknown?
    def _random_insertion(self) -> bool:
        return False

    def _random_deletion(self) -> bool:
        return False


class DictStatement(
    CollectionStatement[Tuple[vr.VariableReference, vr.VariableReference]]
):
    """Represents a dict. The tuples represent key-value pairs."""

    def get_variable_references(self) -> set[vr.VariableReference]:
        references = set()
        references.add(self.ret_val)
        for entry in self._elements:
            references.add(entry[0])
            references.add(entry[1])
        return references

    def replace(self, old: vr.VariableReference, new: vr.VariableReference) -> None:
        if self.ret_val == old:
            self.ret_val = new
        self._elements = [
            (new if elem[0] == old else elem[0], new if elem[1] == old else elem[1])
            for elem in self._elements
        ]

    def _replacement_supplier(
        self, element: tuple[vr.VariableReference, vr.VariableReference]
    ) -> tuple[vr.VariableReference, vr.VariableReference]:
        change_idx = randomness.next_int(0, 2)
        new = list(element)
        # TODO(fk) what if the current type is not correct?
        new[change_idx] = randomness.choice(
            self.test_case.get_objects(element[change_idx].type, self.get_position())
            + [element[change_idx]]
        )
        assert len(new) == 2, "Tuple must consist of key and value"
        return new[0], new[1]

    def _insertion_supplier(
        self,
    ) -> tuple[vr.VariableReference, vr.VariableReference] | None:
        # TODO(fk) what if the current type is not correct?
        key_type = (
            get_args(self.ret_val.type)[0] if get_args(self.ret_val.type) else None
        )
        val_type = (
            get_args(self.ret_val.type)[1] if get_args(self.ret_val.type) else None
        )
        possibles_keys = self.test_case.get_objects(key_type, self.get_position())
        possibles_values = self.test_case.get_objects(val_type, self.get_position())
        if len(possibles_keys) == 0 or len(possibles_values) == 0:
            return None
        return (
            randomness.choice(possibles_keys),
            randomness.choice(possibles_values),
        )

    def clone(
        self,
        test_case: tc.TestCase,
        memo: dict[vr.VariableReference, vr.VariableReference],
    ) -> DictStatement:
        return DictStatement(
            test_case,
            self.ret_val.type,
            [(var[0].clone(memo), var[1].clone(memo)) for var in self._elements],
        )

    def accept(self, visitor: StatementVisitor) -> None:
        visitor.visit_dict_statement(self)

    def structural_hash(self) -> int:
        return (
            31
            + 17 * self._ret_val.structural_hash()
            + 17
            * hash(
                frozenset(
                    (k.structural_hash(), v.structural_hash())
                    for k, v in self._elements
                )
            )
        )

    def structural_eq(
        self, other: Any, memo: dict[vr.VariableReference, vr.VariableReference]
    ) -> bool:
        if not isinstance(other, self.__class__):
            return False
        return (
            self._ret_val.structural_eq(other._ret_val, memo)
            and len(self._elements) == len(other._elements)
            and all(
                {
                    lk.structural_eq(rk, memo) and lv.structural_eq(rv, memo)
                    for (lk, lv), (rk, rv) in zip(self._elements, other._elements)
                }
            )
        )


class FieldStatement(VariableCreatingStatement):
    """A statement which reads a public field or a property of an object.

    For example:
        int_0 = foo_0.baz
    """

    # TODO(fk) add subclasses for staticfield and modulestaticfield?

    def __init__(
        self,
        test_case: tc.TestCase,
        field: gao.GenericField,
        source: vr.Reference,
    ):
        super().__init__(
            test_case, vr.VariableReference(test_case, field.generated_type())
        )
        self._field = field
        self._source = source

    @property
    def source(self) -> vr.Reference:
        """Provides the reference whose field is accessed.

        Returns:
            The reference whose field is accessed
        """
        return self._source

    @source.setter
    def source(self, new_source: vr.Reference) -> None:
        """Set new source.

        Args:
            new_source: The new variable to access
        """
        self._source = new_source

    def accessible_object(self) -> gao.GenericAccessibleObject | None:
        return self._field

    def mutate(self) -> bool:
        if (
            randomness.next_float()
            >= config.configuration.search_algorithm.change_parameter_probability
        ):
            return False

        objects = self.test_case.get_objects(self.source.type, self.get_position())
        if (old_var := self._source.get_variable_reference()) is not None:
            objects.remove(old_var)
        if len(objects) > 0:
            self.source = randomness.choice(objects)
            return True
        return False

    @property
    def field(self) -> gao.GenericField:
        """The used field.

        Returns:
            The used field
        """
        return self._field

    def clone(
        self,
        test_case: tc.TestCase,
        memo: dict[vr.VariableReference, vr.VariableReference],
    ) -> Statement:
        return FieldStatement(test_case, self._field, self._source.clone(memo))

    def accept(self, visitor: StatementVisitor) -> None:
        visitor.visit_field_statement(self)

    def get_variable_references(self) -> set[vr.VariableReference]:
        refs = {self.ret_val}
        if (var := self._source.get_variable_reference()) is not None:
            refs.add(var)
        return refs

    def replace(self, old: vr.VariableReference, new: vr.VariableReference) -> None:
        if self._source == old:
            self._source = new
        else:
            self._source.replace_variable_reference(old, new)
        if self._ret_val == old:
            self._ret_val = new

    def structural_eq(
        self, other: Any, memo: dict[vr.VariableReference, vr.VariableReference]
    ) -> bool:
        if not isinstance(other, FieldStatement):
            return False
        return (
            self._field == other._field
            and self._ret_val.structural_eq(other._ret_val, memo)
            and self._source.structural_eq(other._source, memo)
        )

    def structural_hash(self) -> int:
        return 31 + 17 * hash(self._field) + 17 * self._ret_val.structural_hash()


class ParametrizedStatement(
    VariableCreatingStatement, metaclass=ABCMeta
):  # pylint: disable=W0223
    """An abstract statement that has parameters.

    Superclass for e.g., method or constructor statement.
    """

    # pylint: disable=too-many-arguments
    def __init__(
        self,
        test_case: tc.TestCase,
        generic_callable: gao.GenericCallableAccessibleObject,
        args: dict[str, vr.VariableReference] | None = None,
    ):
        """
        Create a new statement with parameters.

        Args:
            test_case: the containing test case.
            generic_callable: the callable
            args: A map of parameter names to their values.
        """
        super().__init__(
            test_case,
            vr.VariableReference(test_case, generic_callable.generated_type()),
        )
        self._generic_callable = generic_callable
        self._args = args if args else {}

    @property
    def args(self) -> dict[str, vr.VariableReference]:
        """The dictionary mapping parameter names to the used values.

        Returns:
            A dict mapping parameter names to their values.
        """
        return self._args

    @args.setter
    def args(self, args: dict[str, vr.VariableReference]):
        self._args = args

    def get_variable_references(self) -> set[vr.VariableReference]:
        references = set()
        references.add(self.ret_val)
        references.update(self.args.values())
        return references

    def replace(self, old: vr.VariableReference, new: vr.VariableReference) -> None:
        if self.ret_val == old:
            self.ret_val = new
        for key, value in self._args.items():
            if value == old:
                self._args[key] = new

    def _clone_args(
        self, memo: dict[vr.VariableReference, vr.VariableReference]
    ) -> dict[str, vr.VariableReference]:
        """Small helper method, to clone the args into a new test case.

        Args:
            memo: foo

        Returns:
            A dictionary of key-value argument references
        """
        new_args = {}
        for name, var in self._args.items():
            new_args[name] = var.clone(memo)
        return new_args

    def mutate(self) -> bool:
        if (
            randomness.next_float()
            >= config.configuration.search_algorithm.change_parameter_probability
        ):
            return False

        changed = False
        mutable_param_count = self._mutable_argument_count()
        if mutable_param_count > 0:
            p_per_param = 1.0 / mutable_param_count
            changed |= self._mutate_special_parameters(p_per_param)
            changed |= self._mutate_parameters(p_per_param)
        return changed

    def _mutable_argument_count(self) -> int:
        """Returns the amount of mutable parameters.

        Returns:
            The amount of mutable parameters
        """
        return len(self.args)

    # pylint: disable=unused-argument,no-self-use
    def _mutate_special_parameters(self, p_per_param: float) -> bool:
        """Overwrite this method to mutate any parameter, which is not in arg or kwargs.
        e.g., the callee in an instance method call.

        Args:
            p_per_param: the probability per parameter

        Returns:
            Whether or not mutation should be applied
        """
        return False

    def _mutate_parameters(self, p_per_param: float) -> bool:
        """Mutates args and kwargs with the given probability.

        Args:
            p_per_param: The probability for one parameter to be mutated.

        Returns:
            Whether or not mutation changed anything
        """
        changed = False
        for param_name in self._generic_callable.inferred_signature.parameters:
            if randomness.next_float() < p_per_param:
                changed |= self._mutate_parameter(
                    param_name, self._generic_callable.inferred_signature
                )

        return changed

    def _mutate_parameter(self, param_name: str, inf_sig: InferredSignature) -> bool:
        """Replace the given parameter with another one that also fits the parameter
        type.

        Args:
            param_name: the name of the parameter that should be mutated.
            inf_sig: the inferred signature for the parameters

        Returns:
            True, if the parameter was mutated.
        """
        current = self._args.get(param_name, None)
        param_type = inf_sig.parameters[param_name]
        possible_replacements = self.test_case.get_objects(
            param_type, self.get_position()
        )

        # Param has to be optional, otherwise it would be set.
        if current is None:
            # Create value for currently unset parameter.
            if (
                randomness.next_float()
                > config.configuration.test_creation.skip_optional_parameter_probability
            ):
                if len(possible_replacements) > 0:
                    self._args[param_name] = randomness.choice(possible_replacements)
                    return True
            return False

        if (
            is_optional_parameter(inf_sig, param_name)
            and randomness.next_float()
            < config.configuration.test_creation.skip_optional_parameter_probability
        ):
            # unset parameters that are not necessary with a certain probability,
            # e.g., if they have default value or are *args, **kwargs.
            self._args.pop(param_name)

        if current in possible_replacements:
            possible_replacements.remove(current)

        # Consider duplicating an existing statement/variable.
        copy: Statement | None = None
        if self._param_count_of_type(param_type) > len(possible_replacements) + 1:
            original_param_source = self.test_case.get_statement(
                current.get_statement_position()
            )
            copy = cast(
                VariableCreatingStatement,
                original_param_source.clone(
                    self.test_case,
                    {
                        s.ret_val: s.ret_val
                        for s in self.test_case.statements
                        if s.ret_val is not None
                    },
                ),
            )
            possible_replacements.append(copy.ret_val)

        # TODO(fk) Use param_type instead of to_mutate.variable_type,
        # to make the selection broader, but this requires access to
        # the test cluster, to select a concrete type.
        # Using None as parameter value is also a possibility.
        none_statement = NoneStatement(self.test_case, current.type)
        possible_replacements.append(none_statement.ret_val)

        replacement = randomness.choice(possible_replacements)

        if copy and replacement == copy.ret_val:
            # The chosen replacement is a copy, so we have to add it to the test case.
            self.test_case.add_statement(copy, self.get_position())
            copy.mutate()
        elif replacement is none_statement.ret_val:
            # The chosen replacement is a none statement, so we have to add it to the
            # test case.
            self.test_case.add_statement(none_statement, self.get_position())

        self._args[param_name] = replacement
        return True

    def _param_count_of_type(self, type_: type | None) -> int:
        """Return the number of parameters that have the specified type.

        Args:
            type_: The type, whose occurrences should be counted.

        Returns:
            The number of occurrences.
        """
        count = 0
        if not type_:
            return 0
        for var_ref in self.args.values():
            if is_assignable_to(var_ref.type, type_):
                count += 1
        return count

    def _get_parameter_type(self, arg: int | str) -> type | None:
        parameters = self._generic_callable.inferred_signature.parameters
        if isinstance(arg, int):

            return list(parameters.values())[arg]
        return parameters[arg]

    @property
    def affects_assertions(self) -> bool:
        return True

    def structural_hash(self) -> int:
        return (
            31
            + 17 * self._ret_val.structural_hash()
            + 17 * hash(self._generic_callable)
            + 17
            * hash(frozenset((k, v.structural_hash()) for k, v in self._args.items()))
        )

    def structural_eq(
        self, other: Any, memo: dict[vr.VariableReference, vr.VariableReference]
    ) -> bool:
        if not isinstance(other, self.__class__):
            return False
        return (
            self._ret_val.structural_eq(other._ret_val, memo)
            and self._generic_callable == other._generic_callable
            and self._args.keys() == other._args.keys()
            and all(
                {v.structural_eq(other._args[k], memo) for k, v in self._args.items()}
            )
        )


class ConstructorStatement(ParametrizedStatement):
    """A statement that constructs an object."""

    def clone(
        self,
        test_case: tc.TestCase,
        memo: dict[vr.VariableReference, vr.VariableReference],
    ) -> Statement:
        return ConstructorStatement(
            test_case, self.accessible_object(), self._clone_args(memo)
        )

    def accept(self, visitor: StatementVisitor) -> None:
        visitor.visit_constructor_statement(self)

    def accessible_object(self) -> gao.GenericConstructor:
        """The used constructor.

        Returns:
            The used constructor
        """
        return cast(gao.GenericConstructor, self._generic_callable)

    def __repr__(self) -> str:
        return (
            f"ConstructorStatement({self._test_case}, "
            + f"{self._generic_callable}(args={self._args})"
        )

    def __str__(self) -> str:
        return f"{self._generic_callable}(args={self._args})" + "-> None"


class MethodStatement(ParametrizedStatement):
    """A statement that calls a method on an object."""

    # pylint: disable=too-many-arguments
    def __init__(
        self,
        test_case: tc.TestCase,
        generic_callable: gao.GenericMethod,
        callee: vr.VariableReference,
        args: dict[str, vr.VariableReference] | None = None,
    ):
        """Create new method statement.

        Args:
            test_case: The containing test case
            generic_callable: The generic callable method
            callee: the object on which the method is called
            args: the arguments
        """
        super().__init__(test_case, generic_callable, args)
        self._callee = callee

    def accessible_object(self) -> gao.GenericMethod:
        """The used method.

        Returns:
            The used method
        """
        return cast(gao.GenericMethod, self._generic_callable)

    def _mutable_argument_count(self) -> int:
        # We add +1 to the count, because the callee itself can also be mutated.
        return super()._mutable_argument_count() + 1

    def _mutate_special_parameters(self, p_per_param: float) -> bool:
        # We mutate the callee here, as the special parameter.
        if randomness.next_float() < p_per_param:
            callee = self.callee
            objects = self.test_case.get_objects(callee.type, self.get_position())
            objects.remove(callee)

            if len(objects) > 0:
                self.callee = randomness.choice(objects)
                return True
        return False

    def get_variable_references(self) -> set[vr.VariableReference]:
        references = super().get_variable_references()
        references.add(self._callee)
        return references

    def replace(self, old: vr.VariableReference, new: vr.VariableReference) -> None:
        super().replace(old, new)
        if self._callee == old:
            self._callee = new

    @property
    def callee(self) -> vr.VariableReference:
        """Provides the variable on which the method is invoked.

        Returns:
            The variable on which the method is invoked
        """
        return self._callee

    @callee.setter
    def callee(self, new_callee: vr.VariableReference) -> None:
        """Set new callee on which the method is invoked.

        Args:
            new_callee: Sets a new callee
        """
        self._callee = new_callee

    def clone(
        self,
        test_case: tc.TestCase,
        memo: dict[vr.VariableReference, vr.VariableReference],
    ) -> Statement:
        return MethodStatement(
            test_case,
            self.accessible_object(),
            self._callee.clone(memo),
            self._clone_args(memo),
        )

    def accept(self, visitor: StatementVisitor) -> None:
        visitor.visit_method_statement(self)

    def structural_hash(self) -> int:
        return hash((super().structural_hash(), self._callee.structural_hash()))

    def structural_eq(
        self, other: Any, memo: dict[vr.VariableReference, vr.VariableReference]
    ) -> bool:
        return super().structural_eq(other, memo) and self._callee.structural_eq(
            other._callee, memo
        )

    def __repr__(self) -> str:
        return (
            f"MethodStatement({self._test_case}, "
            f"{self._generic_callable}, {self._callee.type}, "
            f"args={self._args})"
        )

    def __str__(self) -> str:
        return (
            f"{self._generic_callable}(args={self._args}) -> "
            f"{self._generic_callable.generated_type()}"
        )


class FunctionStatement(ParametrizedStatement):
    """A statement that calls a function."""

    def accessible_object(self) -> gao.GenericFunction:
        """The used function.

        Returns:
            The used function
        """
        return cast(gao.GenericFunction, self._generic_callable)

    def clone(
        self,
        test_case: tc.TestCase,
        memo: dict[vr.VariableReference, vr.VariableReference],
    ) -> Statement:
        return FunctionStatement(
            test_case, self.accessible_object(), self._clone_args(memo)
        )

    def accept(self, visitor: StatementVisitor) -> None:
        visitor.visit_function_statement(self)

    def __repr__(self) -> str:
        return (
            f"FunctionStatement({self._test_case}, "
            f"{self._generic_callable}, {self._ret_val.type}, "
            f"args={self._args})"
        )

    def __str__(self) -> str:
        return (
            f"{self._generic_callable}(args={self._args}) -> " + f"{self._ret_val.type}"
        )


class PrimitiveStatement(Generic[T], VariableCreatingStatement):
    """Abstract primitive statement which holds a value."""

    def __init__(
        self,
        test_case: tc.TestCase,
        variable_type: type | None,
        value: T | None = None,
    ) -> None:
        super().__init__(test_case, vr.VariableReference(test_case, variable_type))
        self._value = value
        if value is None:
            self.randomize_value()

    @property
    def value(self) -> T | None:
        """Provides the primitive value of this statement.

        Returns:
            The primitive value
        """
        return self._value

    @value.setter
    def value(self, value: T) -> None:
        self._value = value

    def accessible_object(self) -> gao.GenericAccessibleObject | None:
        return None

    def mutate(self) -> bool:
        old_value = self._value
        while self._value == old_value and self._value is not None:
            if (
                randomness.next_float()
                < config.configuration.search_algorithm.random_perturbation
            ):
                self.randomize_value()
            else:
                self.delta()
        return True

    def get_variable_references(self) -> set[vr.VariableReference]:
        return {self.ret_val}

    def replace(self, old: vr.VariableReference, new: vr.VariableReference) -> None:
        if self.ret_val == old:
            self.ret_val = new

    @abstractmethod
    def randomize_value(self) -> None:
        """Randomize the primitive value of this statement."""

    @abstractmethod
    def delta(self) -> None:
        """Add a random delta to the value."""

    def __repr__(self) -> str:
        return (
            f"PrimitiveStatement({self._test_case}, {self._ret_val}, "
            + f"{self._value})"
        )

    def __str__(self) -> str:
        return f"{self._value}: {self._ret_val}"

    def structural_eq(
        self,
        other: Statement,
        memo: dict[vr.VariableReference, vr.VariableReference],
    ) -> bool:
        if not isinstance(other, self.__class__):
            return False
        return (
            self._ret_val.structural_eq(other._ret_val, memo)
            and self._value == other._value
        )

    def structural_hash(self) -> int:
        return 31 + self._ret_val.structural_hash() + hash(self._value)


class IntPrimitiveStatement(PrimitiveStatement[int]):
    """Primitive Statement that creates an int."""

    def __init__(self, test_case: tc.TestCase, value: int | None = None) -> None:
        super().__init__(test_case, int, value)

    def randomize_value(self) -> None:
        use_seed = (
            randomness.next_float()
            <= config.configuration.seeding.seeded_primitives_reuse_probability
        )
        if (
            config.configuration.seeding.dynamic_constant_seeding
            and dynamic_constant_seeding.has_ints
            and use_seed
            and config.configuration.seeding.constant_seeding
            and randomness.next_float()
            <= config.configuration.seeding.seeded_dynamic_values_reuse_probability
        ):
            self._value = dynamic_constant_seeding.random_int
        elif (
            config.configuration.seeding.constant_seeding
            and static_constant_seeding.has_ints
            and use_seed
        ):
            self._value = static_constant_seeding.random_int
        else:
            self._value = int(
                randomness.next_gaussian() * config.configuration.test_creation.max_int
            )

    def delta(self) -> None:
        assert self._value is not None
        delta = math.floor(
            randomness.next_gaussian() * config.configuration.test_creation.max_delta
        )
        self._value += delta

    def clone(
        self,
        test_case: tc.TestCase,
        memo: dict[vr.VariableReference, vr.VariableReference],
    ) -> IntPrimitiveStatement:
        return IntPrimitiveStatement(test_case, self._value)

    def __repr__(self) -> str:
        return f"IntPrimitiveStatement({self._test_case}, {self._value})"

    def __str__(self) -> str:
        return f"{self._value}: int"

    def accept(self, visitor: StatementVisitor) -> None:
        visitor.visit_int_primitive_statement(self)


class FloatPrimitiveStatement(PrimitiveStatement[float]):
    """Primitive Statement that creates a float."""

    def __init__(self, test_case: tc.TestCase, value: float | None = None) -> None:
        super().__init__(test_case, float, value)

    def randomize_value(self) -> None:
        use_seed = (
            randomness.next_float()
            <= config.configuration.seeding.seeded_primitives_reuse_probability
        )
        if (
            config.configuration.seeding.dynamic_constant_seeding
            and dynamic_constant_seeding.has_floats
            and use_seed
            and config.configuration.seeding.constant_seeding
            and randomness.next_float()
            <= config.configuration.seeding.seeded_dynamic_values_reuse_probability
        ):
            self._value = dynamic_constant_seeding.random_float
        elif (
            config.configuration.seeding.constant_seeding
            and static_constant_seeding.has_floats
            and use_seed
        ):
            self._value = static_constant_seeding.random_float
        else:
            val = (
                randomness.next_gaussian() * config.configuration.test_creation.max_int
            )
            precision = randomness.next_int(0, 7)
            self._value = round(val, precision)

    def delta(self) -> None:
        assert self._value is not None
        probability = randomness.next_float()
        if probability < 1.0 / 3.0:
            self._value += (
                randomness.next_gaussian()
                * config.configuration.test_creation.max_delta
            )
        elif probability < 2.0 / 3.0:
            self._value += randomness.next_gaussian()
        else:
            self._value = round(self._value, randomness.next_int(0, 7))

    def clone(
        self,
        test_case: tc.TestCase,
        memo: dict[vr.VariableReference, vr.VariableReference],
    ) -> FloatPrimitiveStatement:
        return FloatPrimitiveStatement(test_case, self._value)

    def __repr__(self) -> str:
        return f"FloatPrimitiveStatement({self._test_case}, {self._value})"

    def __str__(self) -> str:
        return f"{self._value}: float"

    def accept(self, visitor: StatementVisitor) -> None:
        visitor.visit_float_primitive_statement(self)


class StringPrimitiveStatement(PrimitiveStatement[str]):
    """Primitive Statement that creates a String."""

    def __init__(self, test_case: tc.TestCase, value: str | None = None) -> None:
        super().__init__(test_case, str, value)

    def randomize_value(self) -> None:
        use_seed = (
            randomness.next_float()
            <= config.configuration.seeding.seeded_primitives_reuse_probability
        )
        if (
            config.configuration.seeding.dynamic_constant_seeding
            and dynamic_constant_seeding.has_strings
            and use_seed
            and config.configuration.seeding.constant_seeding
            and randomness.next_float()
            <= config.configuration.seeding.seeded_dynamic_values_reuse_probability
        ):
            self._value = dynamic_constant_seeding.random_string
        elif (
            config.configuration.seeding.constant_seeding
            and static_constant_seeding.has_strings
            and use_seed
        ):
            self._value = static_constant_seeding.random_string
        else:
            length = randomness.next_int(
                0, config.configuration.test_creation.string_length + 1
            )
            self._value = randomness.next_string(length)

    def delta(self) -> None:
        assert self._value is not None
        working_on = list(self._value)
        p_perform_action = 1.0 / 3.0
        if randomness.next_float() < p_perform_action and len(working_on) > 0:
            working_on = self._random_deletion(working_on)

        if randomness.next_float() < p_perform_action and len(working_on) > 0:
            working_on = self._random_replacement(working_on)

        if randomness.next_float() < p_perform_action:
            working_on = self._random_insertion(working_on)

        self._value = "".join(working_on)

    @staticmethod
    def _random_deletion(working_on: list[str]) -> list[str]:
        p_per_char = 1.0 / len(working_on)
        return [char for char in working_on if randomness.next_float() >= p_per_char]

    @staticmethod
    def _random_replacement(working_on: list[str]) -> list[str]:
        p_per_char = 1.0 / len(working_on)
        return [
            randomness.next_char() if randomness.next_float() < p_per_char else char
            for char in working_on
        ]

    @staticmethod
    def _random_insertion(working_on: list[str]) -> list[str]:
        pos = 0
        if len(working_on) > 0:
            pos = randomness.next_int(0, len(working_on) + 1)
        alpha = 0.5
        exponent = 1
        while (
            randomness.next_float() <= pow(alpha, exponent)
            and len(working_on) < config.configuration.test_creation.string_length
        ):
            exponent += 1
            working_on = working_on[:pos] + [randomness.next_char()] + working_on[pos:]
        return working_on

    def clone(
        self,
        test_case: tc.TestCase,
        memo: dict[vr.VariableReference, vr.VariableReference],
    ) -> StringPrimitiveStatement:
        return StringPrimitiveStatement(test_case, self._value)

    def __repr__(self) -> str:
        return f"StringPrimitiveStatement({self._test_case}, {self._value})"

    def __str__(self) -> str:
        return f"{self._value}: str"

    def accept(self, visitor: StatementVisitor) -> None:
        visitor.visit_string_primitive_statement(self)


class BytesPrimitiveStatement(PrimitiveStatement[bytes]):
    """Primitive Statement that creates bytes."""

    def __init__(self, test_case: tc.TestCase, value: bytes | None = None) -> None:
        super().__init__(test_case, bytes, value)

    def randomize_value(self) -> None:
        length = randomness.next_int(
            0, config.configuration.test_creation.bytes_length + 1
        )
        self._value = randomness.next_bytes(length)

    def delta(self) -> None:
        assert self._value is not None
        working_on = list(self._value)
        p_perform_action = 1.0 / 3.0
        if randomness.next_float() < p_perform_action and len(working_on) > 0:
            working_on = self._random_deletion(working_on)

        if randomness.next_float() < p_perform_action and len(working_on) > 0:
            working_on = self._random_replacement(working_on)

        if randomness.next_float() < p_perform_action:
            working_on = self._random_insertion(working_on)

        self._value = bytes(working_on)

    @staticmethod
    def _random_deletion(working_on: list[int]) -> list[int]:
        p_per_char = 1.0 / len(working_on)
        return [char for char in working_on if randomness.next_float() >= p_per_char]

    @staticmethod
    def _random_replacement(working_on: list[int]) -> list[int]:
        p_per_char = 1.0 / len(working_on)
        return [
            randomness.next_byte() if randomness.next_float() < p_per_char else byte
            for byte in working_on
        ]

    @staticmethod
    def _random_insertion(working_on: list[int]) -> list[int]:
        pos = 0
        if len(working_on) > 0:
            pos = randomness.next_int(0, len(working_on) + 1)
        alpha = 0.5
        exponent = 1
        while (
            randomness.next_float() <= pow(alpha, exponent)
            and len(working_on) < config.configuration.test_creation.bytes_length
        ):
            exponent += 1
            working_on = working_on[:pos] + [randomness.next_byte()] + working_on[pos:]
        return working_on

    def clone(
        self,
        test_case: tc.TestCase,
        memo: dict[vr.VariableReference, vr.VariableReference],
    ) -> BytesPrimitiveStatement:
        return BytesPrimitiveStatement(test_case, self._value)

    def __repr__(self) -> str:
        return f"BytesPrimitiveStatement({self._test_case}, {self._value!r})"

    def __str__(self) -> str:
        return f"{self._value!r}: bytes"

    def accept(self, visitor: StatementVisitor) -> None:
        visitor.visit_bytes_primitive_statement(self)


class BooleanPrimitiveStatement(PrimitiveStatement[bool]):
    """Primitive Statement that creates a boolean."""

    def __init__(self, test_case: tc.TestCase, value: bool | None = None) -> None:
        super().__init__(test_case, bool, value)

    def randomize_value(self) -> None:
        self._value = bool(randomness.RNG.getrandbits(1))

    def delta(self) -> None:
        assert self._value is not None
        self._value = not self._value

    def clone(
        self,
        test_case: tc.TestCase,
        memo: dict[vr.VariableReference, vr.VariableReference],
    ) -> BooleanPrimitiveStatement:
        return BooleanPrimitiveStatement(test_case, self._value)

    def __repr__(self) -> str:
        return f"BooleanPrimitiveStatement({self._test_case}, {self._value})"

    def __str__(self) -> str:
        return f"{self._value}: bool"

    def accept(self, visitor: StatementVisitor) -> None:
        visitor.visit_boolean_primitive_statement(self)


class EnumPrimitiveStatement(PrimitiveStatement[int]):
    """Primitive Statement that references the value of an enum.
    We simply store the index of the element in the Enum."""

    def __init__(
        self,
        test_case: tc.TestCase,
        generic_enum: gao.GenericEnum,
        value: int | None = None,
    ):
        self._generic_enum = generic_enum
        super().__init__(test_case, generic_enum.generated_type(), value)

    def accessible_object(self) -> gao.GenericEnum:
        return self._generic_enum

    @property
    def value_name(self) -> str:
        """Convenience method to access the enum name that is associated with
        the stored index.

        Returns:
            The associated enum value."""
        assert self._value is not None
        return self._generic_enum.names[self._value]

    def randomize_value(self) -> None:
        self._value = randomness.next_int(0, len(self._generic_enum.names))

    def delta(self) -> None:
        assert self._value is not None
        self._value += randomness.choice([-1, 1])
        self._value = (self._value + len(self._generic_enum.names)) % len(
            self._generic_enum.names
        )

    def clone(
        self,
        test_case: tc.TestCase,
        memo: dict[vr.VariableReference, vr.VariableReference],
    ) -> EnumPrimitiveStatement:
        return EnumPrimitiveStatement(test_case, self._generic_enum, value=self.value)

    def __repr__(self) -> str:
        return f"EnumPrimitiveStatement({self._test_case}, {self._value})"

    def __str__(self) -> str:
        return f"{self.value_name}: Enum"

    def structural_eq(
        self,
        other: Statement,
        memo: dict[vr.VariableReference, vr.VariableReference],
    ) -> bool:
        return (
            super().structural_eq(other, memo)
            and isinstance(other, EnumPrimitiveStatement)
            and other._generic_enum == self._generic_enum
        )

    def structural_hash(self) -> int:
        return hash((super().structural_hash(), self._generic_enum))

    def accept(self, visitor: StatementVisitor) -> None:
        visitor.visit_enum_statement(self)


class NoneStatement(PrimitiveStatement):
    """A statement serving as a None reference."""

    def clone(
        self,
        test_case: tc.TestCase,
        memo: dict[vr.VariableReference, vr.VariableReference],
    ) -> NoneStatement:
        return NoneStatement(test_case, self.ret_val.type)

    def accept(self, visitor: StatementVisitor) -> None:
        visitor.visit_none_statement(self)

    def randomize_value(self) -> None:
        pass

    def delta(self) -> None:
        pass

    def __repr__(self) -> str:
        return f"NoneStatement({self._test_case})"

    def __str__(self) -> str:
        return "None"<|MERGE_RESOLUTION|>--- conflicted
+++ resolved
@@ -196,11 +196,7 @@
         return self._assertions
 
     @assertions.setter
-<<<<<<< HEAD
     def assertions(self, assertions: OrderedSet[ass.Assertion]) -> None:
-=======
-    def assertions(self, assertions: set[ass.Assertion]) -> None:
->>>>>>> 6c1bc405
         self._assertions = assertions
 
     @property
