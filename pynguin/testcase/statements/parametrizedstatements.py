--- conflicted
+++ resolved
@@ -259,11 +259,7 @@
     def structural_eq(
         self, other: Any, memo: Dict[vr.VariableReference, vr.VariableReference]
     ) -> bool:
-<<<<<<< HEAD
-        if not isinstance(other, ParametrizedStatement):
-=======
         if not isinstance(other, self.__class__):
->>>>>>> 0eae6cd9
             return False
         return (
             self._ret_val.structural_eq(other._ret_val, memo)
