# SPDX-FileCopyrightText: 2019-2021 Pynguin Contributors
#
# SPDX-License-Identifier: LGPL-3.0-or-later

[tool.poetry]
name = "pynguin"
version = "0.13.0.dev"
description = "Pynguin is a tool for automated unit test generation for Python"
authors = ["Stephan Lukasczyk <stephan@lukasczyk.me>"]
license = "LGPL-3.0-or-later"
readme = "README.md"
repository = "https://github.com/se2p/pynguin"
documentation = "https://pynguin.readthedocs.io"
keywords = [
    "unit test",
    "random testing",
    "search based",
    "test generation"
]
classifiers = [
    "Development Status :: 3 - Alpha",
    "Environment :: Console",
    "Intended Audience :: Developers",
    "Intended Audience :: Education",
    "Intended Audience :: Science/Research",
    "License :: OSI Approved :: GNU Lesser General Public License v3 or later (LGPLv3+)",
    "Operating System :: MacOS :: MacOS X",
    "Operating System :: Microsoft :: Windows",
    "Operating System :: POSIX :: Linux",
    "Programming Language :: Python :: 3.8",
    "Programming Language :: Python :: 3.9",
    "Programming Language :: Python :: 3.10",
    "Topic :: Education :: Testing",
    "Topic :: Software Development :: Testing",
    "Topic :: Software Development :: Testing :: Unit",
    "Typing :: Typed",
]

[tool.poetry.dependencies]
python = "^3.8"
astor = "^0.8.1"
simple-parsing = "^0.0.17"
bytecode = "^0"
typing_inspect = "^0"
jellyfish = "^0"
networkx = {extras = ["pydot"], version = "^2"}
pydot = "^1.4"
rich = "^10.12"
pytest = "^6.2"
Jinja2 = "^3.0"
<<<<<<< HEAD
Pygments = "^2.10.0"
ordered-set = "^4.0.2"
MutPy-Pynguin = "^0.7.1"
=======
Pygments = "^2.10"
ordered-set = "^4.0"
>>>>>>> f0682284

[tool.poetry.dev-dependencies]
coverage = "^6.1"
pytest = "^6.2"
black = {version = "^21.10b0", allow-prereleases = true}
pytest-cov = "^3.0"
pylint = "^2.11"
pytest-sugar = "^0.9"
pytest-picked = "^0.4"
pytest-xdist = "^2.4"
hypothesis = "^6.24"
pytest-mock = "^3.6"
mypy = "^0.910"
isort = {extras = ["pyproject"], version = "^5.10"}
pre-commit = "^2.15"
darglint = "^1.8"
pyupgrade = "^2.29"
bandit = "^1.7"
safety = "^1.10"
sphinx = "^4.2"
sphinx-autodoc-typehints = "^1.12"
flake8 = "^4.0"

[tool.poetry.scripts]
pynguin = "pynguin.cli:main"

[tool.black]
line-length = 88
target_version = ['py38', 'py39']
include = '\.pyi?$'
exclude = '''

(
  /(
      \.eggs          # exclude a few common directories in the
    | \.git           # root of the project
    | \.pytest_cache
    | \.mypy_cache
    | \.venv
    | venv
    | _build
    | build
    | dist
    | pynguin.egg-info
  )/
)
'''

[tool.coverage.run]
branch = true
source = ["pynguin", "tests"]
omit = ["tests/fixtures/*"]

[tool.coverage.report]
exclude_lines = [
  "pragma: no cover",
  "def __repr__",
  "def __str__",
  "raise AssertionError",
  "raise NotImplementedError",
  "if __name__ == .__main__.:",
  "if TYPE_CHECKING:",
  "if typing.TYPE_CHECKING:"
]

[tool.coverage.html]
directory = "cov_html"

[tool.isort]
line_length=88
multi_line_output=3
include_trailing_comma=true
indent='    '

[tool.mypy]
check_untyped_defs = true
ignore_errors = false
ignore_missing_imports = true
strict_optional = true
warn_unused_ignores = true
warn_redundant_casts = true
warn_unused_configs = true

[tool.pytest.ini_options]
minversion = "6.0.0rc1"
# Always using Coverage.py disables debugging.
# addopts = "--cov=pynguin --cov-branch --cov-report html:cov_html --cov-report=term-missing"
testpaths = [
  "tests",
]
# A lot of our own classes start with Test so pytest will pick them up during test collection.
# But they don't actually contains tests, so we set an empty matcher for the class name.
python_classes = ''
bdd_features_base_dir = "tests/features/"

[build-system]
requires = ["poetry-core"]
build-backend = "poetry.core.masonry.api"<|MERGE_RESOLUTION|>--- conflicted
+++ resolved
@@ -48,14 +48,8 @@
 rich = "^10.12"
 pytest = "^6.2"
 Jinja2 = "^3.0"
-<<<<<<< HEAD
-Pygments = "^2.10.0"
-ordered-set = "^4.0.2"
-MutPy-Pynguin = "^0.7.1"
-=======
 Pygments = "^2.10"
 ordered-set = "^4.0"
->>>>>>> f0682284
 
 [tool.poetry.dev-dependencies]
 coverage = "^6.1"
@@ -77,7 +71,7 @@
 safety = "^1.10"
 sphinx = "^4.2"
 sphinx-autodoc-typehints = "^1.12"
-flake8 = "^4.0"
+flake8 = "^3.9"
 
 [tool.poetry.scripts]
 pynguin = "pynguin.cli:main"
