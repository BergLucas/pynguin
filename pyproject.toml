--- conflicted
+++ resolved
@@ -57,12 +57,9 @@
 typing_inspect = "^0.9.0"
 asciitree = "^0.3.3"
 libcst = "^1.2.0"
-<<<<<<< HEAD
 multiprocess = "^0.70.16"
 dill = "^0.3.8"
-=======
 frozendict = "^2.4.2"
->>>>>>> 603865ef
 
 [tool.poetry.group.dev.dependencies]
 isort = {extras = ["pyproject"], version = "^5.13.2"}
