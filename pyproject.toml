--- conflicted
+++ resolved
@@ -44,19 +44,11 @@
 
 [tool.poetry.dependencies]
 python = ">=3.10, <3.11"
-<<<<<<< HEAD
-astroid = "^3.3.5"
-black = "^24.10.0"
-bytecode = "^0.16.0"
-dill = "^0.3.8"
-jellyfish = "^1.1.2"
-Jinja2 = "^3.1.4"
-=======
 astroid = "^3.3.8"
 black = "^25.1.0"
 bytecode = "^0.16.1"
+dill = "^0.3.8"
 Jinja2 = "^3.1.5"
->>>>>>> 2830c28e
 networkx = "^3.4"
 multiprocess = "^0.70.16"
 rich = "^13.9.4"
