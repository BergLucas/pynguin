#  This file is part of Pynguin.
#
#  SPDX-FileCopyrightText: 2019–2024 Pynguin Contributors
#
#  SPDX-License-Identifier: MIT
#
"""Provides an assertion generator."""
from __future__ import annotations

import ast
import dataclasses
import logging
import threading
import types

from typing import TYPE_CHECKING

import pynguin.assertion.assertion as ass
import pynguin.assertion.assertion_trace as at
import pynguin.assertion.assertiontraceobserver as ato
import pynguin.assertion.mutation_analysis.controller as ct
import pynguin.assertion.mutation_analysis.mutators as mu
import pynguin.configuration as config
import pynguin.ga.chromosomevisitor as cv
import pynguin.testcase.execution as ex
import pynguin.utils.statistics.statistics as stat

from pynguin.analyses.constants import ConstantPool
from pynguin.analyses.constants import DynamicConstantProvider
from pynguin.analyses.constants import EmptyConstantProvider
from pynguin.instrumentation.machinery import InstrumentationExecutionTracer
from pynguin.instrumentation.machinery import build_transformer
from pynguin.utils import randomness
from pynguin.utils.orderedset import OrderedSet
from pynguin.utils.statistics.runtimevariable import RuntimeVariable


if TYPE_CHECKING:
    import pynguin.ga.testcasechromosome as tcc
    import pynguin.ga.testsuitechromosome as tsc
    import pynguin.testcase.testcase as tc

    from pynguin.instrumentation.instrumentation import InstrumentationTransformer

_LOGGER = logging.getLogger(__name__)


class AssertionGenerator(cv.ChromosomeVisitor):
    """A simple assertion generator.

    Creates all regression assertions.
    """

    _logger = logging.getLogger(__name__)

    def __init__(
        self, plain_executor: ex.TestCaseExecutor, filtering_executions: int = 1
    ):
        """Create new assertion generator.

        Args:
            plain_executor: The executor that is used to execute on the non mutated
                module.
            filtering_executions: How often should the tests be executed to filter
                out trivially flaky assertions, e.g., str representations based on
                memory locations.
        """
        self._filtering_executions = filtering_executions
        self._plain_executor = plain_executor

    def visit_test_suite_chromosome(  # noqa: D102
        self, chromosome: tsc.TestSuiteChromosome
    ) -> None:
        self._add_assertions(
            [chrom.test_case for chrom in chromosome.test_case_chromosomes]
        )

    def visit_test_case_chromosome(  # noqa: D102
        self, chromosome: tcc.TestCaseChromosome
    ) -> None:
        self._add_assertions([chromosome.test_case])

    def _add_assertions(self, test_cases: list[tc.TestCase]):
        # First run of executions to add assertions
        with self._plain_executor.temporarily_add_remote_observer(
            ato.RemoteAssertionTraceObserver()
        ):
            for test in test_cases:
                self._add_assertions_for(test, self._plain_executor.execute(test))

        # Perform filtering executions to remove trivially flaky assertions.
        with self._plain_executor.temporarily_add_remote_observer(
            ato.RemoteAssertionVerificationObserver()
        ):
            for _ in range(self._filtering_executions):
                # Create a copy of the list that is shuffled.
                shuffled_copy = list(test_cases)
                randomness.RNG.shuffle(shuffled_copy)
                for test in shuffled_copy:
                    self.__remove_non_holding_assertions(
                        test, self._plain_executor.execute(test)
                    )

    @staticmethod
    def __remove_non_holding_assertions(test: tc.TestCase, result: ex.ExecutionResult):
        for idx, statement in enumerate(test.statements):
            pos_to_key = dict(enumerate(statement.assertions))

            to_delete: OrderedSet[int] = OrderedSet()
            if idx in result.assertion_verification_trace.failed:
                to_delete.update(result.assertion_verification_trace.failed[idx])
            if idx in result.assertion_verification_trace.error:
                to_delete.update(result.assertion_verification_trace.error[idx])

            for pos in sorted(to_delete, reverse=True):
                statement.assertions.remove(pos_to_key[pos])

    def _add_assertions_for(self, test_case: tc.TestCase, result: ex.ExecutionResult):
        # In order to avoid repeating the same assertions after each statement,
        # we keep track of the last assertions and only assert things, if they
        # have changed.
        previous_statement_assertions: OrderedSet[ass.Assertion] = OrderedSet()
        for statement in test_case.statements:
            current_statement_assertions = result.assertion_trace.get_assertions(
                statement
            )
            for assertion in current_statement_assertions:
                if (
                    not config.configuration.test_case_output.allow_stale_assertions
                    and assertion in previous_statement_assertions
                ):
                    # We already saw the same assertion in the previous statement
                    # So the value did not change.
                    continue
                if (
                    test_case.size_with_assertions()
                    >= config.configuration.test_case_output.max_length_test_case
                ):
                    self._logger.debug(
                        "No more assertions are added, because the maximum length "
                        "of a test case with its assertions was reached"
                    )
                    return
                statement.add_assertion(assertion)

            # Only update the previously seen assertions when we encounter a
            # statement that actually affects assertions.
            if statement.affects_assertions:
                previous_statement_assertions = current_statement_assertions


@dataclasses.dataclass
class _MutantInfo:
    """Collect data about a single mutant."""

    # Number of the mutant.
    mut_num: int

    # Did the mutant cause a timeout?
    timed_out_by: list[int] = dataclasses.field(default_factory=list)

    # Was the mutant killed by any test?
    killed_by: list[int] = dataclasses.field(default_factory=list)


@dataclasses.dataclass
class _MutationSummary:
    """Summary about mutation."""

    mutant_information: list[_MutantInfo] = dataclasses.field(default_factory=list)

    def get_survived(self) -> list[_MutantInfo]:
        """Get survived Mutants.

        Returns:
            The survived mutants
        """
        return [
            info
            for info in self.mutant_information
            if not info.killed_by and not info.timed_out_by
        ]

    def get_killed(self) -> list[_MutantInfo]:
        """Get killed Mutants.

        Returns:
            The killed mutants
        """
        return [
            info
            for info in self.mutant_information
            if info.killed_by and not info.timed_out_by
        ]

    def get_timeout(self) -> list[_MutantInfo]:
        """Get timed out Mutants.

        Returns:
            The timed out mutants
        """
        return [info for info in self.mutant_information if info.timed_out_by]

    def get_metrics(self) -> _MutationMetrics:
        """Provide mutation metrics.

        Returns:
            The mutation metrics.
        """
        return _MutationMetrics(
            num_created_mutants=len(self.mutant_information),
            num_killed_mutants=len(self.get_killed()),
            num_timeout_mutants=len(self.get_timeout()),
        )


@dataclasses.dataclass
class _MutationMetrics:
    num_created_mutants: int
    num_killed_mutants: int
    num_timeout_mutants: int

    def get_score(self) -> float:
        """Computes the mutation score.

        Returns:
            The mutation score
        """
        divisor = self.num_created_mutants - self.num_timeout_mutants
        assert divisor >= 0
        if divisor == 0:
            # No mutants -> all mutants covered.
            return 1.0
        return self.num_killed_mutants / divisor


class InstrumentedMutationController(ct.MutationController):
    """A controller that creates instrumented mutants."""

    def __init__(
        self,
        mutant_generator: mu.Mutator,
        module_ast: ast.Module,
        module: types.ModuleType,
        tracer: ex.ExecutionTracer,
        *,
        testing: bool = False,
    ) -> None:
        """Create new controller.

        Args:
            mutant_generator: The mutant generator.
            module_ast: The module AST.
            module: The module.
            tracer: The execution tracer.
            testing: Enable test mode, currently required for integration testing.
        """
        super().__init__(mutant_generator, module_ast, module)

        self._transformer = build_transformer(
            InstrumentationExecutionTracer(tracer),
            {config.CoverageMetric.BRANCH},
            DynamicConstantProvider(ConstantPool(), EmptyConstantProvider(), 0, 1),
        )

        # Some debug information
        self._testing = testing
        self._testing_created_mutants: list[str] = []

    @property
    def tracer(self) -> ex.ExecutionTracer:
        """Provides the execution tracer.

        Returns:
            The execution tracer.
        """
        return self._transformer.instrumentation_tracer.tracer

    @property
    def transformer(self) -> InstrumentationTransformer:
        """Provides the instrumentation transformer.

        Returns:
            The instrumentation transformer.
        """
        return self._transformer

    def create_mutant(self, ast_node: ast.Module) -> types.ModuleType:  # noqa: D102
        self.tracer.current_thread_identifier = threading.current_thread().ident
        self.tracer.reset()
        module_name = self._module.__name__
        code = compile(ast_node, module_name, "exec")
        if self._testing:
            self._testing_created_mutants.append(ast.unparse(ast_node))
        code = self._transformer.instrument_module(code)
        module = types.ModuleType(module_name)
        exec(code, module.__dict__)  # noqa: S102
        self.tracer.store_import_trace()
        return module


class MutationAnalysisAssertionGenerator(AssertionGenerator):
    """Uses mutation analysis to filter out less relevant assertions."""

    def __init__(
        self,
        plain_executor: ex.TestCaseExecutor,
        mutation_controller: InstrumentedMutationController,
        *,
        testing: bool = False,
    ):
        """Initializes the generator.

        Args:
            plain_executor: Executor used for plain execution
            mutation_controller: Controller for mutation analysis
            testing: Enable test mode, currently required for integration testing.
        """
        super().__init__(plain_executor)

<<<<<<< HEAD
        if config.configuration.subprocess:
            self._mutation_executor: ex.TestCaseExecutor = (
                ex.SubprocessTestCaseExecutor(mutation_controller.tracer)
            )
        else:
            self._mutation_executor = ex.TestCaseExecutor(mutation_controller.tracer)
=======
        # We use a separate tracer and executor to execute tests on the mutants.
        self._mutation_tracer = ex.ExecutionTracer()
        self._mutation_tracer.current_thread_identifier = (
            threading.current_thread().ident
        )
        self._mutation_executor = ex.TestCaseExecutor(
            self._mutation_tracer,
            plain_executor.statement_transformer,
        )
        self._mutation_executor.add_observer(ato.AssertionVerificationObserver())
>>>>>>> 0f14904a

        self._mutation_executor.add_remote_observer(
            ato.RemoteAssertionVerificationObserver()
        )

        self._mutation_controller = mutation_controller

        # Some debug information
        self._testing = testing
        self._testing_mutation_summary: _MutationSummary = _MutationSummary()

    def _add_assertions(self, test_cases: list[tc.TestCase]):
        super()._add_assertions(test_cases)
        tests_mutants_results: list[list[ex.ExecutionResult | None]] = [
            [] for _ in test_cases
        ]

        mutant_count = self._mutation_controller.mutant_count()

        with self._mutation_executor.temporarily_add_remote_observer(
            ato.RemoteAssertionVerificationObserver()
        ):
            for idx, (mutated_module, _) in enumerate(
                self._mutation_controller.create_mutants(), start=1
            ):
                if mutated_module is None:
                    self._logger.info(
                        "Skipping mutant %3i/%i because it created an invalid module",
                        idx,
                        mutant_count,
                    )
                    for test_mutants_results in tests_mutants_results:
                        test_mutants_results.append(None)
                    continue

                self._logger.info(
                    "Running tests on mutant %3i/%i",
                    idx,
                    mutant_count,
                )
                self._mutation_executor.module_provider.add_mutated_version(
                    module_name=config.configuration.module_name,
                    mutated_module=mutated_module,
                    transformer=self._mutation_controller.transformer,
                )

                tests_mutant_results = self._mutation_executor.execute_multiple(
                    test_cases
                )

                for test_mutants_results, test_mutant_results in zip(
                    tests_mutants_results, tests_mutant_results, strict=True
                ):
                    test_mutants_results.append(test_mutant_results)

        summary = self.__compute_mutation_summary(mutant_count, tests_mutants_results)
        self.__report_mutation_summary(summary)
        self.__remove_non_relevant_assertions(
            test_cases, tests_mutants_results, summary
        )

    @staticmethod
    def __remove_non_relevant_assertions(
        test_cases: list[tc.TestCase],
        tests_mutants_results: list[list[ex.ExecutionResult | None]],
        mutation_summary: _MutationSummary,
    ) -> None:
        for test, results in zip(test_cases, tests_mutants_results, strict=True):
            merged = at.AssertionVerificationTrace()
            for result, mut in zip(
                results, mutation_summary.mutant_information, strict=True
            ):
                # Ignore timed out executions
                if result is not None and len(mut.timed_out_by) == 0:
                    merged.merge(result.assertion_verification_trace)
            for stmt_idx, statement in enumerate(test.statements):
                for assertion_idx, assertion in reversed(
                    list(enumerate(statement.assertions))
                ):
                    if not merged.was_violated(stmt_idx, assertion_idx):
                        statement.assertions.remove(assertion)

    @staticmethod
    def __compute_mutation_summary(
        number_of_mutants: int,
        tests_mutants_results: list[list[ex.ExecutionResult | None]],
    ) -> _MutationSummary:
        mutation_info = [_MutantInfo(i) for i in range(number_of_mutants)]
        for test_num, test_mutants_results in enumerate(tests_mutants_results):
            # For each mutation, check if we had a violated assertion
            for info, result in zip(mutation_info, test_mutants_results, strict=True):
                if result is None or info.timed_out_by:
                    continue
                if result.timeout:
                    # Mutant caused timeout
                    info.timed_out_by.append(test_num)
                elif (
                    len(result.assertion_verification_trace.error) > 0
                    or len(result.assertion_verification_trace.failed) > 0
                    or result.has_test_exceptions()
                    # Execution with assertions should not raise exceptions.
                    # If it does, it is probably an incompetent mutant
                ):
                    info.killed_by.append(test_num)
        return _MutationSummary(mutation_info)

    def __report_mutation_summary(self, mutation_summary: _MutationSummary):
        if self._testing:
            self._testing_mutation_summary = mutation_summary
        metrics = mutation_summary.get_metrics()
        stat.track_output_variable(
            RuntimeVariable.NumberOfKilledMutants, metrics.num_killed_mutants
        )
        stat.track_output_variable(
            RuntimeVariable.NumberOfTimedOutMutants, metrics.num_timeout_mutants
        )
        stat.track_output_variable(
            RuntimeVariable.NumberOfCreatedMutants, metrics.num_created_mutants
        )
        stat.track_output_variable(RuntimeVariable.MutationScore, metrics.get_score())

        for info in mutation_summary.mutant_information:
            if info.killed_by:
                _LOGGER.info(
                    "Mutant %i killed by Test(s): %s",
                    info.mut_num,
                    ", ".join(map(str, info.killed_by)),
                )
            elif info.timed_out_by:
                _LOGGER.info(
                    "Mutant %i timed out. First time with test %i.",
                    info.mut_num,
                    info.timed_out_by[0],
                )
        survived = mutation_summary.get_survived()
        _LOGGER.info(
            "Number of Surviving Mutant(s): %i (Mutants: %s)",
            len(survived),
            ", ".join(str(x.mut_num) for x in survived),
        )<|MERGE_RESOLUTION|>--- conflicted
+++ resolved
@@ -318,29 +318,16 @@
         """
         super().__init__(plain_executor)
 
-<<<<<<< HEAD
         if config.configuration.subprocess:
             self._mutation_executor: ex.TestCaseExecutor = (
-                ex.SubprocessTestCaseExecutor(mutation_controller.tracer)
+                ex.SubprocessTestCaseExecutor(
+                    mutation_controller.tracer, plain_executor.statement_transformer
+                )
             )
         else:
-            self._mutation_executor = ex.TestCaseExecutor(mutation_controller.tracer)
-=======
-        # We use a separate tracer and executor to execute tests on the mutants.
-        self._mutation_tracer = ex.ExecutionTracer()
-        self._mutation_tracer.current_thread_identifier = (
-            threading.current_thread().ident
-        )
-        self._mutation_executor = ex.TestCaseExecutor(
-            self._mutation_tracer,
-            plain_executor.statement_transformer,
-        )
-        self._mutation_executor.add_observer(ato.AssertionVerificationObserver())
->>>>>>> 0f14904a
-
-        self._mutation_executor.add_remote_observer(
-            ato.RemoteAssertionVerificationObserver()
-        )
+            self._mutation_executor = ex.TestCaseExecutor(
+                mutation_controller.tracer, plain_executor.statement_transformer
+            )
 
         self._mutation_controller = mutation_controller
 
