--- conflicted
+++ resolved
@@ -316,7 +316,7 @@
         """
         super().__init__(plain_executor)
 
-<<<<<<< HEAD
+        # We use a separate tracer and executor to execute tests on the mutants.
         if config.configuration.subprocess:
             self._mutation_executor: ex.TestCaseExecutor = ex.SubprocessTestCaseExecutor(
                 mutation_controller.tracer
@@ -324,10 +324,6 @@
         else:
             self._mutation_executor = ex.TestCaseExecutor(mutation_controller.tracer)
 
-=======
-        # We use a separate tracer and executor to execute tests on the mutants.
-        self._mutation_executor = ex.TestCaseExecutor(mutation_controller.tracer)
->>>>>>> cf241c38
         self._mutation_executor.add_remote_observer(ato.RemoteAssertionVerificationObserver())
 
         self._mutation_controller = mutation_controller
@@ -359,10 +355,6 @@
         self._mutation_executor.module_provider.add_mutated_version(
             module_name=config.configuration.module_name,
             mutated_module=mutated_module,
-<<<<<<< HEAD
-            transformer=self._mutation_controller.transformer,
-=======
->>>>>>> cf241c38
         )
 
         return self._mutation_executor.execute_multiple(test_cases)
