--- conflicted
+++ resolved
@@ -323,7 +323,6 @@
 
         if config.configuration.subprocess:
             self._mutation_executor: ex.TestCaseExecutor = (
-<<<<<<< HEAD
                 ex.SubprocessTestCaseExecutor(
                     mutation_controller.tracer, plain_executor.statement_transformer
                 )
@@ -332,12 +331,6 @@
             self._mutation_executor = ex.TestCaseExecutor(
                 mutation_controller.tracer, plain_executor.statement_transformer
             )
-=======
-                ex.SubprocessTestCaseExecutor(mutation_controller.tracer)
-            )
-        else:
-            self._mutation_executor = ex.TestCaseExecutor(mutation_controller.tracer)
->>>>>>> c57fd29f
 
         self._mutation_executor.add_remote_observer(
             ato.RemoteAssertionVerificationObserver()
@@ -348,8 +341,6 @@
         # Some debug information
         self._testing = testing
         self._testing_mutation_summary: _MutationSummary = _MutationSummary()
-<<<<<<< HEAD
-=======
 
     def _execute_test_case_on_mutant(
         self,
@@ -393,7 +384,6 @@
                 idx,
                 mutant_count,
             )
->>>>>>> c57fd29f
 
     def _add_assertions(self, test_cases: list[tc.TestCase]):
         super()._add_assertions(test_cases)
@@ -406,41 +396,6 @@
         with self._mutation_executor.temporarily_add_remote_observer(
             ato.RemoteAssertionVerificationObserver()
         ):
-<<<<<<< HEAD
-            for idx, (mutated_module, _) in enumerate(
-                self._mutation_controller.create_mutants(), start=1
-            ):
-                if mutated_module is None:
-                    self._logger.info(
-                        "Skipping mutant %3i/%i because it created an invalid module",
-                        idx,
-                        mutant_count,
-                    )
-                    for test_mutants_results in tests_mutants_results:
-                        test_mutants_results.append(None)
-                    continue
-
-                self._logger.info(
-                    "Running tests on mutant %3i/%i",
-                    idx,
-                    mutant_count,
-                )
-                self._mutation_executor.module_provider.add_mutated_version(
-                    module_name=config.configuration.module_name,
-                    mutated_module=mutated_module,
-                    transformer=self._mutation_controller.transformer,
-                )
-
-                tests_mutant_results = self._mutation_executor.execute_multiple(
-                    test_cases
-                )
-
-                for test_mutants_results, test_mutant_results in zip(
-                    tests_mutants_results, tests_mutant_results, strict=True
-                ):
-                    test_mutants_results.append(test_mutant_results)
-
-=======
             for tests_mutant_results in self._execute_test_case_on_mutants(
                 test_cases, mutant_count
             ):
@@ -449,7 +404,6 @@
                 ):
                     test_mutants_results.append(test_mutant_results)
 
->>>>>>> c57fd29f
         summary = self.__compute_mutation_summary(mutant_count, tests_mutants_results)
         self.__report_mutation_summary(summary)
         self.__remove_non_relevant_assertions(
