--- conflicted
+++ resolved
@@ -206,13 +206,8 @@
         self._deleted_statement_indexes.update(deleted_statement_indexes)
 
 
-<<<<<<< HEAD
-class UnusedPrimitiveOrCollectionStatementVisitor(StatementVisitor):  # noqa: PLR0904
-    """Visits all statements and removes the unused primitives and collections.
-=======
 class UnusedPrimitiveOrCollectionStatementRemover:
     """Remove the unused primitive and collection statements."""
->>>>>>> 0f14904a
 
     def __init__(
         self,
@@ -282,13 +277,6 @@
 ) -> None:
     """Remove all remaining statements.
 
-<<<<<<< HEAD
-    def visit_int_tensor_statement(self, stmt) -> None:  # noqa: D102
-        self._handle_collection_or_primitive(stmt)
-
-    def visit_list_statement(self, stmt) -> None:  # noqa: D102
-        self._handle_collection_or_primitive(stmt)
-=======
     Args:
         stmt: The statement to remove.
         used_references: The used references.
@@ -298,7 +286,6 @@
     if stmt.ret_val is not None:
         used.discard(stmt.ret_val)
     used_references.update(used)
->>>>>>> 0f14904a
 
 
 def remove_collection_or_primitive(
