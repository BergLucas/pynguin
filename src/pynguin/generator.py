#  This file is part of Pynguin.
#
#  SPDX-FileCopyrightText: 2019–2024 Pynguin Contributors
#
#  SPDX-License-Identifier: MIT
#
"""Pynguin is an automated unit test generation framework for Python.

The framework generates unit tests for a given Python module.  For this it
supports various approaches, such as a random approach, similar to Randoop or a
whole-suite approach, based on a genetic algorithm, as implemented in EvoSuite.  The
framework allows to export test suites in various styles, i.e., using the `unittest`
library from the Python standard library or tests in the style used by the PyTest
framework.

Pynguin is supposed to be used as a standalone command-line application but it
can also be used as a library by instantiating this class directly.
"""
from __future__ import annotations

import datetime
import enum
import importlib
import inspect
import json
import logging
import sys
import threading

from pathlib import Path
from typing import TYPE_CHECKING
from typing import cast

import pynguin.assertion.assertiongenerator as ag
import pynguin.assertion.mutation_analysis.mutators as mu
import pynguin.assertion.mutation_analysis.operators as mo
import pynguin.assertion.mutation_analysis.strategies as ms
import pynguin.configuration as config
import pynguin.ga.chromosome as chrom
import pynguin.ga.chromosomevisitor as cv
import pynguin.ga.computations as ff
import pynguin.ga.generationalgorithmfactory as gaf
import pynguin.ga.postprocess as pp
import pynguin.ga.testsuitechromosome as tsc
import pynguin.testcase.testfactory as tf
import pynguin.utils.statistics.statistics as stat

from pynguin.analyses.constants import ConstantProvider
from pynguin.analyses.constants import DelegatingConstantProvider
from pynguin.analyses.constants import DynamicConstantProvider
from pynguin.analyses.constants import EmptyConstantProvider
from pynguin.analyses.constants import RestrictedConstantPool
from pynguin.analyses.constants import collect_static_constants
from pynguin.analyses.module import generate_test_cluster
from pynguin.assertion.mutation_analysis.transformer import ParentNodeTransformer
from pynguin.instrumentation.machinery import InstrumentationFinder
from pynguin.instrumentation.machinery import install_import_hook
from pynguin.instrumentation.tracer import ExecutionTracer
from pynguin.slicer.statementslicingobserver import RemoteStatementSlicingObserver
from pynguin.testcase import export
from pynguin.testcase.execution import RemoteAssertionExecutionObserver
from pynguin.testcase.execution import SubprocessTestCaseExecutor
from pynguin.testcase.execution import TestCaseExecutor
from pynguin.testcase.statement_to_ast import BUILTIN_TRANSFORMER_FUNCTIONS
from pynguin.testcase.statement_to_ast import StatementToAstTransformer
from pynguin.utils import randomness
from pynguin.utils.exceptions import ConfigurationException
from pynguin.utils.report import get_coverage_report
from pynguin.utils.report import render_coverage_report
from pynguin.utils.report import render_xml_coverage_report
from pynguin.utils.statistics.runtimevariable import RuntimeVariable


if TYPE_CHECKING:
    from collections.abc import Callable
    from types import ModuleType

    from pynguin.analyses.module import ModuleTestCluster
<<<<<<< HEAD
    from pynguin.assertion.mutation_analysis.operators.base import MutationOperator
=======
    from pynguin.analyses.module import TypeSystem
>>>>>>> 00f0163f
    from pynguin.ga.algorithms.generationalgorithm import GenerationAlgorithm


@enum.unique
class ReturnCode(enum.IntEnum):
    """Return codes for Pynguin to signal result."""

    OK = 0
    """Symbolises that the execution ended as expected."""

    SETUP_FAILED = 1
    """Symbolises that the execution failed in the setup phase."""

    NO_TESTS_GENERATED = 2
    """Symbolises that no test could be generated."""


_LOGGER = logging.getLogger(__name__)


def set_configuration(configuration: config.Configuration) -> None:
    """Initialises the test generator with the given configuration.

    Args:
        configuration: The configuration to use.
    """
    config.configuration = configuration


def set_plugins(plugins: list[ModuleType]) -> None:
    """Sets the plugins to use.

    Args:
        plugins: The plugins to use.
    """
    config.plugins = plugins


def run_pynguin() -> ReturnCode:
    """Run the test generation.

    The result of the test generation is indicated by the resulting ReturnCode.

    Returns:
        See ReturnCode.

    Raises:
        ConfigurationException: In case the configuration is illegal
    """
    try:
        _LOGGER.info("Start Pynguin Test Generation…")
        return _run()
    finally:
        _LOGGER.info("Stop Pynguin Test Generation…")


def _handle_plugins_types(type_system: TypeSystem) -> None:
    for plugin in config.plugins:
        try:
            type_system_hook = plugin.type_system_hook
        except AttributeError:
            logging.debug(
                'Plugin "%s" does not have a type_system_hook attribute',
                plugin.NAME,
                exc_info=True,
            )
            continue

        try:
            type_system_hook(type_system)
        except BaseException:
            logging.exception(
                'Failed to run type_system_hook for plugin "%s"',
                plugin.NAME,
            )
            continue


def _setup_test_cluster() -> ModuleTestCluster | None:
    test_cluster = generate_test_cluster(
        config.configuration.module_name,
        config.configuration.type_inference.type_inference_strategy,
    )
    if test_cluster.num_accessible_objects_under_test() == 0:
        _LOGGER.error("SUT contains nothing we can test.")
        return None

    _handle_plugins_types(test_cluster.type_system)

    return test_cluster


def _setup_path() -> bool:
    """Set up the run-time path.

    Inserts the path to the SUT into the path list, installs the import hook and
    tries to load the SUT.

    Returns:
        An optional execution tracer, if loading was successful, None otherwise.
    """
    if not Path(config.configuration.project_path).is_dir():
        _LOGGER.error(
            "%s is not a valid project path", config.configuration.project_path
        )
        return False
    _LOGGER.debug("Setting up path for %s", config.configuration.project_path)
    sys.path.insert(0, config.configuration.project_path)
    return True


def _setup_import_hook(
    coverage_metrics: set[config.CoverageMetric],
    dynamic_constant_provider: DynamicConstantProvider | None,
) -> ExecutionTracer:
    _LOGGER.debug("Setting up instrumentation for %s", config.configuration.module_name)
    tracer = ExecutionTracer()

    install_import_hook(
        config.configuration.module_name,
        tracer,
        coverage_metrics=coverage_metrics,
        dynamic_constant_provider=dynamic_constant_provider,
    )
    return tracer


def _load_sut(tracer: ExecutionTracer) -> bool:
    try:
        # We need to set the current thread ident so the import trace is recorded.
        tracer.current_thread_identifier = threading.current_thread().ident
        importlib.import_module(config.configuration.module_name)
    except ImportError as ex:
        # A module could not be imported because some dependencies
        # are missing or it is malformed
        _LOGGER.exception("Failed to load SUT: %s", ex)
        return False
    return True


def _setup_report_dir() -> bool:
    # Report dir only needs to be created when statistics or coverage report is enabled.
    if (
        config.configuration.statistics_output.statistics_backend
        != config.StatisticsBackend.NONE
        or config.configuration.statistics_output.create_coverage_report
    ):
        report_dir = Path(config.configuration.statistics_output.report_dir).absolute()
        try:
            report_dir.mkdir(parents=True, exist_ok=True)
        except (OSError, FileNotFoundError):
            _LOGGER.exception(
                "Cannot create report dir %s",
                config.configuration.statistics_output.report_dir,
            )
            return False
    return True


def _setup_random_number_generator() -> None:
    """Setup RNG."""
    _LOGGER.info("Using seed %d", config.configuration.seeding.seed)
    randomness.RNG.seed(config.configuration.seeding.seed)


def _setup_constant_seeding() -> (
    tuple[ConstantProvider, DynamicConstantProvider | None]
):
    """Collect constants from SUT, if enabled."""
    # Use empty provider by default.
    wrapped_provider: ConstantProvider = EmptyConstantProvider()
    # We need to return the provider used for dynamic values separately,
    # because it is later on used to hook up the instrumentation calls.
    dynamic_constant_provider: DynamicConstantProvider | None = None
    if config.configuration.seeding.constant_seeding:
        _LOGGER.info("Collecting static constants from module under test")
        constant_pool = collect_static_constants(config.configuration.project_path)
        if len(constant_pool) == 0:
            _LOGGER.info("No constants found")
        else:
            _LOGGER.info("Constants found: %s", len(constant_pool))
            # Probability of 1.0 -> if a value is requested and available -> return it.
            wrapped_provider = DelegatingConstantProvider(
                constant_pool, wrapped_provider, 1.0
            )

    if config.configuration.seeding.dynamic_constant_seeding:
        _LOGGER.info("Setting up runtime collection of constants")
        dynamic_constant_provider = DynamicConstantProvider(
            RestrictedConstantPool(
                max_size=config.configuration.seeding.max_dynamic_pool_size
            ),
            wrapped_provider,
            config.configuration.seeding.seeded_dynamic_values_reuse_probability,
            config.configuration.seeding.max_dynamic_length,
        )
        wrapped_provider = dynamic_constant_provider

    return wrapped_provider, dynamic_constant_provider


def _create_transformer_functions():
    transformer_functions = dict(BUILTIN_TRANSFORMER_FUNCTIONS)

    for plugin in config.plugins:
        try:
            ast_transformer_hook = plugin.ast_transformer_hook
        except AttributeError:
            logging.debug(
                'Plugin "%s" does not have an ast_transformer_hook attribute',
                plugin.NAME,
                exc_info=True,
            )
            continue

        try:
            ast_transformer_hook(transformer_functions)
        except BaseException:
            logging.exception(
                'Failed to run ast_transformer_hook for plugin "%s"',
                plugin.NAME,
            )
            continue

    return transformer_functions


def _setup_and_check() -> (
    tuple[
        TestCaseExecutor, ModuleTestCluster, ConstantProvider, StatementToAstTransformer
    ]
    | None
):
    """Load the System Under Test (SUT) i.e. the module that is tested.

    Perform setup and some sanity checks.

    Returns:
        An optional tuple of test-case executor and test cluster
    """
    if not _setup_path():
        return None
    wrapped_constant_provider, dynamic_constant_provider = _setup_constant_seeding()
    tracer = _setup_import_hook(
        set(config.configuration.statistics_output.coverage_metrics),
        dynamic_constant_provider,
    )
    if not _load_sut(tracer):
        return None
    if not _setup_report_dir():
        return None

    # Analyzing the SUT should not cause any coverage.
    tracer.disable()
    if (test_cluster := _setup_test_cluster()) is None:
        return None
    tracer.enable()

    statement_transformer = StatementToAstTransformer(_create_transformer_functions())

    # Make alias to make the following lines shorter...
    stop = config.configuration.stopping
    if config.configuration.subprocess:
        executor: TestCaseExecutor = SubprocessTestCaseExecutor(
            tracer,
            statement_transformer,
            maximum_test_execution_timeout=stop.maximum_test_execution_timeout,
            test_execution_time_per_statement=stop.test_execution_time_per_statement,
        )
    else:
        executor = TestCaseExecutor(
            tracer,
            statement_transformer,
            maximum_test_execution_timeout=stop.maximum_test_execution_timeout,
            test_execution_time_per_statement=stop.test_execution_time_per_statement,
        )

    _track_sut_data(tracer, test_cluster)
    _setup_random_number_generator()
    return executor, test_cluster, wrapped_constant_provider, statement_transformer


def _track_sut_data(tracer: ExecutionTracer, test_cluster: ModuleTestCluster) -> None:
    """Track data from the SUT.

    Args:
        tracer: the execution tracer
        test_cluster: the test cluster
    """
    stat.track_output_variable(
        RuntimeVariable.CodeObjects,
        len(tracer.get_subject_properties().existing_code_objects),
    )
    stat.track_output_variable(
        RuntimeVariable.Predicates,
        len(tracer.get_subject_properties().existing_predicates),
    )
    stat.track_output_variable(
        RuntimeVariable.Lines,
        len(tracer.get_subject_properties().existing_lines),
    )
    cyclomatic_complexities: list[int] = [
        code.original_cfg.cyclomatic_complexity
        for code in tracer.get_subject_properties().existing_code_objects.values()
    ]
    stat.track_output_variable(
        RuntimeVariable.McCabeCodeObject, json.dumps(cyclomatic_complexities)
    )
    test_cluster.track_statistics_values(stat.track_output_variable)
    if (
        config.CoverageMetric.BRANCH
        in config.configuration.statistics_output.coverage_metrics
    ):
        stat.track_output_variable(
            RuntimeVariable.ImportBranchCoverage,
            ff.compute_branch_coverage(
                tracer.import_trace, tracer.get_subject_properties()
            ),
        )
    if (
        config.CoverageMetric.LINE
        in config.configuration.statistics_output.coverage_metrics
    ):
        stat.track_output_variable(
            RuntimeVariable.ImportLineCoverage,
            ff.compute_line_coverage(
                tracer.import_trace, tracer.get_subject_properties()
            ),
        )


def _get_coverage_ff_from_algorithm(
    algorithm: GenerationAlgorithm, function_type: type[ff.TestSuiteCoverageFunction]
) -> ff.TestSuiteCoverageFunction:
    """Retrieve the coverage function for a test suite of a given coverage type.

    Args:
        algorithm: The test generation strategy
        function_type: the type of coverage function to receive

    Returns:
        The coverage function for a test suite for this run of the given type
    """
    test_suite_coverage_func = None
    for coverage_func in algorithm.test_suite_coverage_functions:
        if isinstance(coverage_func, function_type):
            test_suite_coverage_func = coverage_func
    assert (
        test_suite_coverage_func
    ), "The required coverage function was not initialised"
    return test_suite_coverage_func


def _reload_instrumentation_loader(
    coverage_metrics: set[config.CoverageMetric],
    dynamic_constant_provider: DynamicConstantProvider | None,
    tracer: ExecutionTracer,
):
    module_name = config.configuration.module_name
    module = importlib.import_module(module_name)
    tracer.current_thread_identifier = threading.current_thread().ident
    first_finder: InstrumentationFinder | None = None
    for finder in sys.meta_path:
        if isinstance(finder, InstrumentationFinder):
            first_finder = finder
            break
    assert first_finder is not None
    first_finder.update_instrumentation_metrics(
        tracer=tracer,
        coverage_metrics=coverage_metrics,
        dynamic_constant_provider=dynamic_constant_provider,
    )
    importlib.reload(module)


def _reset_cache_for_result(generation_result):
    generation_result.invalidate_cache()
    for test_case in generation_result.test_case_chromosomes:
        test_case.invalidate_cache()
        test_case.remove_last_execution_result()


def _track_final_metrics(
    algorithm,
    executor: TestCaseExecutor,
    generation_result: tsc.TestSuiteChromosome,
    constant_provider: ConstantProvider,
) -> set[config.CoverageMetric]:
    """Track the final coverage metrics.

    Re-loads all required instrumentations for metrics that were not already
    calculated and tracked during the result generation.
    These metrics are then also calculated on the result, which is executed
    once again with the new instrumentation.

    Args:
        algorithm: the used test-generation algorithm
        executor: the testcase executor of the run
        generation_result: the generated testsuite containing assertions
        constant_provider: the constant provider required for the
            reloading of the module

    Returns:
        The set of tracked coverage metrics, including the ones that we optimised for.
    """
    output_variables = config.configuration.statistics_output.output_variables
    # Alias for shorter lines
    cov_metrics = config.configuration.statistics_output.coverage_metrics
    metrics_for_reinstrumenation: set[config.CoverageMetric] = set(cov_metrics)

    to_calculate: list[tuple[RuntimeVariable, ff.TestSuiteCoverageFunction]] = []

    add_additional_metrics(
        algorithm=algorithm,
        cov_metrics=cov_metrics,
        executor=executor,
        metrics_for_reinstrumentation=metrics_for_reinstrumenation,
        output_variables=output_variables,
        to_calculate=to_calculate,
    )

    # Assertion Checked Coverage is special...
    if RuntimeVariable.AssertionCheckedCoverage in output_variables:
        metrics_for_reinstrumenation.add(config.CoverageMetric.CHECKED)
        executor.set_instrument(True)
        executor.add_remote_observer(RemoteAssertionExecutionObserver())
        assertion_checked_coverage_ff = ff.TestSuiteAssertionCheckedCoverageFunction(
            executor
        )
        to_calculate.append(
            (RuntimeVariable.AssertionCheckedCoverage, assertion_checked_coverage_ff)
        )

    # re-instrument the files
    dynamic_constant_provider = None
    if isinstance(constant_provider, DynamicConstantProvider):
        dynamic_constant_provider = constant_provider
    _reload_instrumentation_loader(
        metrics_for_reinstrumenation, dynamic_constant_provider, executor.tracer
    )

    # force new execution of the test cases after new instrumentation
    _reset_cache_for_result(generation_result)

    # set value for each newly calculated variable
    for runtime_variable, coverage_ff in to_calculate:
        generation_result.add_coverage_function(coverage_ff)
        _LOGGER.info(f"Calculating resulting {runtime_variable.value}")  # noqa: G004
        stat.track_output_variable(
            runtime_variable, generation_result.get_coverage_for(coverage_ff)
        )

    ass_gen = config.configuration.test_case_output.assertion_generation
    if (
        ass_gen == config.AssertionGenerator.CHECKED_MINIMIZING
        and RuntimeVariable.AssertionCheckedCoverage in output_variables
    ):
        _minimize_assertions(generation_result)

    # Collect other final stats on result
    stat.track_output_variable(RuntimeVariable.FinalLength, generation_result.length())
    stat.track_output_variable(RuntimeVariable.FinalSize, generation_result.size())

    # reset whether to instrument tests and assertions as well as the SUT
    instrument_test = config.CoverageMetric.CHECKED in cov_metrics
    executor.set_instrument(instrument_test)
    return metrics_for_reinstrumenation


def add_additional_metrics(  # noqa: D103
    *,
    algorithm,
    cov_metrics,
    executor,
    metrics_for_reinstrumentation,
    output_variables,
    to_calculate,
):
    if (
        RuntimeVariable.FinalLineCoverage in output_variables
        and config.CoverageMetric.LINE not in cov_metrics
    ):
        metrics_for_reinstrumentation.add(config.CoverageMetric.LINE)
        line_cov_ff = ff.TestSuiteLineCoverageFunction(executor)
        to_calculate.append((RuntimeVariable.FinalLineCoverage, line_cov_ff))
    elif config.CoverageMetric.LINE in cov_metrics:
        # If we optimised for lines, we still want to get the final line coverage.
        to_calculate.append(
            (
                RuntimeVariable.FinalLineCoverage,
                _get_coverage_ff_from_algorithm(
                    algorithm, ff.TestSuiteLineCoverageFunction
                ),
            )
        )
    if (
        RuntimeVariable.FinalBranchCoverage in output_variables
        and config.CoverageMetric.BRANCH not in cov_metrics
    ):
        metrics_for_reinstrumentation.add(config.CoverageMetric.BRANCH)
        branch_cov_ff = ff.TestSuiteBranchCoverageFunction(executor)
        to_calculate.append((RuntimeVariable.FinalBranchCoverage, branch_cov_ff))
    elif config.CoverageMetric.BRANCH in cov_metrics:
        # If we optimised for branches, we still want to get the final branch coverage.
        to_calculate.append(
            (
                RuntimeVariable.FinalBranchCoverage,
                _get_coverage_ff_from_algorithm(
                    algorithm, ff.TestSuiteBranchCoverageFunction
                ),
            )
        )


def _run() -> ReturnCode:
    if (setup_result := _setup_and_check()) is None:
        return ReturnCode.SETUP_FAILED
    executor, test_cluster, constant_provider, statement_transformer = setup_result
    # traces slices for test cases after execution
    coverage_metrics = config.configuration.statistics_output.coverage_metrics
    if config.CoverageMetric.CHECKED in coverage_metrics:
        executor.add_remote_observer(RemoteStatementSlicingObserver())

    algorithm: GenerationAlgorithm = _instantiate_test_generation_strategy(
        executor, test_cluster, constant_provider
    )
    _LOGGER.info("Start generating test cases")
    generation_result = algorithm.generate_tests()
    if algorithm.resources_left():
        _LOGGER.info("Algorithm stopped before using all resources.")
    else:
        _LOGGER.info("Stopping condition reached")
        for stop in algorithm.stopping_conditions:
            _LOGGER.info("%s", stop)
    _LOGGER.info("Stop generating test cases")

    # Executions that happen after this point should not influence the
    # search statistics
    executor.clear_observers()
    executor.clear_remote_observers()

    _track_search_metrics(algorithm, generation_result, coverage_metrics)
    _remove_statements_after_exceptions(generation_result)
    _generate_assertions(executor, generation_result)
    tracked_metrics = _track_final_metrics(
        algorithm, executor, generation_result, constant_provider
    )

    # Export the generated test suites
    if (
        config.configuration.test_case_output.export_strategy
        == config.ExportStrategy.PY_TEST
    ):
        _export_chromosome(generation_result, statement_transformer)

    if config.configuration.statistics_output.create_coverage_report:
        coverage_report = get_coverage_report(
            generation_result,
            executor,
            tracked_metrics,
        )
        render_coverage_report(
            coverage_report,
            Path(config.configuration.statistics_output.report_dir) / "cov_report.html",
            datetime.datetime.now(),  # noqa: DTZ005
        )
        render_xml_coverage_report(
            coverage_report,
            Path(config.configuration.statistics_output.report_dir) / "cov_report.xml",
            datetime.datetime.now(),  # noqa: DTZ005
        )
    _collect_miscellaneous_statistics(test_cluster)
    if not stat.write_statistics():
        _LOGGER.error("Failed to write statistics data")
    if generation_result.size() == 0:
        # not able to generate one test case
        return ReturnCode.NO_TESTS_GENERATED
    return ReturnCode.OK


def _create_remover_functions():
    remover_functions = dict(pp.BUILTIN_REMOVER_FUNCTIONS)

    for plugin in config.plugins:
        try:
            statement_remover_hook = plugin.statement_remover_hook
        except AttributeError:
            logging.debug(
                'Plugin "%s" does not have a statement_remover_hook attribute',
                plugin.NAME,
                exc_info=True,
            )
            continue

        try:
            statement_remover_hook(remover_functions)
        except BaseException:
            logging.exception(
                'Failed to run statement_remover_hook for plugin "%s"',
                plugin.NAME,
            )
            continue

    return remover_functions


def _remove_statements_after_exceptions(generation_result):
    truncation = pp.ExceptionTruncation()
    generation_result.accept(truncation)
    if config.configuration.test_case_output.post_process:
        primitive_remover = pp.UnusedPrimitiveOrCollectionStatementRemover(
            _create_remover_functions()
        )
        unused_primitives_removal = pp.TestCasePostProcessor(
            [pp.UnusedStatementsTestCaseVisitor(primitive_remover)]
        )
        generation_result.accept(unused_primitives_removal)
        # TODO(fk) add more postprocessing stuff.


def _minimize_assertions(generation_result: tsc.TestSuiteChromosome):
    _LOGGER.info("Minimizing assertions based on checked coverage")
    assertion_minimizer = pp.AssertionMinimization()
    generation_result.accept(assertion_minimizer)
    stat.track_output_variable(
        RuntimeVariable.Assertions, len(assertion_minimizer.remaining_assertions)
    )
    stat.track_output_variable(
        RuntimeVariable.DeletedAssertions,
        len(assertion_minimizer.deleted_assertions),
    )


_strategies: dict[config.MutationStrategy, Callable[[int], ms.HOMStrategy]] = {
    config.MutationStrategy.FIRST_TO_LAST: ms.FirstToLastHOMStrategy,
    config.MutationStrategy.BETWEEN_OPERATORS: ms.BetweenOperatorsHOMStrategy,
    config.MutationStrategy.RANDOM: ms.RandomHOMStrategy,
    config.MutationStrategy.EACH_CHOICE: ms.EachChoiceHOMStrategy,
}


def _setup_mutant_generator() -> mu.Mutator:
    operators: list[type[MutationOperator]] = [
        *mo.standard_operators,
        *mo.experimental_operators,
    ]

    mutation_strategy = config.configuration.test_case_output.mutation_strategy

    if mutation_strategy == config.MutationStrategy.FIRST_ORDER_MUTANTS:
        return mu.FirstOrderMutator(operators)

    order = config.configuration.test_case_output.mutation_order

    if order <= 0:
        raise ConfigurationException("Mutation order should be > 0.")

    if mutation_strategy in _strategies:
        hom_strategy = _strategies[mutation_strategy](order)
        return mu.HighOrderMutator(operators, hom_strategy=hom_strategy)

    raise ConfigurationException("No suitable mutation strategy found.")


def _setup_mutation_analysis_assertion_generator(
    executor: TestCaseExecutor,
) -> ag.MutationAnalysisAssertionGenerator:
    _LOGGER.info("Setup mutation generator")
    mutant_generator = _setup_mutant_generator()

    _LOGGER.info("Import module %s", config.configuration.module_name)
    module = importlib.import_module(config.configuration.module_name)

    _LOGGER.info("Build AST for %s", module.__name__)
    executor.tracer.current_thread_identifier = threading.current_thread().ident
    module_source_code = inspect.getsource(module)
    module_ast = ParentNodeTransformer.create_ast(module_source_code)

    _LOGGER.info("Mutate module %s", module.__name__)
    mutation_tracer = ExecutionTracer()
    mutation_controller = ag.InstrumentedMutationController(
        mutant_generator, module_ast, module, mutation_tracer
    )
    assertion_generator = ag.MutationAnalysisAssertionGenerator(
        executor, mutation_controller
    )

    _LOGGER.info("Generated %d mutants", mutation_controller.mutant_count())
    return assertion_generator


def _generate_assertions(executor, generation_result):
    ass_gen = config.configuration.test_case_output.assertion_generation
    if ass_gen != config.AssertionGenerator.NONE:
        _LOGGER.info("Start generating assertions")
        generator: cv.ChromosomeVisitor
        if ass_gen == config.AssertionGenerator.MUTATION_ANALYSIS:
            generator = _setup_mutation_analysis_assertion_generator(executor)
        else:
            generator = ag.AssertionGenerator(executor)
        generation_result.accept(generator)


def _track_search_metrics(
    algorithm: GenerationAlgorithm,
    generation_result: tsc.TestSuiteChromosome,
    coverage_metrics: list[config.CoverageMetric],
) -> None:
    """Track multiple set coverage metrics of the generated test suites.

    This possibly re-executes the test suites.

    Args:
        algorithm: The test generation strategy
        generation_result:  The resulting chromosome of the generation strategy
        coverage_metrics: The selected coverage metrics to guide the search
    """
    for metric, runtime, fitness_type in [
        (
            config.CoverageMetric.LINE,
            RuntimeVariable.LineCoverage,
            ff.TestSuiteLineCoverageFunction,
        ),
        (
            config.CoverageMetric.BRANCH,
            RuntimeVariable.BranchCoverage,
            ff.TestSuiteBranchCoverageFunction,
        ),
        (
            config.CoverageMetric.CHECKED,
            RuntimeVariable.StatementCheckedCoverage,
            ff.TestSuiteStatementCheckedCoverageFunction,
        ),
    ]:
        if metric in coverage_metrics:
            coverage_function: ff.TestSuiteCoverageFunction = (
                _get_coverage_ff_from_algorithm(
                    algorithm, cast(type[ff.TestSuiteCoverageFunction], fitness_type)
                )
            )
            stat.track_output_variable(
                runtime, generation_result.get_coverage_for(coverage_function)
            )
    # Write overall coverage data of result
    stat.current_individual(generation_result)


def _create_variable_generators() -> dict:
    variable_generators = {
        tf.abstract_variable_generator: 100.0,
        tf.concrete_variable_generator: 100.0,
    }

    for plugin in config.plugins:
        try:
            variable_generator_hook = plugin.variable_generator_hook
        except AttributeError:
            logging.debug(
                'Plugin "%s" does not have a variable_generator_hook attribute',
                plugin.NAME,
                exc_info=True,
            )
            continue

        try:
            variable_generator_hook(variable_generators)
        except BaseException:
            logging.exception(
                'Failed to run variable_generator_hook for plugin "%s"',
                plugin.NAME,
            )
            continue

    return variable_generators


def _instantiate_test_generation_strategy(
    executor: TestCaseExecutor,
    test_cluster: ModuleTestCluster,
    constant_provider: ConstantProvider,
) -> GenerationAlgorithm:
    variable_manager = tf.VariableManager(_create_variable_generators())
    factory = gaf.TestSuiteGenerationAlgorithmFactory(
        executor, test_cluster, variable_manager, constant_provider
    )
    return factory.get_search_algorithm()


def _collect_miscellaneous_statistics(test_cluster: ModuleTestCluster) -> None:
    test_cluster.log_cluster_statistics()
    stat.track_output_variable(
        RuntimeVariable.TargetModule, config.configuration.module_name
    )
    stat.track_output_variable(RuntimeVariable.RandomSeed, randomness.RNG.get_seed())
    stat.track_output_variable(
        RuntimeVariable.ConfigurationId,
        config.configuration.statistics_output.configuration_id,
    )
    stat.track_output_variable(
        RuntimeVariable.RunId, config.configuration.statistics_output.run_id
    )
    stat.track_output_variable(
        RuntimeVariable.ProjectName, config.configuration.statistics_output.project_name
    )
    for runtime_variable, value in stat.variables_generator:
        stat.set_output_variable_for_runtime_variable(runtime_variable, value)


def _export_chromosome(
    chromosome: chrom.Chromosome,
    statement_transformer: StatementToAstTransformer,
    file_name_suffix: str = "",
) -> None:
    """Export the given chromosome.

    Args:
        chromosome: the chromosome to export.
        statement_transformer: the statement transformer to use.
        file_name_suffix: Suffix that can be added to the file name to distinguish
            between different results e.g., failing and succeeding test cases.

    Returns:
        The name of the target file
    """
    module_name = config.configuration.module_name.replace(".", "_")
    target_file = (
        Path(config.configuration.test_case_output.output_path).resolve()
        / f"test_{module_name}{file_name_suffix}.py"
    )
    export_visitor = export.PyTestChromosomeToAstVisitor(statement_transformer)
    chromosome.accept(export_visitor)
    export.save_module_to_file(
        export_visitor.to_module(),
        target_file,
        format_with_black=config.configuration.test_case_output.format_with_black,
    )
    _LOGGER.info("Written %i test cases to %s", chromosome.size(), target_file)<|MERGE_RESOLUTION|>--- conflicted
+++ resolved
@@ -76,11 +76,8 @@
     from types import ModuleType
 
     from pynguin.analyses.module import ModuleTestCluster
-<<<<<<< HEAD
+    from pynguin.analyses.module import TypeSystem
     from pynguin.assertion.mutation_analysis.operators.base import MutationOperator
-=======
-    from pynguin.analyses.module import TypeSystem
->>>>>>> 00f0163f
     from pynguin.ga.algorithms.generationalgorithm import GenerationAlgorithm
 
 
