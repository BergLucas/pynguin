--- conflicted
+++ resolved
@@ -150,10 +150,6 @@
             _LOGGER.debug(
                 'Plugin "%s" does not have a test_cluster_hook attribute',
                 plugin.NAME,
-<<<<<<< HEAD
-                exc_info=True,
-=======
->>>>>>> c793c28f
             )
             continue
 
