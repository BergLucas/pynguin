#  This file is part of Pynguin.
#
#  SPDX-FileCopyrightText: 2019–2024 Pynguin Contributors
#
#  SPDX-License-Identifier: MIT
#
"""Provides a grammar-based fuzzer for generating test data."""
from __future__ import annotations

import sys

from abc import abstractmethod
from copy import deepcopy
from dataclasses import dataclass
from typing import TYPE_CHECKING
from typing import Protocol
from typing import TypeVar

from pynguin.plugins.grammar_fuzzer.grammar import AnyChar
from pynguin.plugins.grammar_fuzzer.grammar import Choice
from pynguin.plugins.grammar_fuzzer.grammar import Constant
from pynguin.plugins.grammar_fuzzer.grammar import Grammar
from pynguin.plugins.grammar_fuzzer.grammar import GrammarRule
from pynguin.plugins.grammar_fuzzer.grammar import GrammarRuleVisitor
from pynguin.plugins.grammar_fuzzer.grammar import Repeat
from pynguin.plugins.grammar_fuzzer.grammar import RuleReference
from pynguin.plugins.grammar_fuzzer.grammar import Sequence
from pynguin.utils import randomness


if TYPE_CHECKING:
    from collections.abc import Callable
    from collections.abc import Iterable


T_co = TypeVar("T_co", covariant=True)


class GrammarDerivationTreeVisitor(Protocol[T_co]):
    """A visitor for grammar derivation trees."""

    @abstractmethod
    def visit_leaf(self, leaf: GrammarDerivationLeaf) -> T_co:
        """Visit a leaf node.

        Args:
            leaf: The leaf node to visit.

        Returns:
            The result of visiting the leaf node.
        """

    @abstractmethod
    def visit_node(self, node: GrammarDerivationNode) -> T_co:
        """Visit a node.

        Args:
            node: The node to visit.

        Returns:
            The result of visiting the node.
        """


class GrammarDerivationTree(Protocol):
    """A derivation tree of a grammar."""

    @abstractmethod
    def accept(self, visitor: GrammarDerivationTreeVisitor[T_co]) -> T_co:
        """Accept a visitor.

        Args:
            visitor: The visitor to accept.

        Returns:
            The result of the visit.
        """

    @abstractmethod
    def __deepcopy__(self, memo: dict) -> GrammarDerivationTree:
        """Deep copy the derivation tree.

        Args:
            memo: The memo dictionary.

        Returns:
            A deep copy of the derivation tree.
        """

    @abstractmethod
    def __str__(self) -> str:
        """Get a string representation of the derivation tree.

        Returns:
            A string representation of the derivation tree.
        """


@dataclass
class GrammarDerivationLeaf(GrammarDerivationTree):
    """A leaf in a grammar derivation tree."""

    value: str

    def accept(self, visitor: GrammarDerivationTreeVisitor[T_co]) -> T_co:  # noqa: D102
        return visitor.visit_leaf(self)

    def __deepcopy__(self, memo: dict[int, object]) -> GrammarDerivationLeaf:
        return GrammarDerivationLeaf(self.value)

    def __str__(self) -> str:
        return self.value


@dataclass
class GrammarDerivationNode(GrammarDerivationTree):
    """A node in a grammar derivation tree."""

    rule: GrammarRule
    children: list[GrammarDerivationTree] | None = None

    def accept(self, visitor: GrammarDerivationTreeVisitor[T_co]) -> T_co:  # noqa: D102
        return visitor.visit_node(self)

    def __str__(self) -> str:
        if self.children is None:
            return ""

        return "".join(str(child) for child in self.children)

    def __deepcopy__(self, memo: dict[int, object]) -> GrammarDerivationNode:
        if self.children is None:
            return GrammarDerivationNode(self.rule)

        return GrammarDerivationNode(
            self.rule,
            deepcopy(self.children, memo),
        )


class GrammarDerivationTreePossibleExpansionsCalculator(
    GrammarDerivationTreeVisitor[int]
):
    """A visitor that calculates the number of possible expansions."""

    def visit_leaf(self, leaf: GrammarDerivationLeaf) -> int:  # noqa: D102
        return 0

    def visit_node(self, node: GrammarDerivationNode) -> int:  # noqa: D102
        if node.children is None:
            return 1

        return sum(child.accept(self) for child in node.children)


class GrammarDerivationTreeExpander(GrammarDerivationTreeVisitor[bool]):
    """A visitor that expands a node."""

    def __init__(
        self, grammar_expander: GrammarRuleVisitor[list[GrammarDerivationTree]]
    ):
        """Create a new derivation tree expander.

        Args:
            grammar_expander: The grammar expander to use.
        """
        self._grammar_expander = grammar_expander

    def visit_leaf(self, leaf: GrammarDerivationLeaf) -> bool:  # noqa: D102
        return False

    def visit_node(self, node: GrammarDerivationNode) -> bool:  # noqa: D102
        if node.children is None:
            node.children = node.rule.accept(self._grammar_expander)
            return True

        shuffled_children = randomness.RNG.sample(node.children, len(node.children))

        return any(child.accept(self) for child in shuffled_children)


class GrammarDerivationTreeMutator(GrammarDerivationTreeVisitor[bool]):
    """A visitor that mutates a node."""

    def __init__(self, mutation_rate: float) -> None:
        """Create a new derivation tree mutator.

        Args:
            mutation_rate: The mutation rate.
        """
        self._mutation_rate = mutation_rate

    def visit_leaf(self, leaf: GrammarDerivationLeaf) -> bool:  # noqa: D102
        return False

    def visit_node(self, node: GrammarDerivationNode) -> bool:  # noqa: D102
        if randomness.next_float() < self._mutation_rate:
            node.children = None
            return True

        if node.children is None:
            return False

        shuffled_children = randomness.RNG.sample(node.children, len(node.children))

        return any(child.accept(self) for child in shuffled_children)


class GrammarRuleCost(GrammarRuleVisitor[int | None]):
    """A visitor that calculates the cost of a rule."""

    def __init__(self, grammar: Grammar) -> None:
        """Create a new rule cost visitor.

        Args:
            grammar: The grammar to use.
        """
        self._grammar = grammar
        self._seen_references: set[RuleReference] = set()

    def visit_constant(self, constant: Constant) -> int | None:  # noqa: D102
        return 1

    def visit_sequence(self, sequence: Sequence) -> int | None:  # noqa: D102
        total = 1

        for rule in sequence.rules:
            rule_cost = rule.accept(self)

            if rule_cost is None:
                return None

            total += rule_cost

        return total

    def visit_rule_reference(  # noqa: D102
        self, rule_reference: RuleReference
    ) -> int | None:
        if rule_reference in self._seen_references:
            return None

        self._seen_references.add(rule_reference)

        rule = self._grammar.rules[rule_reference.name]

        rule_cost = rule.accept(self)

        if rule_cost is None:
            return None

        return 1 + rule_cost

    def visit_any_char(self, any_char: AnyChar) -> int | None:  # noqa: D102
        return 1

    def visit_choice(self, choice: Choice) -> int | None:  # noqa: D102
        min_rule_cost = sys.maxsize

        for rule in choice.rules:
            rule_cost = rule.accept(self)

            if rule_cost is None:
                return None

            min_rule_cost = min(min_rule_cost, rule_cost)

        return 1 + min_rule_cost

    def visit_repeat(self, repeat: Repeat) -> int | None:  # noqa: D102
        if repeat.max is None:
            return None

        rule_cost = repeat.rule.accept(self)

        if rule_cost is None:
            return None

        return 1 + rule_cost * repeat.min + 1 + 1


class GrammarRuleRandomExpander(GrammarRuleVisitor[list[GrammarDerivationTree]]):
    """A visitor that generates rules expansions randomly."""

    def __init__(self, grammar: Grammar) -> None:
        """Create a new grammar expander.

        Args:
            grammar: The grammar to use.
        """
        self._grammar = grammar

    def visit_constant(  # noqa: D102
        self, constant: Constant
    ) -> list[GrammarDerivationTree]:
        return [GrammarDerivationLeaf(constant.value)]

    def visit_sequence(  # noqa: D102
        self, sequence: Sequence
    ) -> list[GrammarDerivationTree]:
        return [GrammarDerivationNode(rule) for rule in sequence.rules]

    def visit_rule_reference(  # noqa: D102
        self, rule_reference: RuleReference
    ) -> list[GrammarDerivationTree]:
        rule = self._grammar.rules[rule_reference.name]
        return [GrammarDerivationNode(rule)]

    def visit_any_char(  # noqa: D102
        self, any_char: AnyChar
    ) -> list[GrammarDerivationTree]:
        code = randomness.choice(any_char.codes)
        return [GrammarDerivationLeaf(chr(code))]

    def visit_choice(self, choice: Choice) -> list[GrammarDerivationTree]:  # noqa: D102
        rule = randomness.choice(choice.rules)
        return [GrammarDerivationNode(rule)]

    def visit_repeat(self, repeat: Repeat) -> list[GrammarDerivationTree]:  # noqa: D102
<<<<<<< HEAD
        if repeat.max is not None and repeat.max == 0:
            return []

        new_repeat_min = repeat.min - 1 if repeat.min > 0 else 0
        new_repeat_max = repeat.max - 1 if repeat.max is not None else None

        new_repeat = Repeat(repeat.rule, new_repeat_min, new_repeat_max)

        rule: GrammarRule
        if new_repeat_min == 0:
            rule = Choice(rules=(repeat.rule, new_repeat))
        else:
            rule = Sequence(rules=(repeat.rule, new_repeat))

        return [GrammarDerivationNode(rule)]
=======
        nodes: list[GrammarDerivationTree] = [
            GrammarDerivationNode(repeat.rule) for _ in range(repeat.min)
        ]

        if repeat.min == repeat.max:
            return nodes

        new_repeat_max = repeat.max - repeat.min - 1 if repeat.max is not None else None

        new_repeat = Repeat(repeat.rule, min=0, max=new_repeat_max)

        rule = Sequence(rules=(repeat.rule, new_repeat))

        empty = Sequence(rules=())

        choice_rule = Choice(rules=(empty, rule))

        nodes.append(GrammarDerivationNode(choice_rule))

        return nodes
>>>>>>> f54698dd


class GrammarRuleCostExpander(GrammarRuleRandomExpander):
    """A visitor that generates rules expansions based on a cost function."""

    def __init__(
        self, grammar: Grammar, cost_function: Callable[[Iterable[float]], float]
    ) -> None:
        """Create a new grammar expander.

        Args:
            grammar: The grammar to use.
            cost_function: The cost function to use.
        """
        super().__init__(grammar)
        self._cost_function = cost_function

    def _rule_cost(self, rule: GrammarRule) -> float:
        rule_cost = rule.accept(GrammarRuleCost(self._grammar))

        if rule_cost is None:
            return sys.maxsize

        return rule_cost

    def visit_choice(self, choice: Choice) -> list[GrammarDerivationTree]:  # noqa: D102
        rule_costs = {self._rule_cost(rule): rule for rule in choice.rules}
        best_rule_cost = self._cost_function(rule_costs)
        rule = rule_costs[best_rule_cost]
        return [GrammarDerivationNode(rule)]


class GrammarFuzzer:
    """A grammar-based fuzzer for generating test data."""

    def __init__(
        self,
        grammar: Grammar,
        min_non_terminal: int = 0,
        max_non_terminal: int = 25,
        mutation_rate: float = 0.1,
    ) -> None:
        """Create a new grammar fuzzer.

        Args:
            grammar: The grammar to use.
            min_non_terminal: The minimum number of non-terminal expansions.
            max_non_terminal: The maximum number of non-terminal expansions.
            mutation_rate: The mutation rate.
        """
        assert min_non_terminal <= max_non_terminal

        self._grammar = grammar
        self._random_expander = GrammarDerivationTreeExpander(
            GrammarRuleRandomExpander(grammar)
        )
        self._min_cost_expander = GrammarDerivationTreeExpander(
            GrammarRuleCostExpander(grammar, min)
        )
        self._max_cost_expander = GrammarDerivationTreeExpander(
            GrammarRuleCostExpander(grammar, max)
        )
        self._possible_expansions_calculator = (
            GrammarDerivationTreePossibleExpansionsCalculator()
        )
        self._derivation_tree_mutator = GrammarDerivationTreeMutator(mutation_rate)
        self._min_non_terminal = min_non_terminal
        self._max_non_terminal = max_non_terminal
        self._mutation_rate = mutation_rate

    @property
    def grammar(self) -> Grammar:
        """Get the grammar.

        Returns:
            The grammar.
        """
        return self._grammar

    @property
    def min_non_terminal(self) -> int:
        """Get the minimum number of non-terminal expansions.

        Returns:
            The minimum number of non-terminal expansions.
        """
        return self._min_non_terminal

    @property
    def max_non_terminal(self) -> int:
        """Get the maximum number of non-terminal expansions.

        Returns:
            The maximum number of non-terminal expansions.
        """
        return self._max_non_terminal

    @property
    def mutation_rate(self) -> float:
        """Get the mutation rate.

        Returns:
            The mutation rate.
        """
        return self._mutation_rate

    def create_tree(self) -> GrammarDerivationTree:
        """Create a derivation tree.

        Returns:
            A derivation tree.
        """
        rule = RuleReference(self._grammar.initial_rule)

        derivation_node = GrammarDerivationNode(rule)

        self._expand_tree_strategy(derivation_node)

        return derivation_node

    def mutate_tree(self, derivation_tree: GrammarDerivationTree) -> bool:
        """Mutate a derivation tree.

        Args:
            derivation_tree: The derivation tree to mutate.

        Returns:
            True if the tree was mutated, False otherwise.
        """
        return derivation_tree.accept(self._derivation_tree_mutator)

    def _expand_tree(
        self,
        tree: GrammarDerivationTree,
        tree_expander: GrammarDerivationTreeExpander,
        limit: float | None,
    ) -> None:
        while (
            possible_expansions := tree.accept(self._possible_expansions_calculator)
        ) > 0 and (limit is None or possible_expansions < limit):
            tree.accept(tree_expander)

    def _expand_tree_strategy(self, tree: GrammarDerivationTree) -> None:
        self._expand_tree(tree, self._max_cost_expander, self._min_non_terminal)
        self._expand_tree(tree, self._random_expander, self._max_non_terminal)
        self._expand_tree(tree, self._min_cost_expander, None)

        assert tree.accept(self._possible_expansions_calculator) == 0

    def __eq__(self, other: object) -> bool:
        return (
            isinstance(other, GrammarFuzzer)
            and self._grammar == other._grammar
            and self._min_non_terminal == other._min_non_terminal
            and self._max_non_terminal == other._max_non_terminal
            and self._mutation_rate == other._mutation_rate
        )

    def __hash__(self) -> int:
        return hash(
            (
                self._grammar,
                self._min_non_terminal,
                self._max_non_terminal,
                self._mutation_rate,
            )
        )<|MERGE_RESOLUTION|>--- conflicted
+++ resolved
@@ -317,23 +317,6 @@
         return [GrammarDerivationNode(rule)]
 
     def visit_repeat(self, repeat: Repeat) -> list[GrammarDerivationTree]:  # noqa: D102
-<<<<<<< HEAD
-        if repeat.max is not None and repeat.max == 0:
-            return []
-
-        new_repeat_min = repeat.min - 1 if repeat.min > 0 else 0
-        new_repeat_max = repeat.max - 1 if repeat.max is not None else None
-
-        new_repeat = Repeat(repeat.rule, new_repeat_min, new_repeat_max)
-
-        rule: GrammarRule
-        if new_repeat_min == 0:
-            rule = Choice(rules=(repeat.rule, new_repeat))
-        else:
-            rule = Sequence(rules=(repeat.rule, new_repeat))
-
-        return [GrammarDerivationNode(rule)]
-=======
         nodes: list[GrammarDerivationTree] = [
             GrammarDerivationNode(repeat.rule) for _ in range(repeat.min)
         ]
@@ -354,7 +337,6 @@
         nodes.append(GrammarDerivationNode(choice_rule))
 
         return nodes
->>>>>>> f54698dd
 
 
 class GrammarRuleCostExpander(GrammarRuleRandomExpander):
