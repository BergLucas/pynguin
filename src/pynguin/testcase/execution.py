#  This file is part of Pynguin.
#
#  SPDX-FileCopyrightText: 2019–2024 Pynguin Contributors
#
#  SPDX-License-Identifier: MIT
#
"""Contains all code related to test-case execution."""
from __future__ import annotations

import abc
import ast
import contextlib
import copy
import dataclasses
import inspect
import logging
import os
import signal
import sys
import threading

from abc import abstractmethod
from importlib import reload
from pathlib import Path
from queue import Empty
from queue import Queue
from typing import TYPE_CHECKING
from typing import Any
from typing import TypeVar
from typing import cast

import dill  # noqa: S403
import multiprocess as mp
import multiprocess.connection as mp_conn

# Needs to be loaded, i.e., in sys.modules for the execution of assertions to work.
import pytest  # noqa: F401

import pynguin.assertion.assertion as ass
import pynguin.assertion.assertion_to_ast as ass_to_ast
import pynguin.assertion.assertion_trace as at
import pynguin.configuration as config
import pynguin.ga.testcasechromosome as tcc
import pynguin.testcase.statement as stmt
import pynguin.testcase.statement_to_ast as stmt_to_ast
import pynguin.testcase.variablereference as vr
import pynguin.utils.generic.genericaccessibleobject as gao
import pynguin.utils.namingscope as ns
import pynguin.utils.opcodes as op
import pynguin.utils.typetracing as tt

from pynguin.analyses.typesystem import ANY
from pynguin.analyses.typesystem import Instance
from pynguin.analyses.typesystem import ProperType
from pynguin.analyses.typesystem import TupleType
from pynguin.instrumentation.instrumentation import ArtificialInstr
from pynguin.instrumentation.instrumentation import CheckedCoverageInstrumentation
from pynguin.instrumentation.instrumentation import InstrumentationTransformer
from pynguin.instrumentation.machinery import InstrumentationFinder
from pynguin.instrumentation.tracer import ExecutionTrace
from pynguin.instrumentation.tracer import ExecutionTracer
from pynguin.instrumentation.tracer import InstrumentationExecutionTracer
from pynguin.testcase import export
from pynguin.utils import randomness
from pynguin.utils.mirror import Mirror


if TYPE_CHECKING:
    from collections.abc import Generator
    from collections.abc import Iterable
    from contextlib import AbstractContextManager
    from types import ModuleType

    from bytecode import BasicBlock

    import pynguin.testcase.testcase as tc

    from pynguin.analyses import module
    from pynguin.testcase.testcase import TestCase


_LOGGER = logging.getLogger(__name__)


class ExecutionContext:
    """Contains information required in the context of an execution.

    The context contains, e.g., the used variables, modules, and the AST representation
    of the statements that should be executed.
    """

    def __init__(
        self,
        statement_transformer: stmt_to_ast.StatementToAstTransformer,
        module_provider: ModuleProvider,
    ) -> None:
        """Create a new execution context.

        Args:
            statement_transformer: The used statement transformer
            module_provider: The used module provider
        """
        self._statement_transformer = statement_transformer
        self._module_provider = module_provider
        self._local_namespace: dict[str, Any] = {}
        self._variable_names = ns.NamingScope()
        self._module_aliases = ns.NamingScope(
            prefix="module", new_name_callback=self.add_new_module_alias
        )
        self._global_namespace: dict[str, ModuleType] = {}

    @property
    def local_namespace(self) -> dict[str, Any]:
        """The local namespace.

        Returns:
            The local namespace
        """
        return self._local_namespace

    def replace_variable_value(
        self, variable: vr.VariableReference, new_value: Any
    ) -> None:
        """Replace the value of the variable with the new value.

        Args:
            variable: The variable for which we want to replace the value
            new_value: The replacement value.
        """
        self._local_namespace[self._variable_names.get_name(variable)] = new_value

    @property
    def module_aliases(self) -> ns.NamingScope:
        """The module aliases.

        Returns:
            A naming scope that maps the used modules to their alias.
        """
        return self._module_aliases

    @property
    def variable_names(self) -> ns.NamingScope:
        """The variable names.

        Returns:
            A naming scope that maps the used variables to their names.
        """
        return self._variable_names

    def get_reference_value(self, reference: vr.Reference) -> Any:
        """Resolve the given reference in this execution context.

        Args:
            reference: The reference to resolve.

        Raises:
            ValueError: If the root of the reference can not be resolved.

        Returns:
            The value that is resolved.
        """
        root, *attrs = reference.get_names(self._variable_names, self._module_aliases)
        if root in self._local_namespace:
            # Check local namespace first
            res = self._local_namespace[root]
        elif root in self._global_namespace:
            # Check global namespace after
            res = self._global_namespace[root]
        else:
            # Root name is not defined?
            raise ValueError("Root not found in this context: " + root)
        for attr in attrs:
            res = getattr(res, attr)
        return res

    @property
    def global_namespace(self) -> dict[str, ModuleType]:
        """The global namespace.

        Returns:
            The global namespace
        """
        return self._global_namespace

    def node_for_statement(
        self,
        statement: stmt.Statement,
    ) -> ast.stmt:
        """Transforms the given statement in an executable ast node.

        Args:
            statement: The statement that should be converted.

        Returns:
            An ast node.
        """
        return self._statement_transformer.transform(
            statement,
            self._module_aliases,
            self._variable_names,
        )

    def node_for_assertion(
        self, assertion: ass.Assertion, statement_node: ast.stmt
    ) -> ast.stmt:
        """Transforms the given assertion in an executable ast node.

        Args:
            assertion: The assertion that should be converted.
            statement_node: The ast node of the statement for the assertion.

        Returns:
            An ast node.
        """
        common_modules: set[str] = set()
        ass_visitor = ass_to_ast.PyTestAssertionToAstVisitor(
            self._variable_names, self._module_aliases, common_modules, statement_node
        )
        assertion.accept(ass_visitor)
        for common in common_modules:
            if common not in self.global_namespace:
                self.add_new_module_alias(common, common)

        if isinstance(assertion, ass.ExceptionAssertion):
            assert len(ass_visitor.nodes) == 1
            return ass_visitor.nodes[0]
        assert len(ass_visitor.assertion_nodes) == 1
        return ass_visitor.assertion_nodes[0]

    @staticmethod
    def wrap_node_in_module(node: ast.stmt) -> ast.Module:
        """Wraps the given node in a module, such that it can be executed.

        Args:
            node: The node to wrap

        Returns:
            The module wrapping the nodes
        """
        ast.fix_missing_locations(node)
        return ast.Module(body=[node], type_ignores=[])

    def add_new_module_alias(self, module_name: str, alias: str) -> None:
        """Add a new module alias.

        Args:
            module_name: The name of the module
            alias: The alias
        """
        self._global_namespace[alias] = self._module_provider.get_module(module_name)

    def __getstate__(self):
        new_global_namespace = self._global_namespace.copy()
        new_global_namespace.pop("__builtins__", None)
        return {
            "module_provider": self._module_provider,
            "local_namespace": self._local_namespace,
            "variable_names": self._variable_names,
            "module_aliases": self._module_aliases,
            "global_namespace": new_global_namespace,
            "has_builtins": "__builtins__" in self._global_namespace,
        }

    def __setstate__(self, state: dict):
        self._module_provider = state["module_provider"]
        self._local_namespace = state["local_namespace"]
        self._variable_names = state["variable_names"]
        self._module_aliases = state["module_aliases"]
        self._global_namespace = state["global_namespace"]
        if state["has_builtins"]:
            self.add_new_module_alias("builtins", "__builtins__")


class RemoteExecutionObserver(abc.ABC):
    """A remote observer that can be used to observe the execution of a test case.

    Important Note: If an observer is stateful, then this state must be encapsulated
    in a threading.local, i.e., be bound to a thread. Note that thread local data
    is initialized per thread, so there is no need to clear any pre-existing data
    (because there is none), as every thread gets its own instance.

    Methods in this class are not allowed to interact with the 'outside' because this
    class could be sent to a remote environment. The only thing that should leave an
    observer are results when they are written to the execution result in
    RemoteExecutionObserver::after_test_case_execution.

    You may interact with the 'outside' in
    ExecutionObserver::after_remote_test_case_execution.

    Note: Usage of threading.local may interfere with debugging tools, such as pydevd.
    In such a case, disable Cython by setting the following environment variable:
    PYDEVD_USE_CYTHON=NO

    For more details, look at some implementations, e.g., AssertionTraceObserver.
    """

    def __init__(self) -> None:  # noqa: B027
        """Initializes the remote observer."""

    @property
    def state(self) -> dict[str, Any]:
        """The state of the observer.

        Returns:
            The state of the observer
        """
        return {}

    @state.setter  # noqa: B027
    def state(self, state: dict[str, Any]) -> None:
        """Set the state of the observer.

        Args:
            state: The new state
        """

    @abstractmethod
    def before_test_case_execution(self, test_case: tc.TestCase):
        """Called before test case execution.

        Args:
            test_case: The test cases that will be executed.
        """

    @abstractmethod
    def after_test_case_execution(
        self,
        executor: TestCaseExecutor,
        test_case: tc.TestCase,
        result: ExecutionResult,
    ) -> None:
        """Called after test case execution.

        The call happens from the remote environment that executed the test case. You
        should override this method to extract information from the thread local storage
        to the execution result.

        Note: When a timeout occurs, then this method might not be called at all.

        Args:
            executor: The executor that executed the test case
            test_case: The test cases that was executed
            result: The execution result
        """

    @abstractmethod
    def before_statement_execution(
        self, statement: stmt.Statement, node: ast.stmt, exec_ctx: ExecutionContext
    ) -> ast.stmt:
        """Called before a statement is executed.

        Args:
            statement: the statement about to be executed.
            node: the ast node representing the statement.
            exec_ctx: the current execution context.

        Returns:
            An ast node. You may choose to modify this node to change what is executed.
        """

    @abstractmethod
    def after_statement_execution(
        self,
        statement: stmt.Statement,
        executor: TestCaseExecutor,
        exec_ctx: ExecutionContext,
        exception: BaseException | None,
    ) -> None:
        """Called after a statement was executed.

        Args:
            statement: the statement that was executed.
            executor: the executor, in case you want to execute something.
            exec_ctx: the current execution context.
            exception: the exception that was thrown, if any.
        """

    def __getstate__(self) -> dict[str, Any]:
        return self.state

    def __setstate__(self, state: dict[str, Any]) -> None:
        self.__init__()  # type: ignore[misc]
        self.state = state


class ExecutionObserver(abc.ABC):
    """An observer that can be used to observe the execution of a test case."""

    @property
    @abstractmethod
    def remote_observer(self) -> RemoteExecutionObserver:
        """The remote observer.

        Returns:
            The remote observer
        """

    @abstractmethod
    def before_remote_test_case_execution(self, test_case: tc.TestCase) -> None:
        """Called before test case execution from the main thread.

        Args:
            test_case: The test cases that will be executed.
        """

    @abstractmethod
    def after_remote_test_case_execution(
        self, test_case: tc.TestCase, result: ExecutionResult
    ) -> None:
        """Called after test case execution from the main thread.

        Note: This method is always called, though the data you expect in the execution
        might not be there, if the execution of the test case timed out.
        You are not allowed to access thread local state here (due to how
        threading.local works, it isn't even possible ;)), but you can do some
        postprocessing with the data from the execution result here.

        Args:
            test_case: The test cases that was executed
            result: The execution result
        """


class RemoteAssertionExecutionObserver(RemoteExecutionObserver):
    """A remote observer which executes the assertions of statements.

    Enables slicing on the recorded data.
    """

    def before_test_case_execution(self, test_case: tc.TestCase):
        """Not used.

        Args:
            test_case: not used
        """

    def after_test_case_execution(
        self,
        executor: TestCaseExecutor,
        test_case: tc.TestCase,
        result: ExecutionResult,
    ) -> None:
        """Not used.

        Args:
            executor: Not used
            test_case: Not used
            result: Not used
        """

    def before_statement_execution(  # noqa: D102
        self, statement: stmt.Statement, node: ast.stmt, exec_ctx: ExecutionContext
    ) -> ast.stmt:
        return node

    def after_statement_execution(  # noqa: D102
        self,
        statement: stmt.Statement,
        executor: TestCaseExecutor,
        exec_ctx: ExecutionContext,
        exception: BaseException | None,
    ) -> None:
        # This is a bit cumbersome, because the tracer is disabled by default.
        enabled = False
        tracer = executor.tracer
        try:
            if tracer.is_disabled():
                enabled = True
                tracer.enable()

            if statement.has_only_exception_assertion():
                if exception is not None:
                    tracer.register_exception_assertion(statement)
                return

            for assertion in statement.assertions:
                assertion_node = exec_ctx.wrap_node_in_module(
                    exec_ctx.node_for_assertion(assertion, ast.stmt())  # Dummy node
                )
                executor.execute_ast(assertion_node, exec_ctx)

                code_object_id, node_id = self._get_assertion_node_and_code_object_ids(
                    tracer
                )
                tracer.register_assertion_position(code_object_id, node_id, assertion)
        finally:
            if enabled:
                # Restore old state
                tracer.disable()

    def _get_assertion_node_and_code_object_ids(
        self, tracer: ExecutionTracer
    ) -> tuple[int, int]:
        existing_code_objects = tracer.get_subject_properties().existing_code_objects
        code_object_id = len(existing_code_objects) - 1
        code_object = existing_code_objects[code_object_id]
        assert_node = None
        for node in code_object.cfg.nodes:
            if node.is_artificial:
                continue
            bb_node: BasicBlock = node.basic_block  # type: ignore[assignment]
            if (
                not isinstance(bb_node[-1], ArtificialInstr)
                and bb_node[-1].opcode == op.POP_JUMP_IF_TRUE  # type:ignore[union-attr]
            ):
                assert_node = node
        assert assert_node
        return code_object_id, assert_node.index


class RemoteReturnTypeObserver(RemoteExecutionObserver):
    """An observer which observes the runtime types seen during execution."""

    class RemoteReturnTypeLocalState(threading.local):
        """Encapsulate observed return types."""

        def __init__(self):  # noqa: D107
            super().__init__()
            self.return_type_trace: dict[int, type] = {}
            self.return_type_generic_args: dict[int, tuple[type, ...]] = {}

    def __init__(self):
        """Initializes the remote observer."""
        self._return_type_local_state = (
            RemoteReturnTypeObserver.RemoteReturnTypeLocalState()
        )

    @property
    def state(self) -> dict[str, Any]:  # noqa: D102
        return {
            "return_type_trace": self._return_type_local_state.return_type_trace,
            "return_type_generic_args": self._return_type_local_state.return_type_generic_args,  # noqa: E501
        }

    @state.setter
    def state(self, state: dict[str, Any]):  # noqa: RUF100
        self._return_type_local_state.return_type_trace = state["return_type_trace"]
        self._return_type_local_state.return_type_generic_args = state[
            "return_type_generic_args"
        ]

    def before_test_case_execution(self, test_case: tc.TestCase):
        """Not used.

        Args:
            test_case: Not used
        """

    def after_test_case_execution(  # noqa: D102
        self,
        executor: TestCaseExecutor,
        test_case: tc.TestCase,
        result: ExecutionResult,
    ):
        result.raw_return_types = dict(self._return_type_local_state.return_type_trace)
        result.raw_return_type_generic_args = dict(
            self._return_type_local_state.return_type_generic_args
        )

    def before_statement_execution(  # noqa: D102
        self, statement: stmt.Statement, node: ast.stmt, exec_ctx: ExecutionContext
    ) -> ast.stmt:
        return node  # not relevant

    def after_statement_execution(  # noqa: D102
        self,
        statement: stmt.Statement,
        executor: TestCaseExecutor,
        exec_ctx: ExecutionContext,
        exception: BaseException | None,
    ) -> None:
        if exception is None and (ret_val := statement.ret_val) is not None:
            value = exec_ctx.get_reference_value(ret_val)
            position = statement.get_position()
            self._return_type_local_state.return_type_trace[position] = type(value)
            # TODO(fk) Hardcoded support for generics.
            # Try to guess generic arguments from elements.

            if type(value) in {set, list} and len(value) > 0:
                self._return_type_local_state.return_type_generic_args[position] = (
                    type(next(iter(value))),
                )
            elif isinstance(value, dict) and len(value) > 0:
                first_item = next(iter(value.items()))
                self._return_type_local_state.return_type_generic_args[position] = (
                    type(first_item[0]),
                    type(first_item[1]),
                )
            elif type(value) is tuple:
                self._return_type_local_state.return_type_generic_args[position] = (
                    tuple(type(v) for v in value)
                )


class ReturnTypeObserver(ExecutionObserver):
    """Observes the runtime types seen during execution.

    Updates the return types of the called function with the observed types.
    """

    def __init__(self, test_cluster: module.TestCluster):
        """Initializes the observer.

        Args:
            test_cluster: The test cluster that shall be updated
        """
        self._test_cluster = test_cluster
        self._remote_observer = RemoteReturnTypeObserver()

    @property
    def remote_observer(self) -> RemoteExecutionObserver:
        """The remote observer.

        Returns:
            The remote observer
        """
        return self._remote_observer

    def before_remote_test_case_execution(self, test_case: TestCase) -> None:
        """Not used.

        Args:
            test_case: Not used
        """

    def after_remote_test_case_execution(  # noqa: D102
        self, test_case: tc.TestCase, result: ExecutionResult
    ):
        # We store the raw types, so we still need to convert them to proper types.
        # This must be done outside the executing thread.
        for idx, raw_type in result.raw_return_types.items():
            if raw_type is type(NotImplemented):
                continue
            proper_type = self._test_cluster.type_system.convert_type_hint(raw_type)
            proper_type = self.__infer_known_generics(result, idx, proper_type)
            result.proper_return_type_trace[idx] = proper_type
            statement = test_case.get_statement(idx)
            if isinstance(statement, stmt.ParametrizedStatement):
                call_acc = statement.accessible_object()
                assert isinstance(call_acc, gao.GenericCallableAccessibleObject)
                self._test_cluster.update_return_type(call_acc, proper_type)

    def __infer_known_generics(
        self, result: ExecutionResult, idx: int, proper: ProperType
    ) -> ProperType:
        if idx not in result.raw_return_type_generic_args:
            return proper

        if isinstance(proper, TupleType):
            return TupleType(
                tuple(
                    self._test_cluster.type_system.convert_type_hint(t)
                    for t in result.raw_return_type_generic_args[idx]
                )
            )
        if isinstance(proper, Instance) and proper.type.raw_type in {list, set, dict}:
            return Instance(
                proper.type,
                tuple(
                    self._test_cluster.type_system.convert_type_hint(t)
                    for t in result.raw_return_type_generic_args[idx]
                ),
            )
        return proper


@dataclasses.dataclass
class ExecutionResult:
    """Result of an execution."""

    timeout: bool = False
    exceptions: dict[int, BaseException] = dataclasses.field(
        default_factory=dict, init=False
    )
    assertion_trace: at.AssertionTrace = dataclasses.field(
        default_factory=at.AssertionTrace, init=False
    )
    assertion_verification_trace: at.AssertionVerificationTrace = dataclasses.field(
        default_factory=at.AssertionVerificationTrace, init=False
    )
    execution_trace: ExecutionTrace = dataclasses.field(
        default_factory=ExecutionTrace, init=False
    )

    # Observation of return types.
    raw_return_types: dict[int, type] = dataclasses.field(
        default_factory=dict, init=False
    )
    raw_return_type_generic_args: dict[int, tuple[type, ...]] = dataclasses.field(
        default_factory=dict, init=False
    )
    # Observed return types converted to proper types.
    proper_return_type_trace: dict[int, ProperType] = dataclasses.field(
        default_factory=dict, init=False
    )

    proxy_knowledge: dict[tuple[int, str], tt.UsageTraceNode] = dataclasses.field(
        default_factory=dict, init=False
    )

    num_executed_statements: int = dataclasses.field(default=0, init=False)

    def has_test_exceptions(self) -> bool:
        """Returns true if any exceptions were thrown during the execution.

        Returns:
            Whether the test has exceptions
        """
        return bool(self.exceptions)

    def report_new_thrown_exception(self, stmt_idx: int, ex: BaseException) -> None:
        """Report an exception that was thrown during execution.

        Args:
            stmt_idx: the index of the statement, that caused the exception
            ex: the exception
        """
        self.exceptions[stmt_idx] = ex

    def get_first_position_of_thrown_exception(self) -> int | None:
        """Provide the index of the first thrown exception or None.

        Returns:
            The index of the first thrown exception, if any
        """
        if self.has_test_exceptions():
            return min(self.exceptions.keys())
        return None

    def delete_statement_data(self, deleted_statements: set[int]) -> None:
        """Delete statements at given indices.

        It may happen that the test case is modified after execution, for example,
        by removing unused primitives. We have to update the execution result to reflect
        this, otherwise the indexes maybe wrong.

        Args:
            deleted_statements: The indexes of the deleted statements
        """
        self.raw_return_types = ExecutionResult.shift_dict(
            self.raw_return_types, deleted_statements
        )
        self.raw_return_type_generic_args = ExecutionResult.shift_dict(
            self.raw_return_type_generic_args, deleted_statements
        )
        self.proper_return_type_trace = ExecutionResult.shift_dict(
            self.proper_return_type_trace, deleted_statements
        )
        self.exceptions = ExecutionResult.shift_dict(
            self.exceptions, deleted_statements
        )

    T = TypeVar("T")

    @staticmethod
    def shift_dict(to_shift: dict[int, T], deleted_indexes: set[int]) -> dict[int, T]:
        """Shifts the entries in the given dictionary.

        Compute the entries' new positions after the given statements were deleted.

        Args:
            to_shift: The dict to shift
            deleted_indexes: A set of deleted statement indexes.

        Returns:
            The shifted dict
        """
        # Count how many statements were deleted up to a given point
        shifts = {}
        delta = 0
        for idx in range(max(to_shift.keys(), default=0) + 1):
            if idx in deleted_indexes:
                delta += 1
            shifts[idx] = delta

        # Shift all indexes accordingly
        shifted = {}
        for stmt_idx, value in to_shift.items():
            if stmt_idx not in deleted_indexes:
                shifted[stmt_idx - shifts[stmt_idx]] = value
        return shifted

    def __str__(self) -> str:
        return (
            f"ExecutionResult(exceptions: {self.exceptions}, "
            f"trace: {self.execution_trace})"
        )

    def __repr__(self) -> str:
        return str(self)


class ModuleProvider:
    """Class for providing modules."""

    def __init__(self):  # noqa: D107
        self._mutated_module_aliases: dict[
            str, tuple[ModuleType, InstrumentationTransformer]
        ] = {}

    @property
    def mutated_module_aliases(
        self,
    ) -> dict[str, tuple[ModuleType, InstrumentationTransformer]]:
        """The mutated module aliases.

        Returns:
            The mutated module aliases
        """
        return self._mutated_module_aliases.copy()

    @staticmethod
    def __get_sys_module(module_name: str) -> ModuleType:
        try:
            return sys.modules[module_name]
        except KeyError as error:
            try:
                package_name, submodule_name = module_name.rsplit(".", 1)
            except ValueError as e:
                raise error from e

            try:
                package = ModuleProvider.__get_sys_module(package_name)
            except KeyError as e:
                raise error from e

            try:
                submodule = getattr(package, submodule_name)
            except AttributeError as e:
                raise error from e

            if not inspect.ismodule(submodule):
                raise error

            return submodule

    def get_module(self, module_name: str) -> ModuleType:
        """Provides a module.

        Either from sys.modules or if a mutated version for the given module name exists
        then the mutated version of the module will be returned.

        Args:
            module_name: string for the module alias, which should be loaded

        Returns:
            the module which should be loaded.
        """
        if (
            mutated_module_alias := self._mutated_module_aliases.get(module_name, None)
        ) is not None:
            return mutated_module_alias[0]
        return self.__get_sys_module(module_name)

    def add_mutated_version(
        self,
        module_name: str,
        mutated_module: ModuleType,
        transformer: InstrumentationTransformer,
    ) -> None:
        """Adds a mutated version of a module to the collection of mutated modules.

        Args:
            module_name: for the module name of the module, which should be mutated.
            mutated_module: the custom module, which should be used.
            transformer: the transformer to be used for the mutated module.
        """
        self._mutated_module_aliases[module_name] = (mutated_module, transformer)

    def clear_mutated_modules(self):
        """Clear the existing aliases."""
        self._mutated_module_aliases.clear()

    @staticmethod
    def reload_module(module_name: str) -> None:
        """Reloads the given module.

        Args:
            module_name: the module to reload.
        """
        reload(ModuleProvider.__get_sys_module(module_name))


class OutputSuppressionContext:
    """A context manager that suppress stdout and stderr."""

    # Repeatedly opening/closing devnull caused problems.
    # This is closed when Pynguin terminates, since we don't need this output
    # anyway this is acceptable.
    _null_file = open(os.devnull, mode="w")  # noqa: PLW1514, PTH123, SIM115

    def __init__(self) -> None:
        """Create a new context manager that suppress stdout and stderr."""
        self._restored = False
        self._restored_lock = threading.Lock()

    def restore(self) -> None:
        """Restore stdout and stderr."""
        with self._restored_lock:
            if self._restored:
                return
            self._restored = True
            sys.stdout = sys.__stdout__
            sys.stderr = sys.__stderr__

    def __enter__(self) -> None:
        sys.stdout = self._null_file
        sys.stderr = self._null_file

    def __exit__(self, exc_type, exc_val, exc_tb) -> None:
        self.restore()


class AbstractTestCaseExecutor(abc.ABC):
    """Interface for a test case executor."""

    @property
    @abstractmethod
    def module_provider(self) -> ModuleProvider:
        """The module provider used by this executor.

        Returns:
            The used module provider
        """

    @property
    @abstractmethod
    def statement_transformer(self) -> stmt_to_ast.StatementToAstTransformer:
        """The used statement transformer.

        Returns:
            The statement transformer
        """

    @abstractmethod
    def add_observer(self, observer: ExecutionObserver) -> None:
        """Add an execution observer.

        Args:
            observer: the observer to be added.
        """

    @abstractmethod
    def clear_observers(self) -> None:
        """Remove all existing observers."""

    @abstractmethod
    def temporarily_add_observer(
        self, observer: ExecutionObserver
    ) -> AbstractContextManager[None]:
        """Temporarily add the given observer.

        Args:
            observer: The observer to add.
        """

    @abstractmethod
    def add_remote_observer(self, remote_observer: RemoteExecutionObserver) -> None:
        """Add a remote execution observer.

        Args:
<<<<<<< HEAD
=======
            observer: the observer to be added.
        """

    @abstractmethod
    def clear_observers(self) -> None:
        """Remove all existing observers."""

    @abstractmethod
    def temporarily_add_observer(
        self, observer: ExecutionObserver
    ) -> AbstractContextManager[None]:
        """Temporarily add the given observer.

        Args:
            observer: The observer to add.
        """

    @abstractmethod
    def add_remote_observer(self, remote_observer: RemoteExecutionObserver) -> None:
        """Add a remote execution observer.

        Args:
>>>>>>> 4811b8fa
            remote_observer: the remote observer to be added.
        """

    @abstractmethod
    def clear_remote_observers(self) -> None:
        """Remove all existing remote observers."""

    @abstractmethod
    def temporarily_add_remote_observer(
        self, remote_observer: RemoteExecutionObserver
    ) -> AbstractContextManager[None]:
        """Temporarily add a remote observer.

        Args:
            remote_observer: The remote observer to add.
        """

    @property
    @abstractmethod
    def tracer(self) -> ExecutionTracer:
        """Provide access to the execution tracer.

        Returns:
            The execution tracer
        """

    @abstractmethod
    def execute(self, test_case: tc.TestCase) -> ExecutionResult:
        """Executes all statements of the given test case.

        Args:
            test_case: the test case that should be executed.

        Raises:
            RuntimeError: If something goes wrong inside Pynguin during execution.

        Returns:
            Result of the execution
        """

    def execute_multiple(
        self, test_cases: Iterable[tc.TestCase]
    ) -> Iterable[ExecutionResult]:
        """Executes multiple test cases.

        Args:
            test_cases: The test cases that should be executed.

        Raises:
            RuntimeError: If something goes wrong inside Pynguin during execution.

        Yields:
            The results of the execution
        """
        for test_case in test_cases:
            yield self.execute(test_case)


class TestCaseExecutor(AbstractTestCaseExecutor):
    """An executor that executes the generated test cases."""

    def __init__(
        self,
        tracer: ExecutionTracer,
        statement_transformer: stmt_to_ast.StatementToAstTransformer,
        module_provider: ModuleProvider | None = None,
        maximum_test_execution_timeout: int = 5,
        test_execution_time_per_statement: int = 1,
    ) -> None:
        """Create new test case executor.

        Args:
            tracer: the execution tracer
            statement_transformer: The used statement transformer
            module_provider: The used module provider
            maximum_test_execution_timeout: The minimum timeout time (in seconds)
                before a test case execution times out.
            test_execution_time_per_statement: The amount of time (in seconds) that is
                added to the timeout per statement, up to minimum_test_execution_timeout
        """
        self._maximum_test_execution_timeout = maximum_test_execution_timeout
        self._test_execution_time_per_statement = test_execution_time_per_statement

        self._statement_transformer = statement_transformer
        self._module_provider = (
            module_provider if module_provider is not None else ModuleProvider()
        )
        self._tracer = tracer
        self._observers: list[ExecutionObserver] = []
        self._remote_observers: list[RemoteExecutionObserver] = []
        self._instrument = (
            config.CoverageMetric.CHECKED
            in config.configuration.statistics_output.coverage_metrics
        )
        instrumentation_tracer = InstrumentationExecutionTracer(self._tracer)
        checked_instrumentation = CheckedCoverageInstrumentation(instrumentation_tracer)
        self._checked_transformer = InstrumentationTransformer(
            instrumentation_tracer, [checked_instrumentation]
        )

        def log_thread_exception(arg):
            _LOGGER.error(
                "Exception in Thread: %s",
                arg.thread,
                exc_info=(arg.exc_type, arg.exc_value, arg.exc_traceback),
            )

        # Set our own exception hook, so timeout related errors in executing threads
        # are not spilled out to stderr and clutter our formatted output but are send
        # to the logger
        threading.excepthook = log_thread_exception

    @property
    def module_provider(self) -> ModuleProvider:  # noqa: D102
        return self._module_provider

    @property
    def statement_transformer(  # noqa: D102
        self,
    ) -> stmt_to_ast.StatementToAstTransformer:
        return self._statement_transformer

    def add_observer(self, observer: ExecutionObserver) -> None:  # noqa: D102
        self._observers.append(observer)

    def clear_observers(self) -> None:  # noqa: D102
        self._observers.clear()

    @contextlib.contextmanager
    def temporarily_add_observer(  # noqa: D102
        self, observer: ExecutionObserver
    ) -> Generator[None, None, None]:
        self._observers.append(observer)
        yield
        self._observers.remove(observer)

    def add_remote_observer(  # noqa: D102
        self, remote_observer: RemoteExecutionObserver
    ) -> None:
        self._remote_observers.append(remote_observer)

    def clear_remote_observers(self) -> None:  # noqa: D102
        self._remote_observers.clear()

    @contextlib.contextmanager
    def temporarily_add_remote_observer(  # noqa: D102
        self, remote_observer: RemoteExecutionObserver
    ) -> Generator[None, None, None]:
        self._remote_observers.append(remote_observer)
        yield
        self._remote_observers.remove(remote_observer)

    def _yield_remote_observers(self) -> Generator[RemoteExecutionObserver, None, None]:
        yield from self._remote_observers
        yield from (observer.remote_observer for observer in self._observers)

    @property
    def tracer(self) -> ExecutionTracer:  # noqa: D102
        return self._tracer

    def set_instrument(self, instrument: bool) -> None:  # noqa: FBT001
        """Set if the test is to be instrumented as well.

        Args:
            instrument: Whether to instrument the test and its assertions.
        """
        self._instrument = instrument

    def execute(  # noqa: D102
        self,
        test_case: tc.TestCase,
    ) -> ExecutionResult:
        self._before_remote_test_case_execution(test_case)
        output_suppression_context = OutputSuppressionContext()
        return_queue: Queue[ExecutionResult] = Queue()
        thread = threading.Thread(
            target=self._execute_test_case,
            args=(test_case, output_suppression_context, return_queue),
            daemon=True,
        )
        thread.start()
        thread.join(
            timeout=min(
                self._maximum_test_execution_timeout,
                self._test_execution_time_per_statement * len(test_case.statements),
            )
        )
        if thread.is_alive():
            # Set thread ident to invalid value, such that the tracer
            # kills the thread
            self._tracer.current_thread_identifier = -1
            # Wait for the thread so that stdout/stderr is not redirected anymore
            _LOGGER.debug("Waiting for thread to finish")
            thread.join(timeout=self._maximum_test_execution_timeout)
            # Restore stdout and stderr if it was not already done by the thread
            _LOGGER.debug("Restoring stdout and stderr")
            output_suppression_context.restore()
            result = ExecutionResult(timeout=True)
            _LOGGER.warning("Experienced timeout from test-case execution")
        else:
            try:
                result = return_queue.get(block=False)
            except Empty as ex:
                _LOGGER.error("Finished thread did not return a result.")
                raise RuntimeError("Bug in Pynguin!") from ex
        self._after_remote_test_case_execution(test_case, result)
        return result

    def _before_test_case_execution(self, test_case: tc.TestCase) -> None:
        self._tracer.init_trace()
        for observer in self._yield_remote_observers():
            observer.before_test_case_execution(test_case)

    def _execute_test_case(
        self,
        test_case: tc.TestCase,
        output_suppression_context: OutputSuppressionContext,
        result_queue: Queue,
    ) -> None:
        self._before_test_case_execution(test_case)
        result = ExecutionResult()
        exec_ctx = ExecutionContext(self._statement_transformer, self._module_provider)
        self._tracer.current_thread_identifier = threading.current_thread().ident
        with output_suppression_context:
            for idx, statement in enumerate(test_case.statements):
                ast_node = self._before_statement_execution(statement, exec_ctx)
                exception = self.execute_ast(ast_node, exec_ctx)
                self._after_statement_execution(statement, exec_ctx, exception)
                if exception is not None:
                    result.report_new_thrown_exception(idx, exception)
                    break
        self._after_test_case_execution(test_case, result)
        result_queue.put(result)

    def _after_test_case_execution(
        self, test_case: tc.TestCase, result: ExecutionResult
    ) -> None:
        """Collect the trace data after each executed test case.

        Args:
            test_case: The executed test case
            result: The execution result
        """
        result.execution_trace = self._tracer.get_trace()
        for observer in self._yield_remote_observers():
            observer.after_test_case_execution(self, test_case, result)

    def _before_remote_test_case_execution(self, test_case: tc.TestCase) -> None:
        """Process test case before remote execution.

        Args:
            test_case: The executed test case
        """
        for observer in self._observers:
            observer.before_remote_test_case_execution(test_case)

    def _after_remote_test_case_execution(
        self, test_case: tc.TestCase, result: ExecutionResult
    ) -> None:
        """Process results after remote execution.

        Args:
            test_case: The executed test case
            result: The execution result
        """
        for observer in self._observers:
            observer.after_remote_test_case_execution(test_case, result)

    def _before_statement_execution(
        self, statement: stmt.Statement, exec_ctx: ExecutionContext
    ) -> ast.Module:
        # Check if the current thread is still the one that should be executing
        # Otherwise raise an exception to kill it.
        if self.tracer.current_thread_identifier != threading.current_thread().ident:
            # Kill this thread
            raise RuntimeError(
                "The current thread shall not be executed any more, thus I kill it."
            )

        # We need to disable the tracer, because an observer might interact with an
        # object of the SUT via the ExecutionContext and trigger code execution, which
        # is not caused by the test case and should therefore not be in the trace.
        self._tracer.disable()

        ast_node = exec_ctx.node_for_statement(statement)
        try:
            for observer in self._yield_remote_observers():
                ast_node = observer.before_statement_execution(
                    statement, ast_node, exec_ctx
                )
        finally:
            self._tracer.enable()
        return ExecutionContext.wrap_node_in_module(ast_node)

    def execute_ast(
        self,
        ast_node: ast.Module,
        exec_ctx: ExecutionContext,
    ) -> BaseException | None:
        """Execute the given ast_node in the given context.

        You can use this in an observer if you also need to execute an AST Node.

        Args:
            ast_node: The node to execute.
            exec_ctx: The execution context

        Returns:
            The raised exception, if any.
        """
        if _LOGGER.isEnabledFor(logging.DEBUG):
            _LOGGER.debug("Executing %s", ast.unparse(ast_node))

        code = compile(ast_node, "<ast>", "exec")
        if self._instrument:
            code = self._checked_transformer.instrument_module(code)

        try:
            exec(  # noqa: S102
                code, exec_ctx.global_namespace, exec_ctx.local_namespace
            )
        except BaseException as err:  # noqa: BLE001
            failed_stmt = ast.unparse(ast_node)
            _LOGGER.debug("Failed to execute statement:\n%s%s", failed_stmt, err.args)
            return err

        return None

    def _after_statement_execution(
        self,
        statement: stmt.Statement,
        exec_ctx: ExecutionContext,
        exception: BaseException | None,
    ):
        # See comments in _before_statement_execution
        if self.tracer.current_thread_identifier != threading.current_thread().ident:
            # Kill this thread
            raise RuntimeError(
                "The current thread shall not be executed any more, thus I kill it."
            )

        self._tracer.disable()
        try:
            for observer in reversed(tuple(self._yield_remote_observers())):
                observer.after_statement_execution(statement, self, exec_ctx, exception)
        finally:
            self._tracer.enable()


class SubprocessTestCaseExecutor(TestCaseExecutor):
    """An executor that executes the generated test cases in a subprocess."""

    def __init__(
        self,
        tracer: ExecutionTracer,
        statement_transformer: stmt_to_ast.StatementToAstTransformer,
        module_provider: ModuleProvider | None = None,
        maximum_test_execution_timeout: int = 5,
        test_execution_time_per_statement: int = 1,
    ) -> None:
        """Create new subprocess test case executor.

        Args:
            tracer: the execution tracer
            statement_transformer: The used statement transformer
            module_provider: The used module provider
            maximum_test_execution_timeout: The minimum timeout time (in seconds)
                before a test case execution times out.
            test_execution_time_per_statement: The amount of time (in seconds) that is
                added to the timeout per statement, up to minimum_test_execution_timeout
        """
        super().__init__(
            tracer,
            statement_transformer,
            module_provider,
            maximum_test_execution_timeout,
            test_execution_time_per_statement,
        )

    def execute(  # noqa: D102
        self,
        test_case: tc.TestCase,
    ) -> ExecutionResult:
        self._before_remote_test_case_execution(test_case)

        receiving_connection, sending_connection = mp.Pipe(duplex=False)

        remote_observers = tuple(self._yield_remote_observers())

        reference_bindings = self._create_variable_binding(test_case)

        args = (
            self._tracer,
            self._statement_transformer,
            self._module_provider,
            self._maximum_test_execution_timeout,
            self._test_execution_time_per_statement,
            remote_observers,
            test_case,
            reference_bindings,
            sending_connection,
        )

        process = mp.Process(
            target=self._execute_test_case_in_subprocess,
            args=args,
            daemon=True,
        )

        process.start()

        has_results = receiving_connection.poll(
            timeout=min(
                self._maximum_test_execution_timeout,
                self._test_execution_time_per_statement * len(test_case.statements),
            ),
        )

        if not has_results:
            if process.exitcode is None:
                process.kill()
                _LOGGER.warning("Experienced timeout from test-case execution")
            elif process.exitcode == -signal.SIGSEGV:
                _LOGGER.warning(
                    "Segmentation fault detected. Saving the test-case that caused the"
                    " crash and continuing as if a timeout occurred."
                )
                self._save_crash_tests(test_case)
            elif process.exitcode == -signal.SIGKILL:
                _LOGGER.warning(
                    "Kill signal detected, most likely due to an out of memory."
                    " Saving the test-case that caused the crash and continuing as"
                    " if a timeout occurred."
                )
                self._save_crash_tests(test_case)
<<<<<<< HEAD
            else:
                _LOGGER.error("Finished process did not return a result.")
=======
            elif process.exitcode == -signal.SIGABRT:
                _LOGGER.warning(
                    "Abort signal detected. Saving the test-case that caused the crash"
                    " and continuing as if a timeout occurred."
                )
                self._save_crash_tests(test_case)
            else:
                _LOGGER.error(
                    "Finished process exited with code %s and did not return a result.",
                    process.exitcode,
                )
>>>>>>> 4811b8fa
                raise RuntimeError("Bug in Pynguin!")

            return ExecutionResult(timeout=True)

        return_value: tuple[
            ExecutionTracer,
            ModuleProvider,
            ExecutionResult,
            dict[int, vr.VariableReference] | None,
            tuple[Any, ...],
        ] = receiving_connection.recv()

        (
            new_tracer,
            new_module_provider,
            result,
            new_reference_bindings,
            random_state,
        ) = return_value

        sending_connection.close()
        receiving_connection.close()

        process.join()

        randomness.RNG.setstate(random_state)

        self._module_provider = new_module_provider

        if new_reference_bindings is not None:
            self._fix_assertion_trace(
                result.assertion_trace, reference_bindings, new_reference_bindings
            )

        self._tracer.state = new_tracer.state

        self._after_remote_test_case_execution(test_case, result)

        return result

    def execute_multiple(  # noqa: D102
        self, test_cases: Iterable[tc.TestCase]
    ) -> Iterable[ExecutionResult]:
        test_cases_tuple = tuple(test_cases)

        if not test_cases_tuple:
            return ()

        receiving_connection, sending_connection = mp.Pipe(duplex=False)

        remote_observers = tuple(self._yield_remote_observers())

        references_bindings = tuple(
            self._create_variable_binding(test_case) for test_case in test_cases_tuple
        )

        args = (
            self._tracer,
            self._statement_transformer,
            self._module_provider,
            self._maximum_test_execution_timeout,
            self._test_execution_time_per_statement,
            remote_observers,
            test_cases_tuple,
            references_bindings,
            sending_connection,
        )

        process = mp.Process(
            target=self._execute_test_cases_in_subprocess,
            args=args,
            daemon=True,
        )

        process.start()

        has_results = receiving_connection.poll(
            timeout=min(
                self._maximum_test_execution_timeout * len(test_cases_tuple),
                sum(
                    self._test_execution_time_per_statement * len(test_case.statements)
                    for test_case in test_cases_tuple
                ),
            ),
        )

        if not has_results:
            if process.exitcode is None:
                process.kill()
                _LOGGER.error(
                    "Timeout occurred. Falling back to executing each test-case"
                    " in a separate process."
                )
            elif process.exitcode == -signal.SIGSEGV:
                _LOGGER.warning(
                    "Segmentation fault detected. Falling back to executing each"
                    " test-case in a separate process."
                )
            elif process.exitcode == -signal.SIGKILL:
                _LOGGER.warning(
                    "Kill signal detected, most likely due to an out of memory."
                    " Falling back to executing each test-case in a separate process."
                )
            else:
                _LOGGER.error("Finished process did not return the results.")
                raise RuntimeError("Bug in Pynguin!")

            return super().execute_multiple(test_cases_tuple)

        return_value: tuple[
            ExecutionTracer,
            ModuleProvider,
            tuple[ExecutionResult, ...],
            tuple[dict[int, vr.VariableReference] | None, ...],
            tuple[Any, ...],
        ] = receiving_connection.recv()

        (
            new_tracer,
            new_module_provider,
            results,
            new_references_bindings,
            random_state,
        ) = return_value

        sending_connection.close()
        receiving_connection.close()

        process.join()

        randomness.RNG.setstate(random_state)

        self._module_provider = new_module_provider

        for result, reference_bindings, new_reference_bindings in zip(
            results, references_bindings, new_references_bindings, strict=True
        ):
            if new_reference_bindings is not None:
                self._fix_assertion_trace(
                    result.assertion_trace, reference_bindings, new_reference_bindings
                )

        self._tracer.state = new_tracer.state

        return results

    def _save_crash_tests(self, test_case: tc.TestCase) -> None:
        chromosome = tcc.TestCaseChromosome(test_case)

        exporter = export.PyTestChromosomeToAstVisitor(self._statement_transformer)

        chromosome.accept(exporter)

        target_file = (
            Path(config.configuration.test_case_output.crash_path).resolve()
            / f"crash_test_{hash(test_case)}.py"
        )

        export.save_module_to_file(exporter.to_module(), target_file)

    @staticmethod
    def _create_variable_binding(
        test_case: TestCase,
    ) -> dict[int, vr.VariableReference]:
        return {
            position: reference
            for position, statement in enumerate(test_case.statements)
            if (reference := statement.ret_val) is not None
            and not reference.is_none_type()
        }

    @staticmethod
    def _fix_assertion_trace(
        assertion_trace: at.AssertionTrace,
        old_reference_bindings: dict[int, vr.VariableReference],
        new_reference_bindings: dict[int, vr.VariableReference],
    ) -> None:
        memo = {
            new_reference: old_reference_bindings[position]
            for position, new_reference in new_reference_bindings.items()
        }

        all_assertions = assertion_trace.get_all_assertions()
        assertion_trace.clear()
        for position, assertions in all_assertions.items():
            for assertion in assertions:
                assertion_trace.add_entry(position, assertion.clone(memo))

    @staticmethod
    def _execute_test_case_in_subprocess(  # noqa: PLR0917
        tracer: ExecutionTracer,
        statement_transformer: stmt_to_ast.StatementToAstTransformer,
        module_provider: ModuleProvider,
        maximum_test_execution_timeout: int,
        test_execution_time_per_statement: int,
        remote_observers: tuple[RemoteExecutionObserver, ...],
        test_case: tc.TestCase,
        reference_bindings: dict[int, vr.VariableReference],
        sending_connection: mp_conn.Connection,
    ) -> None:
        SubprocessTestCaseExecutor._replace_tracer(tracer)

        executor = TestCaseExecutor(
            tracer,
            statement_transformer,
            module_provider,
            maximum_test_execution_timeout,
            test_execution_time_per_statement,
        )

        for remote_observer in remote_observers:
            executor.add_remote_observer(remote_observer)

        result = executor.execute(test_case)

        SubprocessTestCaseExecutor._fix_result_for_pickle(result)

        new_reference_bindings = (
            reference_bindings
            if result.assertion_trace.trace
            and not dill.detect.baditems(reference_bindings)
            else None
        )

        sending_connection.send(
            (
                tracer,
                module_provider,
                result,
                new_reference_bindings,
                randomness.RNG.getstate(),
            )
        )

    @staticmethod
    def _execute_test_cases_in_subprocess(  # noqa: PLR0917
        tracer: ExecutionTracer,
        statement_transformer: stmt_to_ast.StatementToAstTransformer,
        module_provider: ModuleProvider,
        maximum_test_execution_timeout: int,
        test_execution_time_per_statement: int,
        remote_observers: tuple[RemoteExecutionObserver, ...],
        test_cases: tuple[tc.TestCase, ...],
        references_bindings: tuple[dict[int, vr.VariableReference], ...],
        sending_connection: mp_conn.Connection,
    ) -> None:
        SubprocessTestCaseExecutor._replace_tracer(tracer)

        executor = TestCaseExecutor(
            tracer,
            statement_transformer,
            module_provider,
            maximum_test_execution_timeout,
            test_execution_time_per_statement,
        )

        for remote_observer in remote_observers:
            executor.add_remote_observer(remote_observer)

        results = tuple(executor.execute_multiple(test_cases))

        for result in results:
            SubprocessTestCaseExecutor._fix_result_for_pickle(result)

        new_references_bindings = tuple(
            (
                reference_bindings
                if result.assertion_trace.trace
                and not dill.detect.baditems(reference_bindings)
                else None
            )
            for result, reference_bindings in zip(
                results, references_bindings, strict=True
            )
        )

        sending_connection.send(
            (
                tracer,
                module_provider,
                results,
                new_references_bindings,
                randomness.RNG.getstate(),
            )
        )

    @staticmethod
    def _replace_tracer(tracer: ExecutionTracer) -> None:
        instrumentation_finder = sys.meta_path[0]

        if isinstance(instrumentation_finder, InstrumentationFinder):
            instrumentation_finder.instrumentation_tracer.tracer = tracer

    @staticmethod
    def _fix_result_for_pickle(result: ExecutionResult) -> None:
        if exception_bad_items := dill.detect.baditems(result.exceptions):
            _LOGGER.warning(
                "Unpicklable exceptions, final results might differ from classic"
                " execution with same seed: %s",
                exception_bad_items,
            )
            result.exceptions = {
                position: exception
                for position, exception in result.exceptions.items()
                if exception not in exception_bad_items
            }

        if assertion_trace_bad_items := dill.detect.baditems(result.assertion_trace):
            _LOGGER.warning(
                "Unpicklable assertion trace, final results might differ from classic"
                " execution with same seed: %s",
                assertion_trace_bad_items,
            )
            result.assertion_trace.clear()

        if execution_trace_bad_items := dill.detect.baditems(result.execution_trace):
            _LOGGER.warning(
                "Unpicklable execution trace, final results might differ from classic"
                " execution with same seed: %s",
                execution_trace_bad_items,
            )
            result.execution_trace.executed_assertions.clear()

        if proxy_knowledge_bad_items := dill.detect.baditems(result.proxy_knowledge):
            _LOGGER.warning(
                "Unpicklable proxy knowledge, final results might differ from classic"
                " execution with same seed: %s",
                proxy_knowledge_bad_items,
            )
            result.proxy_knowledge.clear()

        if proper_return_type_trace_bad_items := dill.detect.baditems(
            result.proper_return_type_trace
        ):
            _LOGGER.warning(
                "Unpicklable proper return type trace, final results might differ from"
                " classic execution with same seed: %s",
                proper_return_type_trace_bad_items,
            )
            result.proper_return_type_trace.clear()

        if raw_return_type_generic_args_bad_items := dill.detect.baditems(
            result.raw_return_type_generic_args
        ):
            _LOGGER.warning(
                "Unpicklable raw return type generic args, final results might differ"
                " from classic execution with same seed: %s",
                raw_return_type_generic_args_bad_items,
            )
            result.raw_return_type_generic_args = {
                position: generic_args
                for position, generic_args in result.raw_return_type_generic_args.items()  # noqa: E501
                if all(
                    type_ not in raw_return_type_generic_args_bad_items
                    for type_ in generic_args
                )
            }

        if raw_return_types_bad_items := dill.detect.baditems(result.raw_return_types):
            _LOGGER.warning(
                "Unpicklable raw return types, final results might differ from classic"
                " execution with same seed: %s",
                raw_return_types_bad_items,
            )
            result.raw_return_types = {
                position: type_
                for position, type_ in result.raw_return_types.items()
                if type_ not in raw_return_types_bad_items
            }


class TypeTracingTestCaseExecutor(AbstractTestCaseExecutor):
    """A test case executor that delegates to another executor.

    Every test case is executed twice, one time for the regular result
    and one time with proxies in order to refine parameter types.
    """

    def __init__(
        self, delegate: AbstractTestCaseExecutor, cluster: module.ModuleTestCluster
    ):
        """Initializes the executor.

        Args:
            delegate: The delegate
            cluster: The test cluster
        """
        self._delegate = delegate
        self._type_tracing_observer = TypeTracingObserver(cluster)
        self._return_type_observer = ReturnTypeObserver(cluster)

    @property
    def module_provider(self) -> ModuleProvider:  # noqa: D102
        return self._delegate.module_provider

    @property
    def statement_transformer(  # noqa: D102
        self,
    ) -> stmt_to_ast.StatementToAstTransformer:
        return self._delegate.statement_transformer

    def add_observer(self, observer: ExecutionObserver) -> None:  # noqa: D102
        self._delegate.add_observer(observer)

    def clear_observers(self) -> None:  # noqa: D102
        self._delegate.clear_observers()

    def temporarily_add_observer(  # noqa: D102
        self, observer: ExecutionObserver
    ) -> AbstractContextManager[None]:
        return self._delegate.temporarily_add_observer(observer)

    def add_remote_observer(  # noqa: D102
        self, remote_observer: RemoteExecutionObserver
    ) -> None:
        self._delegate.add_remote_observer(remote_observer)

    def clear_remote_observers(self) -> None:  # noqa: D102
        self._delegate.clear_remote_observers()

    def temporarily_add_remote_observer(  # noqa: D102
        self, remote_observer: RemoteExecutionObserver
    ) -> AbstractContextManager[None]:
        return self._delegate.temporarily_add_remote_observer(remote_observer)

    @property
    def tracer(self) -> ExecutionTracer:  # noqa: D102
        return self._delegate.tracer

    def execute(self, test_case: tc.TestCase) -> ExecutionResult:  # noqa: D102
        with self._delegate.temporarily_add_observer(self._return_type_observer):
            result = self._delegate.execute(test_case)
        if not result.timeout:
            # Only execute with proxies if the test case doesn't time out.
            # There is no need to stall another thread.
            with (
                self._delegate.temporarily_add_observer(self._type_tracing_observer),
                tt.shim_isinstance(),
            ):
                # TODO(fk) Do we record wrong stuff, i.e., type checks from observers?
                #  Make use of type errors?
                self._delegate.execute(test_case)
        return result


class RemoteTypeTracingObserver(RemoteExecutionObserver):
    """A remote execution observer used for type tracing."""

    class RemoteTypeTracingLocalState(threading.local):
        """Thread local data for type tracing."""

        def __init__(self):  # noqa: D107
            super().__init__()
            # Active proxies per statement position and argument name.
            self.proxies: dict[tuple[int, str], tt.ObjectProxy] = {}

    def __init__(self):
        """Initializes the remote observer."""
        self._local_state = RemoteTypeTracingObserver.RemoteTypeTracingLocalState()

    @property
    def state(self) -> dict[str, Any]:  # noqa: D102
        return dict(  # noqa: C408
            proxies=self._local_state.proxies,
        )

    @state.setter
    def state(self, state: dict[str, Any]) -> None:
        self._local_state.proxies = state["proxies"]

    def before_test_case_execution(self, test_case: tc.TestCase):
        """Not used.

        Args:
            test_case: Not used
        """

    def after_test_case_execution(  # noqa: D102
        self,
        executor: TestCaseExecutor,
        test_case: tc.TestCase,
        result: ExecutionResult,
    ) -> None:
        for (stmt_pos, arg_name), proxy in self._local_state.proxies.items():
            result.proxy_knowledge[(stmt_pos, arg_name)] = copy.deepcopy(
                tt.UsageTraceNode.from_proxy(proxy)
            )

    def before_statement_execution(  # noqa: D102
        self, statement: stmt.Statement, node: ast.stmt, exec_ctx: ExecutionContext
    ) -> ast.stmt:
        if isinstance(statement, stmt.ParametrizedStatement):
            modified_args = {}
            real_params = {}
            for name, param in statement.args.items():
                mod_param = vr.VariableReference(statement.test_case, ANY)
                modified_args[name] = mod_param
                real_params[(name, mod_param)] = param

            # We must rewrite calls as follows:
            # `foo(arg1, arg2, arg2) -> foo(n_arg1, n_arg2, n_arg3)`
            # where
            #   `n_arg1 = Proxy(arg1)`
            #   `n_arg2 = Proxy(arg2)`
            #   `n_arg3 = Proxy(arg2)`
            # In other words, each argument is wrapped in its own proxy, even if they
            # point to the same variable.
            modified = cast(
                stmt.ParametrizedStatement,
                statement.clone(statement.test_case, Mirror()),
            )
            signature = cast(
                gao.GenericCallableAccessibleObject, modified.accessible_object()
            ).inferred_signature
            modified.args = modified_args
            modified.ret_val = statement.ret_val
            ast_node = exec_ctx.node_for_statement(modified)
            # Now we know the names.
            for (name, modified_param), original_param in real_params.items():
                old = exec_ctx.get_reference_value(original_param)
                # TODO(fk) use proxy only with some chance?
                #  May be necessary for functions that don't like proxies, e.g.,
                #  open(...).
                #  Record how often we get type errors to find out how often
                #  native function are a problem?
                #  can't really do that, because we use proxies as markers for
                #  interactions we don't want to record.
                proxy = tt.ObjectProxy(
                    old,
                    usage_trace=tt.UsageTraceNode(name=name),
                    is_kwargs=signature.signature.parameters[name].kind
                    == inspect.Parameter.VAR_KEYWORD,
                )
                self._local_state.proxies[(statement.get_position(), name)] = proxy
                exec_ctx.replace_variable_value(modified_param, proxy)

            return ast_node
        return node

    def after_statement_execution(  # noqa: D102
        self,
        statement: stmt.Statement,
        executor: TestCaseExecutor,
        exec_ctx: ExecutionContext,
        exception: BaseException | None = None,
    ) -> None:
        if exception is None:
            # It may be possible that the returned value is a proxy, but we don't
            # want to create nested proxies, so we unwrap it.
            # This does not solve all problems, e.g., a list containing proxies, so
            # that's a limitation.
            assert statement.ret_val
            value = exec_ctx.get_reference_value(statement.ret_val)
            exec_ctx.replace_variable_value(statement.ret_val, tt.unwrap(value))


class TypeTracingObserver(ExecutionObserver):
    """An execution observer used for type tracing.

    It wraps parameters in proxies in order to make better guesses on their type.
    """

    def __init__(self, cluster: module.TestCluster):
        """Initializes the observer.

        Args:
            cluster: The test cluster that shall be updated by the observer
        """
        self._cluster = cluster
        self._remote_observer = RemoteTypeTracingObserver()

    @property
    def remote_observer(self) -> RemoteTypeTracingObserver:  # noqa: D102
        return self._remote_observer

    def before_remote_test_case_execution(self, test_case: TestCase) -> None:
        """Not used.

        Args:
            test_case: Not used
        """

    def after_remote_test_case_execution(  # noqa: D102
        self, test_case: tc.TestCase, result: ExecutionResult
    ) -> None:
        for (stmt_pos, arg_name), knowledge in result.proxy_knowledge.items():
            statement = test_case.get_statement(stmt_pos)
            assert isinstance(statement, stmt.ParametrizedStatement)
            self._cluster.update_parameter_knowledge(
                cast(
                    gao.GenericCallableAccessibleObject, statement.accessible_object()
                ),
                arg_name,
                knowledge,
            )<|MERGE_RESOLUTION|>--- conflicted
+++ resolved
@@ -959,31 +959,6 @@
         """Add a remote execution observer.
 
         Args:
-<<<<<<< HEAD
-=======
-            observer: the observer to be added.
-        """
-
-    @abstractmethod
-    def clear_observers(self) -> None:
-        """Remove all existing observers."""
-
-    @abstractmethod
-    def temporarily_add_observer(
-        self, observer: ExecutionObserver
-    ) -> AbstractContextManager[None]:
-        """Temporarily add the given observer.
-
-        Args:
-            observer: The observer to add.
-        """
-
-    @abstractmethod
-    def add_remote_observer(self, remote_observer: RemoteExecutionObserver) -> None:
-        """Add a remote execution observer.
-
-        Args:
->>>>>>> 4811b8fa
             remote_observer: the remote observer to be added.
         """
 
@@ -1419,10 +1394,6 @@
                     " if a timeout occurred."
                 )
                 self._save_crash_tests(test_case)
-<<<<<<< HEAD
-            else:
-                _LOGGER.error("Finished process did not return a result.")
-=======
             elif process.exitcode == -signal.SIGABRT:
                 _LOGGER.warning(
                     "Abort signal detected. Saving the test-case that caused the crash"
@@ -1434,7 +1405,6 @@
                     "Finished process exited with code %s and did not return a result.",
                     process.exitcode,
                 )
->>>>>>> 4811b8fa
                 raise RuntimeError("Bug in Pynguin!")
 
             return ExecutionResult(timeout=True)
