#  This file is part of Pynguin.
#
#  SPDX-FileCopyrightText: 2019–2024 Pynguin Contributors
#
#  SPDX-License-Identifier: MIT
#
"""Contains all code related to test-case execution."""
from __future__ import annotations

import abc
import ast
import contextlib
import copy
import dataclasses
import inspect
import logging
import os
import signal
import sys
import threading

from abc import abstractmethod
from importlib import reload
from pathlib import Path
from queue import Empty
from queue import Queue
from typing import TYPE_CHECKING
from typing import Any
from typing import TypeVar
from typing import cast

import dill  # noqa: S403
import multiprocess as mp
import multiprocess.connection as mp_conn

# Needs to be loaded, i.e., in sys.modules for the execution of assertions to work.
import pytest  # noqa: F401

import pynguin.assertion.assertion as ass
import pynguin.assertion.assertion_to_ast as ass_to_ast
import pynguin.assertion.assertion_trace as at
import pynguin.configuration as config
import pynguin.ga.testcasechromosome as tcc
import pynguin.testcase.statement as stmt
import pynguin.testcase.statement_to_ast as stmt_to_ast
import pynguin.testcase.variablereference as vr
import pynguin.utils.generic.genericaccessibleobject as gao
import pynguin.utils.namingscope as ns
import pynguin.utils.opcodes as op
import pynguin.utils.typetracing as tt

from pynguin.analyses.typesystem import ANY
from pynguin.analyses.typesystem import Instance
from pynguin.analyses.typesystem import ProperType
from pynguin.analyses.typesystem import TupleType
from pynguin.instrumentation.instrumentation import ArtificialInstr
from pynguin.instrumentation.instrumentation import CheckedCoverageInstrumentation
from pynguin.instrumentation.instrumentation import InstrumentationTransformer
from pynguin.instrumentation.machinery import InstrumentationFinder
from pynguin.instrumentation.tracer import ExecutionTrace
from pynguin.instrumentation.tracer import ExecutionTracer
from pynguin.instrumentation.tracer import InstrumentationExecutionTracer
from pynguin.testcase import export
from pynguin.utils import randomness
from pynguin.utils.mirror import Mirror


if TYPE_CHECKING:
    from collections.abc import Generator
    from collections.abc import Iterable
    from contextlib import AbstractContextManager
    from types import ModuleType

    from bytecode import BasicBlock

    import pynguin.testcase.testcase as tc

    from pynguin.analyses import module
    from pynguin.testcase.testcase import TestCase


_LOGGER = logging.getLogger(__name__)


class ExecutionContext:
    """Contains information required in the context of an execution.

    The context contains, e.g., the used variables, modules, and the AST representation
    of the statements that should be executed.
    """

    def __init__(self, module_provider: ModuleProvider) -> None:
        """Create a new execution context.

        Args:
            module_provider: The used module provider
        """
        self._module_provider = module_provider
        self._local_namespace: dict[str, Any] = {}
        self._variable_names = ns.NamingScope()
        self._module_aliases = ns.NamingScope(
            prefix="module", new_name_callback=self.add_new_module_alias
        )
        self._global_namespace: dict[str, ModuleType] = {}

    @property
    def local_namespace(self) -> dict[str, Any]:
        """The local namespace.

        Returns:
            The local namespace
        """
        return self._local_namespace

    def replace_variable_value(
        self, variable: vr.VariableReference, new_value: Any
    ) -> None:
        """Replace the value of the variable with the new value.

        Args:
            variable: The variable for which we want to replace the value
            new_value: The replacement value.
        """
        self._local_namespace[self._variable_names.get_name(variable)] = new_value

    @property
    def module_aliases(self) -> ns.NamingScope:
        """The module aliases.

        Returns:
            A naming scope that maps the used modules to their alias.
        """
        return self._module_aliases

    @property
    def variable_names(self) -> ns.NamingScope:
        """The variable names.

        Returns:
            A naming scope that maps the used variables to their names.
        """
        return self._variable_names

    def get_reference_value(self, reference: vr.Reference) -> Any:
        """Resolve the given reference in this execution context.

        Args:
            reference: The reference to resolve.

        Raises:
            ValueError: If the root of the reference can not be resolved.

        Returns:
            The value that is resolved.
        """
        root, *attrs = reference.get_names(self._variable_names, self._module_aliases)
        if root in self._local_namespace:
            # Check local namespace first
            res = self._local_namespace[root]
        elif root in self._global_namespace:
            # Check global namespace after
            res = self._global_namespace[root]
        else:
            # Root name is not defined?
            raise ValueError("Root not found in this context: " + root)
        for attr in attrs:
            res = getattr(res, attr)
        return res

    @property
    def global_namespace(self) -> dict[str, ModuleType]:
        """The global namespace.

        Returns:
            The global namespace
        """
        return self._global_namespace

    def node_for_statement(
        self,
        statement: stmt.Statement,
    ) -> ast.stmt:
        """Transforms the given statement in an executable ast node.

        Args:
            statement: The statement that should be converted.

        Returns:
            An ast node.
        """
        stmt_visitor = stmt_to_ast.StatementToAstVisitor(
            self._module_aliases, self._variable_names
        )
        statement.accept(stmt_visitor)
        return stmt_visitor.ast_node

    def node_for_assertion(
        self, assertion: ass.Assertion, statement_node: ast.stmt
    ) -> ast.stmt:
        """Transforms the given assertion in an executable ast node.

        Args:
            assertion: The assertion that should be converted.
            statement_node: The ast node of the statement for the assertion.

        Returns:
            An ast node.
        """
        common_modules: set[str] = set()
        ass_visitor = ass_to_ast.PyTestAssertionToAstVisitor(
            self._variable_names, self._module_aliases, common_modules, statement_node
        )
        assertion.accept(ass_visitor)
        for common in common_modules:
            if common not in self.global_namespace:
                self.add_new_module_alias(common, common)

        if isinstance(assertion, ass.ExceptionAssertion):
            assert len(ass_visitor.nodes) == 1
            return ass_visitor.nodes[0]
        assert len(ass_visitor.assertion_nodes) == 1
        return ass_visitor.assertion_nodes[0]

    @staticmethod
    def wrap_node_in_module(node: ast.stmt) -> ast.Module:
        """Wraps the given node in a module, such that it can be executed.

        Args:
            node: The node to wrap

        Returns:
            The module wrapping the nodes
        """
        ast.fix_missing_locations(node)
        return ast.Module(body=[node], type_ignores=[])

    def add_new_module_alias(self, module_name: str, alias: str) -> None:
        """Add a new module alias.

        Args:
            module_name: The name of the module
            alias: The alias
        """
        self._global_namespace[alias] = self._module_provider.get_module(module_name)

    def __getstate__(self):
        new_global_namespace = self._global_namespace.copy()
        new_global_namespace.pop("__builtins__", None)
        return {
            "module_provider": self._module_provider,
            "local_namespace": self._local_namespace,
            "variable_names": self._variable_names,
            "module_aliases": self._module_aliases,
            "global_namespace": new_global_namespace,
            "has_builtins": "__builtins__" in self._global_namespace,
        }

    def __setstate__(self, state: dict):
        self._module_provider = state["module_provider"]
        self._local_namespace = state["local_namespace"]
        self._variable_names = state["variable_names"]
        self._module_aliases = state["module_aliases"]
        self._global_namespace = state["global_namespace"]
        if state["has_builtins"]:
            self.add_new_module_alias("builtins", "__builtins__")


class RemoteExecutionObserver(abc.ABC):
    """A remote observer that can be used to observe the execution of a test case.

    Important Note: If an observer is stateful, then this state must be encapsulated
    in a threading.local, i.e., be bound to a thread. Note that thread local data
    is initialized per thread, so there is no need to clear any pre-existing data
    (because there is none), as every thread gets its own instance.

    Methods in this class are not allowed to interact with the 'outside' because this
    class could be sent to a remote environment. The only thing that should leave an
    observer are results when they are written to the execution result in
    RemoteExecutionObserver::after_test_case_execution.

    You may interact with the 'outside' in
    ExecutionObserver::after_remote_test_case_execution.

    Note: Usage of threading.local may interfere with debugging tools, such as pydevd.
    In such a case, disable Cython by setting the following environment variable:
    PYDEVD_USE_CYTHON=NO

    For more details, look at some implementations, e.g., AssertionTraceObserver.
    """

    def __init__(self) -> None:  # noqa: B027
        """Initializes the remote observer."""

    @property
    def state(self) -> dict[str, Any]:
        """The state of the observer.

        Returns:
            The state of the observer
        """
        return {}

    @state.setter  # noqa: B027
    def state(self, state: dict[str, Any]) -> None:
        """Set the state of the observer.

        Args:
            state: The new state
        """

    @abstractmethod
    def before_test_case_execution(self, test_case: tc.TestCase):
        """Called before test case execution.

        Args:
            test_case: The test cases that will be executed.
        """

    @abstractmethod
    def after_test_case_execution(
        self,
        executor: TestCaseExecutor,
        test_case: tc.TestCase,
        result: ExecutionResult,
    ) -> None:
        """Called after test case execution.

        The call happens from the remote environment that executed the test case. You
        should override this method to extract information from the thread local storage
        to the execution result.

        Note: When a timeout occurs, then this method might not be called at all.

        Args:
            executor: The executor that executed the test case
            test_case: The test cases that was executed
            result: The execution result
        """

    @abstractmethod
    def before_statement_execution(
        self, statement: stmt.Statement, node: ast.stmt, exec_ctx: ExecutionContext
    ) -> ast.stmt:
        """Called before a statement is executed.

        Args:
            statement: the statement about to be executed.
            node: the ast node representing the statement.
            exec_ctx: the current execution context.

        Returns:
            An ast node. You may choose to modify this node to change what is executed.
        """

    @abstractmethod
    def after_statement_execution(
        self,
        statement: stmt.Statement,
        executor: TestCaseExecutor,
        exec_ctx: ExecutionContext,
        exception: BaseException | None,
    ) -> None:
        """Called after a statement was executed.

        Args:
            statement: the statement that was executed.
            executor: the executor, in case you want to execute something.
            exec_ctx: the current execution context.
            exception: the exception that was thrown, if any.
        """

    def __getstate__(self) -> dict[str, Any]:
        return self.state

    def __setstate__(self, state: dict[str, Any]) -> None:
        self.__init__()  # type: ignore[misc]
        self.state = state


class ExecutionObserver(abc.ABC):
    """An observer that can be used to observe the execution of a test case."""

    @property
    @abstractmethod
    def remote_observer(self) -> RemoteExecutionObserver:
        """The remote observer.

        Returns:
            The remote observer
        """

    @abstractmethod
    def before_remote_test_case_execution(self, test_case: tc.TestCase) -> None:
        """Called before test case execution from the main thread.

        Args:
            test_case: The test cases that will be executed.
        """

    @abstractmethod
    def after_remote_test_case_execution(
        self, test_case: tc.TestCase, result: ExecutionResult
    ) -> None:
        """Called after test case execution from the main thread.

        Note: This method is always called, though the data you expect in the execution
        might not be there, if the execution of the test case timed out.
        You are not allowed to access thread local state here (due to how
        threading.local works, it isn't even possible ;)), but you can do some
        postprocessing with the data from the execution result here.

        Args:
            test_case: The test cases that was executed
            result: The execution result
        """


class RemoteAssertionExecutionObserver(RemoteExecutionObserver):
    """A remote observer which executes the assertions of statements.

    Enables slicing on the recorded data.
    """

    def before_test_case_execution(self, test_case: tc.TestCase):
        """Not used.

        Args:
            test_case: not used
        """

    def after_test_case_execution(
        self,
        executor: TestCaseExecutor,
        test_case: tc.TestCase,
        result: ExecutionResult,
    ) -> None:
        """Not used.

        Args:
            executor: Not used
            test_case: Not used
            result: Not used
        """

    def before_statement_execution(  # noqa: D102
        self, statement: stmt.Statement, node: ast.stmt, exec_ctx: ExecutionContext
    ) -> ast.stmt:
        return node

    def after_statement_execution(  # noqa: D102
        self,
        statement: stmt.Statement,
        executor: TestCaseExecutor,
        exec_ctx: ExecutionContext,
        exception: BaseException | None,
    ) -> None:
        # This is a bit cumbersome, because the tracer is disabled by default.
        enabled = False
        tracer = executor.tracer
        try:
            if tracer.is_disabled():
                enabled = True
                tracer.enable()

            if statement.has_only_exception_assertion():
                if exception is not None:
                    tracer.register_exception_assertion(statement)
                return

            for assertion in statement.assertions:
                assertion_node = exec_ctx.wrap_node_in_module(
                    exec_ctx.node_for_assertion(assertion, ast.stmt())  # Dummy node
                )
                executor.execute_ast(assertion_node, exec_ctx)

                code_object_id, node_id = self._get_assertion_node_and_code_object_ids(
                    tracer
                )
                tracer.register_assertion_position(code_object_id, node_id, assertion)
        finally:
            if enabled:
                # Restore old state
                tracer.disable()

    def _get_assertion_node_and_code_object_ids(
        self, tracer: ExecutionTracer
    ) -> tuple[int, int]:
        existing_code_objects = tracer.get_subject_properties().existing_code_objects
        code_object_id = len(existing_code_objects) - 1
        code_object = existing_code_objects[code_object_id]
        assert_node = None
        for node in code_object.cfg.nodes:
            if node.is_artificial:
                continue
            bb_node: BasicBlock = node.basic_block  # type: ignore[assignment]
            if (
                not isinstance(bb_node[-1], ArtificialInstr)
                and bb_node[-1].opcode == op.POP_JUMP_IF_TRUE  # type:ignore[union-attr]
            ):
                assert_node = node
        assert assert_node
        return code_object_id, assert_node.index


class RemoteReturnTypeObserver(RemoteExecutionObserver):
    """An observer which observes the runtime types seen during execution."""

    class RemoteReturnTypeLocalState(threading.local):
        """Encapsulate observed return types."""

        def __init__(self):  # noqa: D107
            super().__init__()
            self.return_type_trace: dict[int, type] = {}
            self.return_type_generic_args: dict[int, tuple[type, ...]] = {}

    def __init__(self):
        """Initializes the remote observer."""
        self._return_type_local_state = (
            RemoteReturnTypeObserver.RemoteReturnTypeLocalState()
        )

    @property
    def state(self) -> dict[str, Any]:  # noqa: D102
        return {
            "return_type_trace": self._return_type_local_state.return_type_trace,
            "return_type_generic_args": self._return_type_local_state.return_type_generic_args,  # noqa: E501
        }

    @state.setter
    def state(self, state: dict[str, Any]):  # noqa: RUF100
        self._return_type_local_state.return_type_trace = state["return_type_trace"]
        self._return_type_local_state.return_type_generic_args = state[
            "return_type_generic_args"
        ]

    def before_test_case_execution(self, test_case: tc.TestCase):
        """Not used.

        Args:
            test_case: Not used
        """

    def after_test_case_execution(  # noqa: D102
        self,
        executor: TestCaseExecutor,
        test_case: tc.TestCase,
        result: ExecutionResult,
    ):
        result.raw_return_types = dict(self._return_type_local_state.return_type_trace)
        result.raw_return_type_generic_args = dict(
            self._return_type_local_state.return_type_generic_args
        )

    def before_statement_execution(  # noqa: D102
        self, statement: stmt.Statement, node: ast.stmt, exec_ctx: ExecutionContext
    ) -> ast.stmt:
        return node  # not relevant

    def after_statement_execution(  # noqa: D102
        self,
        statement: stmt.Statement,
        executor: TestCaseExecutor,
        exec_ctx: ExecutionContext,
        exception: BaseException | None,
    ) -> None:
        if exception is None and (ret_val := statement.ret_val) is not None:
            value = exec_ctx.get_reference_value(ret_val)
            position = statement.get_position()
            self._return_type_local_state.return_type_trace[position] = type(value)
            # TODO(fk) Hardcoded support for generics.
            # Try to guess generic arguments from elements.

            if type(value) in {set, list} and len(value) > 0:
                self._return_type_local_state.return_type_generic_args[position] = (
                    type(next(iter(value))),
                )
            elif isinstance(value, dict) and len(value) > 0:
                first_item = next(iter(value.items()))
                self._return_type_local_state.return_type_generic_args[position] = (
                    type(first_item[0]),
                    type(first_item[1]),
                )
            elif type(value) is tuple:
                self._return_type_local_state.return_type_generic_args[position] = (
                    tuple(type(v) for v in value)
                )


class ReturnTypeObserver(ExecutionObserver):
    """Observes the runtime types seen during execution.

    Updates the return types of the called function with the observed types.
    """

    def __init__(self, test_cluster: module.TestCluster):
        """Initializes the observer.

        Args:
            test_cluster: The test cluster that shall be updated
        """
        self._test_cluster = test_cluster
        self._remote_observer = RemoteReturnTypeObserver()

    @property
    def remote_observer(self) -> RemoteExecutionObserver:
        """The remote observer.

        Returns:
            The remote observer
        """
        return self._remote_observer

    def before_remote_test_case_execution(self, test_case: TestCase) -> None:
        """Not used.

        Args:
            test_case: Not used
        """

    def after_remote_test_case_execution(  # noqa: D102
        self, test_case: tc.TestCase, result: ExecutionResult
    ):
        # We store the raw types, so we still need to convert them to proper types.
        # This must be done outside the executing thread.
        for idx, raw_type in result.raw_return_types.items():
            if raw_type is type(NotImplemented):
                continue
            proper_type = self._test_cluster.type_system.convert_type_hint(raw_type)
            proper_type = self.__infer_known_generics(result, idx, proper_type)
            result.proper_return_type_trace[idx] = proper_type
            statement = test_case.get_statement(idx)
            if isinstance(statement, stmt.ParametrizedStatement):
                call_acc = statement.accessible_object()
                assert isinstance(call_acc, gao.GenericCallableAccessibleObject)
                self._test_cluster.update_return_type(call_acc, proper_type)

    def __infer_known_generics(
        self, result: ExecutionResult, idx: int, proper: ProperType
    ) -> ProperType:
        if idx not in result.raw_return_type_generic_args:
            return proper

        if isinstance(proper, TupleType):
            return TupleType(
                tuple(
                    self._test_cluster.type_system.convert_type_hint(t)
                    for t in result.raw_return_type_generic_args[idx]
                )
            )
        if isinstance(proper, Instance) and proper.type.raw_type in {list, set, dict}:
            return Instance(
                proper.type,
                tuple(
                    self._test_cluster.type_system.convert_type_hint(t)
                    for t in result.raw_return_type_generic_args[idx]
                ),
            )
        return proper


@dataclasses.dataclass
class ExecutionResult:
    """Result of an execution."""

    timeout: bool = False
    exceptions: dict[int, BaseException] = dataclasses.field(
        default_factory=dict, init=False
    )
    assertion_trace: at.AssertionTrace = dataclasses.field(
        default_factory=at.AssertionTrace, init=False
    )
    assertion_verification_trace: at.AssertionVerificationTrace = dataclasses.field(
        default_factory=at.AssertionVerificationTrace, init=False
    )
    execution_trace: ExecutionTrace = dataclasses.field(
        default_factory=ExecutionTrace, init=False
    )

    # Observation of return types.
    raw_return_types: dict[int, type] = dataclasses.field(
        default_factory=dict, init=False
    )
    raw_return_type_generic_args: dict[int, tuple[type, ...]] = dataclasses.field(
        default_factory=dict, init=False
    )
    # Observed return types converted to proper types.
    proper_return_type_trace: dict[int, ProperType] = dataclasses.field(
        default_factory=dict, init=False
    )

    proxy_knowledge: dict[tuple[int, str], tt.UsageTraceNode] = dataclasses.field(
        default_factory=dict, init=False
    )

    num_executed_statements: int = dataclasses.field(default=0, init=False)

    def has_test_exceptions(self) -> bool:
        """Returns true if any exceptions were thrown during the execution.

        Returns:
            Whether the test has exceptions
        """
        return bool(self.exceptions)

    def report_new_thrown_exception(self, stmt_idx: int, ex: BaseException) -> None:
        """Report an exception that was thrown during execution.

        Args:
            stmt_idx: the index of the statement, that caused the exception
            ex: the exception
        """
        self.exceptions[stmt_idx] = ex

    def get_first_position_of_thrown_exception(self) -> int | None:
        """Provide the index of the first thrown exception or None.

        Returns:
            The index of the first thrown exception, if any
        """
        if self.has_test_exceptions():
            return min(self.exceptions.keys())
        return None

    def delete_statement_data(self, deleted_statements: set[int]) -> None:
        """Delete statements at given indices.

        It may happen that the test case is modified after execution, for example,
        by removing unused primitives. We have to update the execution result to reflect
        this, otherwise the indexes maybe wrong.

        Args:
            deleted_statements: The indexes of the deleted statements
        """
        self.raw_return_types = ExecutionResult.shift_dict(
            self.raw_return_types, deleted_statements
        )
        self.raw_return_type_generic_args = ExecutionResult.shift_dict(
            self.raw_return_type_generic_args, deleted_statements
        )
        self.proper_return_type_trace = ExecutionResult.shift_dict(
            self.proper_return_type_trace, deleted_statements
        )
        self.exceptions = ExecutionResult.shift_dict(
            self.exceptions, deleted_statements
        )

    T = TypeVar("T")

    @staticmethod
    def shift_dict(to_shift: dict[int, T], deleted_indexes: set[int]) -> dict[int, T]:
        """Shifts the entries in the given dictionary.

        Compute the entries' new positions after the given statements were deleted.

        Args:
            to_shift: The dict to shift
            deleted_indexes: A set of deleted statement indexes.

        Returns:
            The shifted dict
        """
        # Count how many statements were deleted up to a given point
        shifts = {}
        delta = 0
        for idx in range(max(to_shift.keys(), default=0) + 1):
            if idx in deleted_indexes:
                delta += 1
            shifts[idx] = delta

        # Shift all indexes accordingly
        shifted = {}
        for stmt_idx, value in to_shift.items():
            if stmt_idx not in deleted_indexes:
                shifted[stmt_idx - shifts[stmt_idx]] = value
        return shifted

    def __str__(self) -> str:
        return (
            f"ExecutionResult(exceptions: {self.exceptions}, "
            f"trace: {self.execution_trace})"
        )

    def __repr__(self) -> str:
        return str(self)


class ModuleProvider:
    """Class for providing modules."""

    def __init__(self):  # noqa: D107
        self._mutated_module_aliases: dict[
            str, tuple[ModuleType, InstrumentationTransformer]
        ] = {}

    @property
    def mutated_module_aliases(
        self,
    ) -> dict[str, tuple[ModuleType, InstrumentationTransformer]]:
        """The mutated module aliases.

        Returns:
            The mutated module aliases
        """
        return self._mutated_module_aliases.copy()

    @staticmethod
    def __get_sys_module(module_name: str) -> ModuleType:
        try:
            return sys.modules[module_name]
        except KeyError as error:
            try:
                package_name, submodule_name = module_name.rsplit(".", 1)
            except ValueError as e:
                raise error from e

            try:
                package = ModuleProvider.__get_sys_module(package_name)
            except KeyError as e:
                raise error from e

            try:
                submodule = getattr(package, submodule_name)
            except AttributeError as e:
                raise error from e

            if not inspect.ismodule(submodule):
                raise error

            return submodule

    def get_module(self, module_name: str) -> ModuleType:
        """Provides a module.

        Either from sys.modules or if a mutated version for the given module name exists
        then the mutated version of the module will be returned.

        Args:
            module_name: string for the module alias, which should be loaded

        Returns:
            the module which should be loaded.
        """
        if (
            mutated_module_alias := self._mutated_module_aliases.get(module_name, None)
        ) is not None:
            return mutated_module_alias[0]
        return self.__get_sys_module(module_name)

    def add_mutated_version(
        self,
        module_name: str,
        mutated_module: ModuleType,
        transformer: InstrumentationTransformer,
    ) -> None:
        """Adds a mutated version of a module to the collection of mutated modules.

        Args:
            module_name: for the module name of the module, which should be mutated.
            mutated_module: the custom module, which should be used.
            transformer: the transformer to be used for the mutated module.
        """
        self._mutated_module_aliases[module_name] = (mutated_module, transformer)

    def clear_mutated_modules(self):
        """Clear the existing aliases."""
        self._mutated_module_aliases.clear()

    @staticmethod
    def reload_module(module_name: str) -> None:
        """Reloads the given module.

        Args:
            module_name: the module to reload.
        """
        reload(ModuleProvider.__get_sys_module(module_name))


class AbstractTestCaseExecutor(abc.ABC):
    """Interface for a test case executor."""

    @property
    @abstractmethod
    def module_provider(self) -> ModuleProvider:
        """The module provider used by this executor.

        Returns:
            The used module provider
        """

    @abstractmethod
    def add_observer(self, observer: ExecutionObserver) -> None:
        """Add an execution observer.

        Args:
            observer: the observer to be added.
        """

    @abstractmethod
    def clear_observers(self) -> None:
        """Remove all existing observers."""

    @abstractmethod
    def temporarily_add_observer(
        self, observer: ExecutionObserver
    ) -> AbstractContextManager[None]:
        """Temporarily add the given observer.

        Args:
            observer: The observer to add.
        """

    @abstractmethod
    def add_remote_observer(self, remote_observer: RemoteExecutionObserver) -> None:
        """Add a remote execution observer.

        Args:
            remote_observer: the remote observer to be added.
        """

    @abstractmethod
    def clear_remote_observers(self) -> None:
        """Remove all existing remote observers."""

    @abstractmethod
    def temporarily_add_remote_observer(
        self, remote_observer: RemoteExecutionObserver
    ) -> AbstractContextManager[None]:
        """Temporarily add a remote observer.

        Args:
            remote_observer: The remote observer to add.
        """

    @property
    @abstractmethod
    def tracer(self) -> ExecutionTracer:
        """Provide access to the execution tracer.

        Returns:
            The execution tracer
        """

    @abstractmethod
    def execute(self, test_case: tc.TestCase) -> ExecutionResult:
        """Executes all statements of the given test case.

        Args:
            test_case: the test case that should be executed.

        Raises:
            RuntimeError: If something goes wrong inside Pynguin during execution.

        Returns:
            Result of the execution
        """

    def execute_multiple(
        self, test_cases: Iterable[tc.TestCase]
    ) -> Iterable[ExecutionResult]:
        """Executes multiple test cases.

        Args:
            test_cases: The test cases that should be executed.

        Raises:
            RuntimeError: If something goes wrong inside Pynguin during execution.

        Yields:
            The results of the execution
        """
        for test_case in test_cases:
            yield self.execute(test_case)


class TestCaseExecutor(AbstractTestCaseExecutor):
    """An executor that executes the generated test cases."""

    def __init__(
        self,
        tracer: ExecutionTracer,
        module_provider: ModuleProvider | None = None,
        maximum_test_execution_timeout: int = 5,
        test_execution_time_per_statement: int = 1,
    ) -> None:
        """Create new test case executor.

        Args:
            tracer: the execution tracer
            module_provider: The used module provider
            maximum_test_execution_timeout: The minimum timeout time (in seconds)
                before a test case execution times out.
            test_execution_time_per_statement: The amount of time (in seconds) that is
                added to the timeout per statement, up to minimum_test_execution_timeout
        """
        # Repeatedly opening/closing devnull caused problems.
        # This is closed when Pynguin terminates, since we don't need this output
        # anyway this is acceptable.
        self._null_file = open(os.devnull, mode="w")  # noqa: PLW1514, PTH123, SIM115

        self._maximum_test_execution_timeout = maximum_test_execution_timeout
        self._test_execution_time_per_statement = test_execution_time_per_statement

        self._module_provider = (
            module_provider if module_provider is not None else ModuleProvider()
        )
        self._tracer = tracer
        self._observers: list[ExecutionObserver] = []
        self._remote_observers: list[RemoteExecutionObserver] = []
        self._instrument = (
            config.CoverageMetric.CHECKED
            in config.configuration.statistics_output.coverage_metrics
        )
        instrumentation_tracer = InstrumentationExecutionTracer(self._tracer)
        checked_instrumentation = CheckedCoverageInstrumentation(instrumentation_tracer)
        self._checked_transformer = InstrumentationTransformer(
            instrumentation_tracer, [checked_instrumentation]
        )

        def log_thread_exception(arg):
            _LOGGER.error(
                "Exception in Thread: %s",
                arg.thread,
                exc_info=(arg.exc_type, arg.exc_value, arg.exc_traceback),
            )

        # Set our own exception hook, so timeout related errors in executing threads
        # are not spilled out to stderr and clutter our formatted output but are send
        # to the logger
        threading.excepthook = log_thread_exception

    @property
    def module_provider(self) -> ModuleProvider:  # noqa: D102
        return self._module_provider

    def add_observer(self, observer: ExecutionObserver) -> None:  # noqa: D102
        self._observers.append(observer)

    def clear_observers(self) -> None:  # noqa: D102
        self._observers.clear()

    @contextlib.contextmanager
    def temporarily_add_observer(  # noqa: D102
        self, observer: ExecutionObserver
    ) -> Generator[None, None, None]:
        self._observers.append(observer)
        yield
        self._observers.remove(observer)

    def add_remote_observer(  # noqa: D102
        self, remote_observer: RemoteExecutionObserver
    ) -> None:
        self._remote_observers.append(remote_observer)

    def clear_remote_observers(self) -> None:  # noqa: D102
        self._remote_observers.clear()

    @contextlib.contextmanager
    def temporarily_add_remote_observer(  # noqa: D102
        self, remote_observer: RemoteExecutionObserver
    ) -> Generator[None, None, None]:
        self._remote_observers.append(remote_observer)
        yield
        self._remote_observers.remove(remote_observer)

    def _yield_remote_observers(self) -> Generator[RemoteExecutionObserver, None, None]:
        yield from self._remote_observers
        yield from (observer.remote_observer for observer in self._observers)

    @property
    def tracer(self) -> ExecutionTracer:  # noqa: D102
        return self._tracer

    def set_instrument(self, instrument: bool) -> None:  # noqa: FBT001
        """Set if the test is to be instrumented as well.

        Args:
            instrument: Whether to instrument the test and its assertions.
        """
        self._instrument = instrument

    def execute(  # noqa: D102
        self,
        test_case: tc.TestCase,
    ) -> ExecutionResult:
<<<<<<< HEAD
        self._before_remote_test_case_execution(test_case)
        with (
            contextlib.redirect_stdout(self._null_file),
            contextlib.redirect_stderr(self._null_file),
        ):
            return_queue: Queue[ExecutionResult] = Queue()
            thread = threading.Thread(
                target=self._execute_test_case,
                args=(test_case, return_queue),
                daemon=True,
            )
            thread.start()
            thread.join(
                timeout=min(
                    self._maximum_test_execution_timeout,
                    self._test_execution_time_per_statement * len(test_case.statements),
                )
            )
            if thread.is_alive():
                # Set thread ident to invalid value, such that the tracer
                # kills the thread
                self._tracer.current_thread_identifier = -1
                result = ExecutionResult(timeout=True)
                _LOGGER.warning("Experienced timeout from test-case execution")
            else:
                try:
                    result = return_queue.get(block=False)
                except Empty as ex:
                    _LOGGER.error("Finished thread did not return a result.")
                    raise RuntimeError("Bug in Pynguin!") from ex
        self._after_remote_test_case_execution(test_case, result)
=======
        return_queue: Queue[ExecutionResult] = Queue()
        thread = threading.Thread(
            target=self._execute_test_case,
            args=(test_case, return_queue),
            daemon=True,
        )
        thread.start()
        thread.join(
            timeout=min(
                self._maximum_test_execution_timeout,
                self._test_execution_time_per_statement * len(test_case.statements),
            )
        )
        if thread.is_alive():
            # Set thread ident to invalid value, such that the tracer
            # kills the thread
            self._tracer.current_thread_identifier = -1
            # Wait for the thread so that stdout/stderr is not redirected anymore
            _LOGGER.debug("Waiting for thread to finish")
            thread.join()
            result = ExecutionResult(timeout=True)
            _LOGGER.warning("Experienced timeout from test-case execution")
        else:
            try:
                result = return_queue.get(block=False)
            except Empty as ex:
                _LOGGER.error("Finished thread did not return a result.")
                raise RuntimeError("Bug in Pynguin!") from ex
        self._after_test_case_execution_outside_thread(test_case, result)
>>>>>>> bad200ee
        return result

    def _before_test_case_execution(self, test_case: tc.TestCase) -> None:
        self._tracer.init_trace()
        for observer in self._yield_remote_observers():
            observer.before_test_case_execution(test_case)

    def _execute_test_case(self, test_case: tc.TestCase, result_queue: Queue) -> None:
        self._before_test_case_execution(test_case)
        result = ExecutionResult()
        exec_ctx = ExecutionContext(self._module_provider)
        self._tracer.current_thread_identifier = threading.current_thread().ident
<<<<<<< HEAD
        for idx, statement in enumerate(test_case.statements):
            ast_node = self._before_statement_execution(statement, exec_ctx)
            exception = self.execute_ast(ast_node, exec_ctx)
            self._after_statement_execution(statement, exec_ctx, exception)
            if exception is not None:
                result.report_new_thrown_exception(idx, exception)
                break
        self._after_test_case_execution(test_case, result)
=======
        with (
            contextlib.redirect_stdout(self._null_file),
            contextlib.redirect_stderr(self._null_file),
        ):
            for idx, statement in enumerate(test_case.statements):
                ast_node = self._before_statement_execution(statement, exec_ctx)
                exception = self.execute_ast(ast_node, exec_ctx)
                self._after_statement_execution(statement, exec_ctx, exception)
                if exception is not None:
                    result.report_new_thrown_exception(idx, exception)
                    break
        self._after_test_case_execution_inside_thread(test_case, result)
>>>>>>> bad200ee
        result_queue.put(result)

    def _after_test_case_execution(
        self, test_case: tc.TestCase, result: ExecutionResult
    ) -> None:
        """Collect the trace data after each executed test case.

        Args:
            test_case: The executed test case
            result: The execution result
        """
        result.execution_trace = self._tracer.get_trace()
        for observer in self._yield_remote_observers():
            observer.after_test_case_execution(self, test_case, result)

    def _before_remote_test_case_execution(self, test_case: tc.TestCase) -> None:
        """Process test case before remote execution.

        Args:
            test_case: The executed test case
        """
        for observer in self._observers:
            observer.before_remote_test_case_execution(test_case)

    def _after_remote_test_case_execution(
        self, test_case: tc.TestCase, result: ExecutionResult
    ) -> None:
        """Process results after remote execution.

        Args:
            test_case: The executed test case
            result: The execution result
        """
        for observer in self._observers:
            observer.after_remote_test_case_execution(test_case, result)

    def _before_statement_execution(
        self, statement: stmt.Statement, exec_ctx: ExecutionContext
    ) -> ast.Module:
        # Check if the current thread is still the one that should be executing
        # Otherwise raise an exception to kill it.
        if self.tracer.current_thread_identifier != threading.current_thread().ident:
            # Kill this thread
            raise RuntimeError(
                "The current thread shall not be executed any more, thus I kill it."
            )

        # We need to disable the tracer, because an observer might interact with an
        # object of the SUT via the ExecutionContext and trigger code execution, which
        # is not caused by the test case and should therefore not be in the trace.
        self._tracer.disable()

        ast_node = exec_ctx.node_for_statement(statement)
        try:
            for observer in self._yield_remote_observers():
                ast_node = observer.before_statement_execution(
                    statement, ast_node, exec_ctx
                )
        finally:
            self._tracer.enable()
        return ExecutionContext.wrap_node_in_module(ast_node)

    def execute_ast(
        self,
        ast_node: ast.Module,
        exec_ctx: ExecutionContext,
    ) -> BaseException | None:
        """Execute the given ast_node in the given context.

        You can use this in an observer if you also need to execute an AST Node.

        Args:
            ast_node: The node to execute.
            exec_ctx: The execution context

        Returns:
            The raised exception, if any.
        """
        if _LOGGER.isEnabledFor(logging.DEBUG):
            _LOGGER.debug("Executing %s", ast.unparse(ast_node))

        code = compile(ast_node, "<ast>", "exec")
        if self._instrument:
            code = self._checked_transformer.instrument_module(code)

        try:
            exec(  # noqa: S102
                code, exec_ctx.global_namespace, exec_ctx.local_namespace
            )
        except BaseException as err:  # noqa: BLE001
            failed_stmt = ast.unparse(ast_node)
            _LOGGER.debug("Failed to execute statement:\n%s%s", failed_stmt, err.args)
            return err

        return None

    def _after_statement_execution(
        self,
        statement: stmt.Statement,
        exec_ctx: ExecutionContext,
        exception: BaseException | None,
    ):
        # See comments in _before_statement_execution
        if self.tracer.current_thread_identifier != threading.current_thread().ident:
            # Kill this thread
            raise RuntimeError(
                "The current thread shall not be executed any more, thus I kill it."
            )

        self._tracer.disable()
        try:
            for observer in reversed(tuple(self._yield_remote_observers())):
                observer.after_statement_execution(statement, self, exec_ctx, exception)
        finally:
            self._tracer.enable()


class SubprocessTestCaseExecutor(TestCaseExecutor):
    """An executor that executes the generated test cases in a subprocess."""

    def __init__(
        self,
        tracer: ExecutionTracer,
        module_provider: ModuleProvider | None = None,
        maximum_test_execution_timeout: int = 5,
        test_execution_time_per_statement: int = 1,
    ) -> None:
        """Create new subprocess test case executor.

        Args:
            tracer: the execution tracer
            module_provider: The used module provider
            maximum_test_execution_timeout: The minimum timeout time (in seconds)
                before a test case execution times out.
            test_execution_time_per_statement: The amount of time (in seconds) that is
                added to the timeout per statement, up to minimum_test_execution_timeout
        """
        super().__init__(
            tracer,
            module_provider,
            maximum_test_execution_timeout,
            test_execution_time_per_statement,
        )

    def execute(  # noqa: D102
        self,
        test_case: tc.TestCase,
    ) -> ExecutionResult:
        self._before_remote_test_case_execution(test_case)

        receiving_connection, sending_connection = mp.Pipe(duplex=False)

        remote_observers = tuple(self._yield_remote_observers())

        reference_bindings = self._create_variable_binding(test_case)

        args = (
            self._tracer,
            self._module_provider,
            self._maximum_test_execution_timeout,
            self._test_execution_time_per_statement,
            remote_observers,
            test_case,
            reference_bindings,
            sending_connection,
        )

        process = mp.Process(
            target=self._execute_test_case_in_subprocess,
            args=args,
            daemon=True,
        )

        process.start()

        has_results = receiving_connection.poll(
            timeout=min(
                self._maximum_test_execution_timeout,
                self._test_execution_time_per_statement * len(test_case.statements),
            ),
        )

        if not has_results:
            if process.exitcode is None:
                process.kill()
                _LOGGER.warning("Experienced timeout from test-case execution")
            elif process.exitcode == -signal.SIGSEGV:
                _LOGGER.warning(
                    "Segmentation fault detected. Saving the test-case that caused the"
                    " crash and continuing as if a timeout occurred."
                )
                self._save_crash_tests(test_case)
            elif process.exitcode == -signal.SIGKILL:
                _LOGGER.warning(
                    "Kill signal detected, most likely due to an out of memory."
                    " Saving the test-case that caused the crash and continuing as"
                    " if a timeout occurred."
                )
                self._save_crash_tests(test_case)
            else:
                _LOGGER.error("Finished process did not return a result.")
                raise RuntimeError("Bug in Pynguin!")

            return ExecutionResult(timeout=True)

        return_value: tuple[
            ExecutionTracer,
            ModuleProvider,
            ExecutionResult,
            dict[int, vr.VariableReference] | None,
            tuple[Any, ...],
        ] = receiving_connection.recv()

        (
            new_tracer,
            new_module_provider,
            result,
            new_reference_bindings,
            random_state,
        ) = return_value

        sending_connection.close()
        receiving_connection.close()

        process.join()

        randomness.RNG.setstate(random_state)

        self._module_provider = new_module_provider

        if new_reference_bindings is not None:
            self._fix_assertion_trace(
                result.assertion_trace, reference_bindings, new_reference_bindings
            )

        self._tracer.state = new_tracer.state

        self._after_remote_test_case_execution(test_case, result)

        return result

    def execute_multiple(  # noqa: D102
        self, test_cases: Iterable[tc.TestCase]
    ) -> Iterable[ExecutionResult]:
        test_cases_tuple = tuple(test_cases)

        if not test_cases_tuple:
            return ()

        receiving_connection, sending_connection = mp.Pipe(duplex=False)

        remote_observers = tuple(self._yield_remote_observers())

        references_bindings = tuple(
            self._create_variable_binding(test_case) for test_case in test_cases_tuple
        )

        args = (
            self._tracer,
            self._module_provider,
            self._maximum_test_execution_timeout,
            self._test_execution_time_per_statement,
            remote_observers,
            test_cases_tuple,
            references_bindings,
            sending_connection,
        )

        process = mp.Process(
            target=self._execute_test_cases_in_subprocess,
            args=args,
            daemon=True,
        )

        process.start()

        has_results = receiving_connection.poll(
            timeout=min(
                self._maximum_test_execution_timeout * len(test_cases_tuple),
                sum(
                    self._test_execution_time_per_statement * len(test_case.statements)
                    for test_case in test_cases_tuple
                ),
            ),
        )

        if not has_results:
            if process.exitcode is None:
                process.kill()
                _LOGGER.error(
                    "Timeout occurred. Falling back to executing each test-case"
                    " in a separate process."
                )
            elif process.exitcode == -signal.SIGSEGV:
                _LOGGER.warning(
                    "Segmentation fault detected. Falling back to executing each"
                    " test-case in a separate process."
                )
            elif process.exitcode == -signal.SIGKILL:
                _LOGGER.warning(
                    "Kill signal detected, most likely due to an out of memory."
                    " Falling back to executing each test-case in a separate process."
                )
            else:
                _LOGGER.error("Finished process did not return the results.")
                raise RuntimeError("Bug in Pynguin!")

            return super().execute_multiple(test_cases_tuple)

        return_value: tuple[
            ExecutionTracer,
            ModuleProvider,
            tuple[ExecutionResult, ...],
            tuple[dict[int, vr.VariableReference] | None, ...],
            tuple[Any, ...],
        ] = receiving_connection.recv()

        (
            new_tracer,
            new_module_provider,
            results,
            new_references_bindings,
            random_state,
        ) = return_value

        sending_connection.close()
        receiving_connection.close()

        process.join()

        randomness.RNG.setstate(random_state)

        self._module_provider = new_module_provider

        for result, reference_bindings, new_reference_bindings in zip(
            results, references_bindings, new_references_bindings, strict=True
        ):
            if new_reference_bindings is not None:
                self._fix_assertion_trace(
                    result.assertion_trace, reference_bindings, new_reference_bindings
                )

        self._tracer.state = new_tracer.state

        return results

    @staticmethod
    def _save_crash_tests(test_case: tc.TestCase) -> None:
        chromosome = tcc.TestCaseChromosome(test_case)

        exporter = export.PyTestChromosomeToAstVisitor()

        chromosome.accept(exporter)

        target_file = (
            Path(config.configuration.test_case_output.crash_path).resolve()
            / f"crash_test_{hash(test_case)}.py"
        )

        export.save_module_to_file(exporter.to_module(), target_file)

    @staticmethod
    def _create_variable_binding(
        test_case: TestCase,
    ) -> dict[int, vr.VariableReference]:
        return {
            position: reference
            for position, statement in enumerate(test_case.statements)
            if (reference := statement.ret_val) is not None
            and not reference.is_none_type()
        }

    @staticmethod
    def _fix_assertion_trace(
        assertion_trace: at.AssertionTrace,
        old_reference_bindings: dict[int, vr.VariableReference],
        new_reference_bindings: dict[int, vr.VariableReference],
    ) -> None:
        memo = {
            new_reference: old_reference_bindings[position]
            for position, new_reference in new_reference_bindings.items()
        }

        all_assertions = assertion_trace.get_all_assertions()
        assertion_trace.clear()
        for position, assertions in all_assertions.items():
            for assertion in assertions:
                assertion_trace.add_entry(position, assertion.clone(memo))

    @staticmethod
    def _execute_test_case_in_subprocess(  # noqa: PLR0917
        tracer: ExecutionTracer,
        module_provider: ModuleProvider,
        maximum_test_execution_timeout: int,
        test_execution_time_per_statement: int,
        remote_observers: tuple[RemoteExecutionObserver, ...],
        test_case: tc.TestCase,
        reference_bindings: dict[int, vr.VariableReference],
        sending_connection: mp_conn.Connection,
    ) -> None:
        SubprocessTestCaseExecutor._replace_tracer(tracer)

        executor = TestCaseExecutor(
            tracer,
            module_provider,
            maximum_test_execution_timeout,
            test_execution_time_per_statement,
        )

        for remote_observer in remote_observers:
            executor.add_remote_observer(remote_observer)

        result = executor.execute(test_case)

        SubprocessTestCaseExecutor._fix_result_for_pickle(result)

        new_reference_bindings = (
            reference_bindings
            if result.assertion_trace.trace
            and not dill.detect.baditems(reference_bindings)
            else None
        )

        sending_connection.send(
            (
                tracer,
                module_provider,
                result,
                new_reference_bindings,
                randomness.RNG.getstate(),
            )
        )

    @staticmethod
    def _execute_test_cases_in_subprocess(  # noqa: PLR0917
        tracer: ExecutionTracer,
        module_provider: ModuleProvider,
        maximum_test_execution_timeout: int,
        test_execution_time_per_statement: int,
        remote_observers: tuple[RemoteExecutionObserver, ...],
        test_cases: tuple[tc.TestCase, ...],
        references_bindings: tuple[dict[int, vr.VariableReference], ...],
        sending_connection: mp_conn.Connection,
    ) -> None:
        SubprocessTestCaseExecutor._replace_tracer(tracer)

        executor = TestCaseExecutor(
            tracer,
            module_provider,
            maximum_test_execution_timeout,
            test_execution_time_per_statement,
        )

        for remote_observer in remote_observers:
            executor.add_remote_observer(remote_observer)

        results = tuple(executor.execute_multiple(test_cases))

        for result in results:
            SubprocessTestCaseExecutor._fix_result_for_pickle(result)

        new_references_bindings = tuple(
            (
                reference_bindings
                if result.assertion_trace.trace
                and not dill.detect.baditems(reference_bindings)
                else None
            )
            for result, reference_bindings in zip(
                results, references_bindings, strict=True
            )
        )

        sending_connection.send(
            (
                tracer,
                module_provider,
                results,
                new_references_bindings,
                randomness.RNG.getstate(),
            )
        )

    @staticmethod
    def _replace_tracer(tracer: ExecutionTracer) -> None:
        instrumentation_finder = sys.meta_path[0]

        if isinstance(instrumentation_finder, InstrumentationFinder):
            instrumentation_finder.instrumentation_tracer.tracer = tracer

    @staticmethod
    def _fix_result_for_pickle(result: ExecutionResult) -> None:
        if exception_bad_items := dill.detect.baditems(result.exceptions):
            _LOGGER.warning(
                "Unpicklable exceptions, final results might differ from classic"
                " execution with same seed: %s",
                exception_bad_items,
            )
            result.exceptions = {
                position: exception
                for position, exception in result.exceptions.items()
                if exception not in exception_bad_items
            }

        if assertion_trace_bad_items := dill.detect.baditems(result.assertion_trace):
            _LOGGER.warning(
                "Unpicklable assertion trace, final results might differ from classic"
                " execution with same seed: %s",
                assertion_trace_bad_items,
            )
            result.assertion_trace.clear()

        if execution_trace_bad_items := dill.detect.baditems(result.execution_trace):
            _LOGGER.warning(
                "Unpicklable execution trace, final results might differ from classic"
                " execution with same seed: %s",
                execution_trace_bad_items,
            )
            result.execution_trace.executed_assertions.clear()

        if proxy_knowledge_bad_items := dill.detect.baditems(result.proxy_knowledge):
            _LOGGER.warning(
                "Unpicklable proxy knowledge, final results might differ from classic"
                " execution with same seed: %s",
                proxy_knowledge_bad_items,
            )
            result.proxy_knowledge.clear()

        if proper_return_type_trace_bad_items := dill.detect.baditems(
            result.proper_return_type_trace
        ):
            _LOGGER.warning(
                "Unpicklable proper return type trace, final results might differ from"
                " classic execution with same seed: %s",
                proper_return_type_trace_bad_items,
            )
            result.proper_return_type_trace.clear()

        if raw_return_type_generic_args_bad_items := dill.detect.baditems(
            result.raw_return_type_generic_args
        ):
            _LOGGER.warning(
                "Unpicklable raw return type generic args, final results might differ"
                " from classic execution with same seed: %s",
                raw_return_type_generic_args_bad_items,
            )
            result.raw_return_type_generic_args = {
                position: generic_args
                for position, generic_args in result.raw_return_type_generic_args.items()  # noqa: E501
                if all(
                    type_ not in raw_return_type_generic_args_bad_items
                    for type_ in generic_args
                )
            }

        if raw_return_types_bad_items := dill.detect.baditems(result.raw_return_types):
            _LOGGER.warning(
                "Unpicklable raw return types, final results might differ from classic"
                " execution with same seed: %s",
                raw_return_types_bad_items,
            )
            result.raw_return_types = {
                position: type_
                for position, type_ in result.raw_return_types.items()
                if type_ not in raw_return_types_bad_items
            }


class TypeTracingTestCaseExecutor(AbstractTestCaseExecutor):
    """A test case executor that delegates to another executor.

    Every test case is executed twice, one time for the regular result
    and one time with proxies in order to refine parameter types.
    """

    def __init__(
        self, delegate: AbstractTestCaseExecutor, cluster: module.ModuleTestCluster
    ):
        """Initializes the executor.

        Args:
            delegate: The delegate
            cluster: The test cluster
        """
        self._delegate = delegate
        self._type_tracing_observer = TypeTracingObserver(cluster)
        self._return_type_observer = ReturnTypeObserver(cluster)

    @property
    def module_provider(self) -> ModuleProvider:  # noqa: D102
        return self._delegate.module_provider

    def add_observer(self, observer: ExecutionObserver) -> None:  # noqa: D102
        self._delegate.add_observer(observer)

    def clear_observers(self) -> None:  # noqa: D102
        self._delegate.clear_observers()

    def temporarily_add_observer(  # noqa: D102
        self, observer: ExecutionObserver
    ) -> AbstractContextManager[None]:
        return self._delegate.temporarily_add_observer(observer)

    def add_remote_observer(  # noqa: D102
        self, remote_observer: RemoteExecutionObserver
    ) -> None:
        self._delegate.add_remote_observer(remote_observer)

    def clear_remote_observers(self) -> None:  # noqa: D102
        self._delegate.clear_remote_observers()

    def temporarily_add_remote_observer(  # noqa: D102
        self, remote_observer: RemoteExecutionObserver
    ) -> AbstractContextManager[None]:
        return self._delegate.temporarily_add_remote_observer(remote_observer)

    @property
    def tracer(self) -> ExecutionTracer:  # noqa: D102
        return self._delegate.tracer

    def execute(self, test_case: tc.TestCase) -> ExecutionResult:  # noqa: D102
        with self._delegate.temporarily_add_observer(self._return_type_observer):
            result = self._delegate.execute(test_case)
        if not result.timeout:
            # Only execute with proxies if the test case doesn't time out.
            # There is no need to stall another thread.
            with (
                self._delegate.temporarily_add_observer(self._type_tracing_observer),
                tt.shim_isinstance(),
            ):
                # TODO(fk) Do we record wrong stuff, i.e., type checks from observers?
                #  Make use of type errors?
                self._delegate.execute(test_case)
        return result


class RemoteTypeTracingObserver(RemoteExecutionObserver):
    """A remote execution observer used for type tracing."""

    class RemoteTypeTracingLocalState(threading.local):
        """Thread local data for type tracing."""

        def __init__(self):  # noqa: D107
            super().__init__()
            # Active proxies per statement position and argument name.
            self.proxies: dict[tuple[int, str], tt.ObjectProxy] = {}

    def __init__(self):
        """Initializes the remote observer."""
        self._local_state = RemoteTypeTracingObserver.RemoteTypeTracingLocalState()

    @property
    def state(self) -> dict[str, Any]:  # noqa: D102
        return dict(  # noqa: C408
            proxies=self._local_state.proxies,
        )

    @state.setter
    def state(self, state: dict[str, Any]) -> None:
        self._local_state.proxies = state["proxies"]

    def before_test_case_execution(self, test_case: tc.TestCase):
        """Not used.

        Args:
            test_case: Not used
        """

    def after_test_case_execution(  # noqa: D102
        self,
        executor: TestCaseExecutor,
        test_case: tc.TestCase,
        result: ExecutionResult,
    ) -> None:
        for (stmt_pos, arg_name), proxy in self._local_state.proxies.items():
            result.proxy_knowledge[(stmt_pos, arg_name)] = copy.deepcopy(
                tt.UsageTraceNode.from_proxy(proxy)
            )

    def before_statement_execution(  # noqa: D102
        self, statement: stmt.Statement, node: ast.stmt, exec_ctx: ExecutionContext
    ) -> ast.stmt:
        if isinstance(statement, stmt.ParametrizedStatement):
            modified_args = {}
            real_params = {}
            for name, param in statement.args.items():
                mod_param = vr.VariableReference(statement.test_case, ANY)
                modified_args[name] = mod_param
                real_params[(name, mod_param)] = param

            # We must rewrite calls as follows:
            # `foo(arg1, arg2, arg2) -> foo(n_arg1, n_arg2, n_arg3)`
            # where
            #   `n_arg1 = Proxy(arg1)`
            #   `n_arg2 = Proxy(arg2)`
            #   `n_arg3 = Proxy(arg2)`
            # In other words, each argument is wrapped in its own proxy, even if they
            # point to the same variable.
            modified = cast(
                stmt.ParametrizedStatement,
                statement.clone(statement.test_case, Mirror()),
            )
            signature = cast(
                gao.GenericCallableAccessibleObject, modified.accessible_object()
            ).inferred_signature
            modified.args = modified_args
            modified.ret_val = statement.ret_val
            visitor = stmt_to_ast.StatementToAstVisitor(
                exec_ctx.module_aliases, exec_ctx.variable_names
            )
            modified.accept(visitor)
            # Now we know the names.
            for (name, modified_param), original_param in real_params.items():
                old = exec_ctx.get_reference_value(original_param)
                # TODO(fk) use proxy only with some chance?
                #  May be necessary for functions that don't like proxies, e.g.,
                #  open(...).
                #  Record how often we get type errors to find out how often
                #  native function are a problem?
                #  can't really do that, because we use proxies as markers for
                #  interactions we don't want to record.
                proxy = tt.ObjectProxy(
                    old,
                    usage_trace=tt.UsageTraceNode(name=name),
                    is_kwargs=signature.signature.parameters[name].kind
                    == inspect.Parameter.VAR_KEYWORD,
                )
                self._local_state.proxies[(statement.get_position(), name)] = proxy
                exec_ctx.replace_variable_value(modified_param, proxy)

            return visitor.ast_node
        return node

    def after_statement_execution(  # noqa: D102
        self,
        statement: stmt.Statement,
        executor: TestCaseExecutor,
        exec_ctx: ExecutionContext,
        exception: BaseException | None = None,
    ) -> None:
        if exception is None:
            # It may be possible that the returned value is a proxy, but we don't
            # want to create nested proxies, so we unwrap it.
            # This does not solve all problems, e.g., a list containing proxies, so
            # that's a limitation.
            assert statement.ret_val
            value = exec_ctx.get_reference_value(statement.ret_val)
            exec_ctx.replace_variable_value(statement.ret_val, tt.unwrap(value))


class TypeTracingObserver(ExecutionObserver):
    """An execution observer used for type tracing.

    It wraps parameters in proxies in order to make better guesses on their type.
    """

    def __init__(self, cluster: module.TestCluster):
        """Initializes the observer.

        Args:
            cluster: The test cluster that shall be updated by the observer
        """
        self._cluster = cluster
        self._remote_observer = RemoteTypeTracingObserver()

    @property
    def remote_observer(self) -> RemoteTypeTracingObserver:  # noqa: D102
        return self._remote_observer

    def before_remote_test_case_execution(self, test_case: TestCase) -> None:
        """Not used.

        Args:
            test_case: Not used
        """

    def after_remote_test_case_execution(  # noqa: D102
        self, test_case: tc.TestCase, result: ExecutionResult
    ) -> None:
        for (stmt_pos, arg_name), knowledge in result.proxy_knowledge.items():
            statement = test_case.get_statement(stmt_pos)
            assert isinstance(statement, stmt.ParametrizedStatement)
            self._cluster.update_parameter_knowledge(
                cast(
                    gao.GenericCallableAccessibleObject, statement.accessible_object()
                ),
                arg_name,
                knowledge,
            )<|MERGE_RESOLUTION|>--- conflicted
+++ resolved
@@ -1082,39 +1082,7 @@
         self,
         test_case: tc.TestCase,
     ) -> ExecutionResult:
-<<<<<<< HEAD
         self._before_remote_test_case_execution(test_case)
-        with (
-            contextlib.redirect_stdout(self._null_file),
-            contextlib.redirect_stderr(self._null_file),
-        ):
-            return_queue: Queue[ExecutionResult] = Queue()
-            thread = threading.Thread(
-                target=self._execute_test_case,
-                args=(test_case, return_queue),
-                daemon=True,
-            )
-            thread.start()
-            thread.join(
-                timeout=min(
-                    self._maximum_test_execution_timeout,
-                    self._test_execution_time_per_statement * len(test_case.statements),
-                )
-            )
-            if thread.is_alive():
-                # Set thread ident to invalid value, such that the tracer
-                # kills the thread
-                self._tracer.current_thread_identifier = -1
-                result = ExecutionResult(timeout=True)
-                _LOGGER.warning("Experienced timeout from test-case execution")
-            else:
-                try:
-                    result = return_queue.get(block=False)
-                except Empty as ex:
-                    _LOGGER.error("Finished thread did not return a result.")
-                    raise RuntimeError("Bug in Pynguin!") from ex
-        self._after_remote_test_case_execution(test_case, result)
-=======
         return_queue: Queue[ExecutionResult] = Queue()
         thread = threading.Thread(
             target=self._execute_test_case,
@@ -1143,8 +1111,7 @@
             except Empty as ex:
                 _LOGGER.error("Finished thread did not return a result.")
                 raise RuntimeError("Bug in Pynguin!") from ex
-        self._after_test_case_execution_outside_thread(test_case, result)
->>>>>>> bad200ee
+        self._after_remote_test_case_execution(test_case, result)
         return result
 
     def _before_test_case_execution(self, test_case: tc.TestCase) -> None:
@@ -1157,16 +1124,6 @@
         result = ExecutionResult()
         exec_ctx = ExecutionContext(self._module_provider)
         self._tracer.current_thread_identifier = threading.current_thread().ident
-<<<<<<< HEAD
-        for idx, statement in enumerate(test_case.statements):
-            ast_node = self._before_statement_execution(statement, exec_ctx)
-            exception = self.execute_ast(ast_node, exec_ctx)
-            self._after_statement_execution(statement, exec_ctx, exception)
-            if exception is not None:
-                result.report_new_thrown_exception(idx, exception)
-                break
-        self._after_test_case_execution(test_case, result)
-=======
         with (
             contextlib.redirect_stdout(self._null_file),
             contextlib.redirect_stderr(self._null_file),
@@ -1178,8 +1135,7 @@
                 if exception is not None:
                     result.report_new_thrown_exception(idx, exception)
                     break
-        self._after_test_case_execution_inside_thread(test_case, result)
->>>>>>> bad200ee
+        self._after_test_case_execution(test_case, result)
         result_queue.put(result)
 
     def _after_test_case_execution(
