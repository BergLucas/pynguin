#  This file is part of Pynguin.
#
#  SPDX-FileCopyrightText: 2019–2024 Pynguin Contributors
#
#  SPDX-License-Identifier: MIT
#
"""Contains all code related to test-case execution."""
from __future__ import annotations

import abc
import ast
import contextlib
import copy
import dataclasses
import inspect
import logging
import os
import sys
import threading

from abc import abstractmethod
from importlib import reload
from pathlib import Path
from queue import Empty
from queue import Queue
from typing import TYPE_CHECKING
from typing import Any
from typing import TypeVar
from typing import cast

import dill  # noqa: S403
import multiprocess as mp
import multiprocess.connection as mp_conn

# Needs to be loaded, i.e., in sys.modules for the execution of assertions to work.
import pytest  # noqa: F401

import pynguin.assertion.assertion as ass
import pynguin.assertion.assertion_to_ast as ass_to_ast
import pynguin.assertion.assertion_trace as at
import pynguin.configuration as config
import pynguin.ga.testcasechromosome as tcc
import pynguin.testcase.statement as stmt
import pynguin.testcase.statement_to_ast as stmt_to_ast
import pynguin.testcase.variablereference as vr
import pynguin.utils.generic.genericaccessibleobject as gao
import pynguin.utils.namingscope as ns
import pynguin.utils.opcodes as op
import pynguin.utils.typetracing as tt

from pynguin.analyses.typesystem import ANY
from pynguin.analyses.typesystem import Instance
from pynguin.analyses.typesystem import ProperType
from pynguin.analyses.typesystem import TupleType
from pynguin.instrumentation.instrumentation import ArtificialInstr
from pynguin.instrumentation.instrumentation import CheckedCoverageInstrumentation
from pynguin.instrumentation.instrumentation import InstrumentationTransformer
from pynguin.instrumentation.machinery import InstrumentationFinder
from pynguin.instrumentation.tracer import ExecutionTrace
from pynguin.instrumentation.tracer import ExecutionTracer
from pynguin.instrumentation.tracer import InstrumentationExecutionTracer
from pynguin.testcase import export
<<<<<<< HEAD
=======
from pynguin.utils import randomness
>>>>>>> c57fd29f
from pynguin.utils.mirror import Mirror


if TYPE_CHECKING:
    from collections.abc import Generator
    from collections.abc import Iterable
    from contextlib import AbstractContextManager
    from types import ModuleType

    from bytecode import BasicBlock

    import pynguin.testcase.testcase as tc

    from pynguin.analyses import module
    from pynguin.testcase.testcase import TestCase


_LOGGER = logging.getLogger(__name__)


SEGMENTATION_FAULT_EXIT_CODE = 139


class ExecutionContext:
    """Contains information required in the context of an execution.

    The context contains, e.g., the used variables, modules, and the AST representation
    of the statements that should be executed.
    """

    def __init__(
        self,
        statement_transformer: stmt_to_ast.StatementToAstTransformer,
        module_provider: ModuleProvider,
    ) -> None:
        """Create a new execution context.

        Args:
            statement_transformer: The used statement transformer
            module_provider: The used module provider
        """
        self._statement_transformer = statement_transformer
        self._module_provider = module_provider
        self._local_namespace: dict[str, Any] = {}
        self._variable_names = ns.NamingScope()
        self._module_aliases = ns.NamingScope(
            prefix="module", new_name_callback=self.add_new_module_alias
        )
        self._global_namespace: dict[str, ModuleType] = {}

    @property
    def local_namespace(self) -> dict[str, Any]:
        """The local namespace.

        Returns:
            The local namespace
        """
        return self._local_namespace

    def replace_variable_value(
        self, variable: vr.VariableReference, new_value: Any
    ) -> None:
        """Replace the value of the variable with the new value.

        Args:
            variable: The variable for which we want to replace the value
            new_value: The replacement value.
        """
        self._local_namespace[self._variable_names.get_name(variable)] = new_value

    @property
    def module_aliases(self) -> ns.NamingScope:
        """The module aliases.

        Returns:
            A naming scope that maps the used modules to their alias.
        """
        return self._module_aliases

    @property
    def variable_names(self) -> ns.NamingScope:
        """The variable names.

        Returns:
            A naming scope that maps the used variables to their names.
        """
        return self._variable_names

    def get_reference_value(self, reference: vr.Reference) -> Any:
        """Resolve the given reference in this execution context.

        Args:
            reference: The reference to resolve.

        Raises:
            ValueError: If the root of the reference can not be resolved.

        Returns:
            The value that is resolved.
        """
        root, *attrs = reference.get_names(self._variable_names, self._module_aliases)
        if root in self._local_namespace:
            # Check local namespace first
            res = self._local_namespace[root]
        elif root in self._global_namespace:
            # Check global namespace after
            res = self._global_namespace[root]
        else:
            # Root name is not defined?
            raise ValueError("Root not found in this context: " + root)
        for attr in attrs:
            res = getattr(res, attr)
        return res

    @property
    def global_namespace(self) -> dict[str, ModuleType]:
        """The global namespace.

        Returns:
            The global namespace
        """
        return self._global_namespace

    def node_for_statement(
        self,
        statement: stmt.Statement,
    ) -> ast.stmt:
        """Transforms the given statement in an executable ast node.

        Args:
            statement: The statement that should be converted.

        Returns:
            An ast node.
        """
        return self._statement_transformer.transform(
            statement,
            self._module_aliases,
            self._variable_names,
        )

    def node_for_assertion(
        self, assertion: ass.Assertion, statement_node: ast.stmt
    ) -> ast.stmt:
        """Transforms the given assertion in an executable ast node.

        Args:
            assertion: The assertion that should be converted.
            statement_node: The ast node of the statement for the assertion.

        Returns:
            An ast node.
        """
        common_modules: set[str] = set()
        ass_visitor = ass_to_ast.PyTestAssertionToAstVisitor(
            self._variable_names, self._module_aliases, common_modules, statement_node
        )
        assertion.accept(ass_visitor)
        for common in common_modules:
            if common not in self.global_namespace:
                self.add_new_module_alias(common, common)

        if isinstance(assertion, ass.ExceptionAssertion):
            assert len(ass_visitor.nodes) == 1
            return ass_visitor.nodes[0]
        assert len(ass_visitor.assertion_nodes) == 1
        return ass_visitor.assertion_nodes[0]

    @staticmethod
    def wrap_node_in_module(node: ast.stmt) -> ast.Module:
        """Wraps the given node in a module, such that it can be executed.

        Args:
            node: The node to wrap

        Returns:
            The module wrapping the nodes
        """
        ast.fix_missing_locations(node)
        return ast.Module(body=[node], type_ignores=[])

    def add_new_module_alias(self, module_name: str, alias: str) -> None:
        """Add a new module alias.

        Args:
            module_name: The name of the module
            alias: The alias
        """
        self._global_namespace[alias] = self._module_provider.get_module(module_name)

    def __getstate__(self):
        new_global_namespace = self._global_namespace.copy()
        new_global_namespace.pop("__builtins__", None)
        return {
            "module_provider": self._module_provider,
            "local_namespace": self._local_namespace,
            "variable_names": self._variable_names,
            "module_aliases": self._module_aliases,
            "global_namespace": new_global_namespace,
            "has_builtins": "__builtins__" in self._global_namespace,
        }

    def __setstate__(self, state: dict):
        self._module_provider = state["module_provider"]
        self._local_namespace = state["local_namespace"]
        self._variable_names = state["variable_names"]
        self._module_aliases = state["module_aliases"]
        self._global_namespace = state["global_namespace"]
        if state["has_builtins"]:
            self.add_new_module_alias("builtins", "__builtins__")


class RemoteExecutionObserver(abc.ABC):
    """A remote observer that can be used to observe the execution of a test case.

    Important Note: If an observer is stateful, then this state must be encapsulated
    in a threading.local, i.e., be bound to a thread. Note that thread local data
    is initialized per thread, so there is no need to clear any pre-existing data
    (because there is none), as every thread gets its own instance.

    Methods in this class are not allowed to interact with the 'outside' because this
    class could be sent to a remote environment. The only thing that should leave an
    observer are results when they are written to the execution result in
    RemoteExecutionObserver::after_test_case_execution.

    You may interact with the 'outside' in
    ExecutionObserver::after_remote_test_case_execution.

    Note: Usage of threading.local may interfere with debugging tools, such as pydevd.
    In such a case, disable Cython by setting the following environment variable:
    PYDEVD_USE_CYTHON=NO

    For more details, look at some implementations, e.g., AssertionTraceObserver.
    """

    def __init__(self) -> None:  # noqa: B027
        """Initializes the remote observer."""

    @property
    def state(self) -> dict[str, Any]:
        """The state of the observer.

        Returns:
            The state of the observer
        """
        return {}

    @state.setter  # noqa: B027
    def state(self, state: dict[str, Any]) -> None:
        """Set the state of the observer.

        Args:
            state: The new state
        """

    @abstractmethod
    def before_test_case_execution(self, test_case: tc.TestCase):
        """Called before test case execution.

        Args:
            test_case: The test cases that will be executed.
        """

    @abstractmethod
    def after_test_case_execution(
        self,
        executor: TestCaseExecutor,
        test_case: tc.TestCase,
        result: ExecutionResult,
    ) -> None:
        """Called after test case execution.

        The call happens from the remote environment that executed the test case. You
        should override this method to extract information from the thread local storage
        to the execution result.

        Note: When a timeout occurs, then this method might not be called at all.

        Args:
            executor: The executor that executed the test case
            test_case: The test cases that was executed
            result: The execution result
        """

    @abstractmethod
    def before_statement_execution(
        self, statement: stmt.Statement, node: ast.stmt, exec_ctx: ExecutionContext
    ) -> ast.stmt:
        """Called before a statement is executed.

        Args:
            statement: the statement about to be executed.
            node: the ast node representing the statement.
            exec_ctx: the current execution context.

        Returns:
            An ast node. You may choose to modify this node to change what is executed.
        """

    @abstractmethod
    def after_statement_execution(
        self,
        statement: stmt.Statement,
        executor: TestCaseExecutor,
        exec_ctx: ExecutionContext,
        exception: BaseException | None,
    ) -> None:
        """Called after a statement was executed.

        Args:
            statement: the statement that was executed.
            executor: the executor, in case you want to execute something.
            exec_ctx: the current execution context.
            exception: the exception that was thrown, if any.
        """

    def __getstate__(self) -> dict[str, Any]:
        return self.state

    def __setstate__(self, state: dict[str, Any]) -> None:
        self.__init__()  # type: ignore[misc]
        self.state = state


class ExecutionObserver(abc.ABC):
    """An observer that can be used to observe the execution of a test case."""

    @property
    @abstractmethod
    def remote_observer(self) -> RemoteExecutionObserver:
        """The remote observer.

        Returns:
            The remote observer
        """

    @abstractmethod
    def before_remote_test_case_execution(self, test_case: tc.TestCase) -> None:
        """Called before test case execution from the main thread.

        Args:
            test_case: The test cases that will be executed.
        """

    @abstractmethod
    def after_remote_test_case_execution(
        self, test_case: tc.TestCase, result: ExecutionResult
    ) -> None:
        """Called after test case execution from the main thread.

        Note: This method is always called, though the data you expect in the execution
        might not be there, if the execution of the test case timed out.
        You are not allowed to access thread local state here (due to how
        threading.local works, it isn't even possible ;)), but you can do some
        postprocessing with the data from the execution result here.

        Args:
            test_case: The test cases that was executed
            result: The execution result
        """


class RemoteAssertionExecutionObserver(RemoteExecutionObserver):
    """A remote observer which executes the assertions of statements.

    Enables slicing on the recorded data.
    """

    def before_test_case_execution(self, test_case: tc.TestCase):
        """Not used.

        Args:
            test_case: not used
        """

    def after_test_case_execution(
        self,
        executor: TestCaseExecutor,
        test_case: tc.TestCase,
        result: ExecutionResult,
    ) -> None:
        """Not used.

        Args:
            executor: Not used
            test_case: Not used
            result: Not used
        """

    def before_statement_execution(  # noqa: D102
        self, statement: stmt.Statement, node: ast.stmt, exec_ctx: ExecutionContext
    ) -> ast.stmt:
        return node

    def after_statement_execution(  # noqa: D102
        self,
        statement: stmt.Statement,
        executor: TestCaseExecutor,
        exec_ctx: ExecutionContext,
        exception: BaseException | None,
    ) -> None:
        # This is a bit cumbersome, because the tracer is disabled by default.
        enabled = False
        tracer = executor.tracer
        try:
            if tracer.is_disabled():
                enabled = True
                tracer.enable()

            if statement.has_only_exception_assertion():
                if exception is not None:
                    tracer.register_exception_assertion(statement)
                return

            for assertion in statement.assertions:
                assertion_node = exec_ctx.wrap_node_in_module(
                    exec_ctx.node_for_assertion(assertion, ast.stmt())  # Dummy node
                )
                executor.execute_ast(assertion_node, exec_ctx)

                code_object_id, node_id = self._get_assertion_node_and_code_object_ids(
                    tracer
                )
                tracer.register_assertion_position(code_object_id, node_id, assertion)
        finally:
            if enabled:
                # Restore old state
                tracer.disable()

    def _get_assertion_node_and_code_object_ids(
        self, tracer: ExecutionTracer
    ) -> tuple[int, int]:
        existing_code_objects = tracer.get_subject_properties().existing_code_objects
        code_object_id = len(existing_code_objects) - 1
        code_object = existing_code_objects[code_object_id]
        assert_node = None
        for node in code_object.cfg.nodes:
            if node.is_artificial:
                continue
            bb_node: BasicBlock = node.basic_block  # type: ignore[assignment]
            if (
                not isinstance(bb_node[-1], ArtificialInstr)
                and bb_node[-1].opcode == op.POP_JUMP_IF_TRUE  # type:ignore[union-attr]
            ):
                assert_node = node
        assert assert_node
        return code_object_id, assert_node.index


class RemoteReturnTypeObserver(RemoteExecutionObserver):
    """An observer which observes the runtime types seen during execution."""

    class RemoteReturnTypeLocalState(threading.local):
        """Encapsulate observed return types."""

        def __init__(self):  # noqa: D107
            super().__init__()
            self.return_type_trace: dict[int, type] = {}
            self.return_type_generic_args: dict[int, tuple[type, ...]] = {}

    def __init__(self):
        """Initializes the remote observer."""
        self._return_type_local_state = (
            RemoteReturnTypeObserver.RemoteReturnTypeLocalState()
        )

    @property
    def state(self) -> dict[str, Any]:  # noqa: D102
        return {
            "return_type_trace": self._return_type_local_state.return_type_trace,
            "return_type_generic_args": self._return_type_local_state.return_type_generic_args,  # noqa: E501
        }

    @state.setter
    def state(self, state: dict[str, Any]):  # noqa: RUF100
        self._return_type_local_state.return_type_trace = state["return_type_trace"]
        self._return_type_local_state.return_type_generic_args = state[
            "return_type_generic_args"
        ]

    def before_test_case_execution(self, test_case: tc.TestCase):
        """Not used.

        Args:
            test_case: Not used
        """

    def after_test_case_execution(  # noqa: D102
        self,
        executor: TestCaseExecutor,
        test_case: tc.TestCase,
        result: ExecutionResult,
    ):
        result.raw_return_types = dict(self._return_type_local_state.return_type_trace)
        result.raw_return_type_generic_args = dict(
            self._return_type_local_state.return_type_generic_args
        )

    def before_statement_execution(  # noqa: D102
        self, statement: stmt.Statement, node: ast.stmt, exec_ctx: ExecutionContext
    ) -> ast.stmt:
        return node  # not relevant

    def after_statement_execution(  # noqa: D102
        self,
        statement: stmt.Statement,
        executor: TestCaseExecutor,
        exec_ctx: ExecutionContext,
        exception: BaseException | None,
    ) -> None:
        if exception is None and (ret_val := statement.ret_val) is not None:
            value = exec_ctx.get_reference_value(ret_val)
            position = statement.get_position()
            self._return_type_local_state.return_type_trace[position] = type(value)
            # TODO(fk) Hardcoded support for generics.
            # Try to guess generic arguments from elements.

            if type(value) in {set, list} and len(value) > 0:
                self._return_type_local_state.return_type_generic_args[position] = (
                    type(next(iter(value))),
                )
            elif isinstance(value, dict) and len(value) > 0:
                first_item = next(iter(value.items()))
                self._return_type_local_state.return_type_generic_args[position] = (
                    type(first_item[0]),
                    type(first_item[1]),
                )
            elif type(value) is tuple:
                self._return_type_local_state.return_type_generic_args[position] = (
                    tuple(type(v) for v in value)
                )


class ReturnTypeObserver(ExecutionObserver):
    """Observes the runtime types seen during execution.

    Updates the return types of the called function with the observed types.
    """

    def __init__(self, test_cluster: module.TestCluster):
        """Initializes the observer.

        Args:
            test_cluster: The test cluster that shall be updated
        """
        self._test_cluster = test_cluster
        self._remote_observer = RemoteReturnTypeObserver()

    @property
    def remote_observer(self) -> RemoteExecutionObserver:
        """The remote observer.

        Returns:
            The remote observer
        """
        return self._remote_observer

    def before_remote_test_case_execution(self, test_case: TestCase) -> None:
        """Not used.

        Args:
            test_case: Not used
        """

    def after_remote_test_case_execution(  # noqa: D102
        self, test_case: tc.TestCase, result: ExecutionResult
    ):
        # We store the raw types, so we still need to convert them to proper types.
        # This must be done outside the executing thread.
        for idx, raw_type in result.raw_return_types.items():
            if raw_type is type(NotImplemented):
                continue
            proper_type = self._test_cluster.type_system.convert_type_hint(raw_type)
            proper_type = self.__infer_known_generics(result, idx, proper_type)
            result.proper_return_type_trace[idx] = proper_type
            statement = test_case.get_statement(idx)
            if isinstance(statement, stmt.ParametrizedStatement):
                call_acc = statement.accessible_object()
                assert isinstance(call_acc, gao.GenericCallableAccessibleObject)
                self._test_cluster.update_return_type(call_acc, proper_type)

    def __infer_known_generics(
        self, result: ExecutionResult, idx: int, proper: ProperType
    ) -> ProperType:
        if idx not in result.raw_return_type_generic_args:
            return proper

        if isinstance(proper, TupleType):
            return TupleType(
                tuple(
                    self._test_cluster.type_system.convert_type_hint(t)
                    for t in result.raw_return_type_generic_args[idx]
                )
            )
        if isinstance(proper, Instance) and proper.type.raw_type in {list, set, dict}:
            return Instance(
                proper.type,
                tuple(
                    self._test_cluster.type_system.convert_type_hint(t)
                    for t in result.raw_return_type_generic_args[idx]
                ),
            )
        return proper


@dataclasses.dataclass
class ExecutionResult:
    """Result of an execution."""

    timeout: bool = False
    exceptions: dict[int, BaseException] = dataclasses.field(
        default_factory=dict, init=False
    )
    assertion_trace: at.AssertionTrace = dataclasses.field(
        default_factory=at.AssertionTrace, init=False
    )
    assertion_verification_trace: at.AssertionVerificationTrace = dataclasses.field(
        default_factory=at.AssertionVerificationTrace, init=False
    )
    execution_trace: ExecutionTrace = dataclasses.field(
        default_factory=ExecutionTrace, init=False
    )

    # Observation of return types.
    raw_return_types: dict[int, type] = dataclasses.field(
        default_factory=dict, init=False
    )
    raw_return_type_generic_args: dict[int, tuple[type, ...]] = dataclasses.field(
        default_factory=dict, init=False
    )
    # Observed return types converted to proper types.
    proper_return_type_trace: dict[int, ProperType] = dataclasses.field(
        default_factory=dict, init=False
    )

    proxy_knowledge: dict[tuple[int, str], tt.UsageTraceNode] = dataclasses.field(
        default_factory=dict, init=False
    )

    num_executed_statements: int = dataclasses.field(default=0, init=False)

    def has_test_exceptions(self) -> bool:
        """Returns true if any exceptions were thrown during the execution.

        Returns:
            Whether the test has exceptions
        """
        return bool(self.exceptions)

    def report_new_thrown_exception(self, stmt_idx: int, ex: BaseException) -> None:
        """Report an exception that was thrown during execution.

        Args:
            stmt_idx: the index of the statement, that caused the exception
            ex: the exception
        """
        self.exceptions[stmt_idx] = ex

    def get_first_position_of_thrown_exception(self) -> int | None:
        """Provide the index of the first thrown exception or None.

        Returns:
            The index of the first thrown exception, if any
        """
        if self.has_test_exceptions():
            return min(self.exceptions.keys())
        return None

    def delete_statement_data(self, deleted_statements: set[int]) -> None:
        """Delete statements at given indices.

        It may happen that the test case is modified after execution, for example,
        by removing unused primitives. We have to update the execution result to reflect
        this, otherwise the indexes maybe wrong.

        Args:
            deleted_statements: The indexes of the deleted statements
        """
        self.raw_return_types = ExecutionResult.shift_dict(
            self.raw_return_types, deleted_statements
        )
        self.raw_return_type_generic_args = ExecutionResult.shift_dict(
            self.raw_return_type_generic_args, deleted_statements
        )
        self.proper_return_type_trace = ExecutionResult.shift_dict(
            self.proper_return_type_trace, deleted_statements
        )
        self.exceptions = ExecutionResult.shift_dict(
            self.exceptions, deleted_statements
        )

    T = TypeVar("T")

    @staticmethod
    def shift_dict(to_shift: dict[int, T], deleted_indexes: set[int]) -> dict[int, T]:
        """Shifts the entries in the given dictionary.

        Compute the entries' new positions after the given statements were deleted.

        Args:
            to_shift: The dict to shift
            deleted_indexes: A set of deleted statement indexes.

        Returns:
            The shifted dict
        """
        # Count how many statements were deleted up to a given point
        shifts = {}
        delta = 0
        for idx in range(max(to_shift.keys(), default=0) + 1):
            if idx in deleted_indexes:
                delta += 1
            shifts[idx] = delta

        # Shift all indexes accordingly
        shifted = {}
        for stmt_idx, value in to_shift.items():
            if stmt_idx not in deleted_indexes:
                shifted[stmt_idx - shifts[stmt_idx]] = value
        return shifted

    def __str__(self) -> str:
        return (
            f"ExecutionResult(exceptions: {self.exceptions}, "
            f"trace: {self.execution_trace})"
        )

    def __repr__(self) -> str:
        return str(self)


class ModuleProvider:
    """Class for providing modules."""
<<<<<<< HEAD

    def __init__(self):  # noqa: D107
        self._mutated_module_aliases: dict[
            str, tuple[ModuleType, InstrumentationTransformer]
        ] = {}

    @property
    def mutated_module_aliases(
        self,
    ) -> dict[str, tuple[ModuleType, InstrumentationTransformer]]:
        """The mutated module aliases.

        Returns:
            The mutated module aliases
        """
        return self._mutated_module_aliases.copy()

=======

    def __init__(self):  # noqa: D107
        self._mutated_module_aliases: dict[
            str, tuple[ModuleType, InstrumentationTransformer]
        ] = {}

    @property
    def mutated_module_aliases(
        self,
    ) -> dict[str, tuple[ModuleType, InstrumentationTransformer]]:
        """The mutated module aliases.

        Returns:
            The mutated module aliases
        """
        return self._mutated_module_aliases.copy()

>>>>>>> c57fd29f
    @staticmethod
    def __get_sys_module(module_name: str) -> ModuleType:
        try:
            return sys.modules[module_name]
        except KeyError as error:
            try:
                package_name, submodule_name = module_name.rsplit(".", 1)
            except ValueError as e:
                raise error from e

            try:
                package = ModuleProvider.__get_sys_module(package_name)
            except KeyError as e:
                raise error from e

            try:
                submodule = getattr(package, submodule_name)
            except AttributeError as e:
                raise error from e

            if not inspect.ismodule(submodule):
                raise error

            return submodule

    def get_module(self, module_name: str) -> ModuleType:
        """Provides a module.

        Either from sys.modules or if a mutated version for the given module name exists
        then the mutated version of the module will be returned.

        Args:
            module_name: string for the module alias, which should be loaded

        Returns:
            the module which should be loaded.
        """
        if (
            mutated_module_alias := self._mutated_module_aliases.get(module_name, None)
        ) is not None:
            return mutated_module_alias[0]
        return self.__get_sys_module(module_name)

    def add_mutated_version(
        self,
        module_name: str,
        mutated_module: ModuleType,
        transformer: InstrumentationTransformer,
    ) -> None:
        """Adds a mutated version of a module to the collection of mutated modules.

        Args:
            module_name: for the module name of the module, which should be mutated.
            mutated_module: the custom module, which should be used.
            transformer: the transformer to be used for the mutated module.
        """
        self._mutated_module_aliases[module_name] = (mutated_module, transformer)

    def clear_mutated_modules(self):
        """Clear the existing aliases."""
        self._mutated_module_aliases.clear()

    @staticmethod
    def reload_module(module_name: str) -> None:
        """Reloads the given module.

        Args:
            module_name: the module to reload.
        """
        reload(ModuleProvider.__get_sys_module(module_name))


class AbstractTestCaseExecutor(abc.ABC):
    """Interface for a test case executor."""

    @property
    @abstractmethod
    def module_provider(self) -> ModuleProvider:
        """The module provider used by this executor.

        Returns:
            The used module provider
        """

    @property
    @abstractmethod
    def statement_transformer(self) -> stmt_to_ast.StatementToAstTransformer:
        """The used statement transformer.

        Returns:
            The statement transformer
        """

    @abstractmethod
    def add_observer(self, observer: ExecutionObserver) -> None:
        """Add an execution observer.

        Args:
            observer: the observer to be added.
        """

    @abstractmethod
    def clear_observers(self) -> None:
        """Remove all existing observers."""

    @abstractmethod
    def temporarily_add_observer(
        self, observer: ExecutionObserver
    ) -> AbstractContextManager[None]:
        """Temporarily add the given observer.

        Args:
            observer: The observer to add.
        """

    @abstractmethod
    def add_remote_observer(self, remote_observer: RemoteExecutionObserver) -> None:
        """Add a remote execution observer.

        Args:
            remote_observer: the remote observer to be added.
        """

    @abstractmethod
    def clear_remote_observers(self) -> None:
        """Remove all existing remote observers."""

    @abstractmethod
<<<<<<< HEAD
    def temporarily_add_observer(
        self, observer: ExecutionObserver
    ) -> AbstractContextManager[None]:
        """Temporarily add the given observer.
=======
    def temporarily_add_remote_observer(
        self, remote_observer: RemoteExecutionObserver
    ) -> AbstractContextManager[None]:
        """Temporarily add a remote observer.
>>>>>>> c57fd29f

        Args:
            remote_observer: The remote observer to add.
        """

    @abstractmethod
    def add_remote_observer(self, remote_observer: RemoteExecutionObserver) -> None:
        """Add a remote execution observer.

        Args:
            remote_observer: the remote observer to be added.
        """

    @abstractmethod
    def clear_remote_observers(self) -> None:
        """Remove all existing remote observers."""

    @abstractmethod
    def temporarily_add_remote_observer(
        self, remote_observer: RemoteExecutionObserver
    ) -> AbstractContextManager[None]:
        """Temporarily add a remote observer.

        Args:
            remote_observer: The remote observer to add.
        """

    @property
    @abstractmethod
    def tracer(self) -> ExecutionTracer:
        """Provide access to the execution tracer.

        Returns:
            The execution tracer
        """

    @abstractmethod
    def execute(self, test_case: tc.TestCase) -> ExecutionResult:
        """Executes all statements of the given test case.

        Args:
            test_case: the test case that should be executed.

        Raises:
            RuntimeError: If something goes wrong inside Pynguin during execution.

        Returns:
            Result of the execution
        """

    def execute_multiple(
        self, test_cases: Iterable[tc.TestCase]
    ) -> Iterable[ExecutionResult]:
        """Executes multiple test cases.

        Args:
            test_cases: The test cases that should be executed.

        Raises:
            RuntimeError: If something goes wrong inside Pynguin during execution.

        Yields:
            The results of the execution
        """
        for test_case in test_cases:
            yield self.execute(test_case)


class TestCaseExecutor(AbstractTestCaseExecutor):
    """An executor that executes the generated test cases."""

    def __init__(
        self,
        tracer: ExecutionTracer,
        statement_transformer: stmt_to_ast.StatementToAstTransformer,
        module_provider: ModuleProvider | None = None,
        maximum_test_execution_timeout: int = 5,
        test_execution_time_per_statement: int = 1,
    ) -> None:
        """Create new test case executor.

        Args:
            tracer: the execution tracer
            statement_transformer: The used statement transformer
            module_provider: The used module provider
            maximum_test_execution_timeout: The minimum timeout time (in seconds)
                before a test case execution times out.
            test_execution_time_per_statement: The amount of time (in seconds) that is
                added to the timeout per statement, up to minimum_test_execution_timeout
        """
        # Repeatedly opening/closing devnull caused problems.
        # This is closed when Pynguin terminates, since we don't need this output
        # anyway this is acceptable.
        self._null_file = open(os.devnull, mode="w")  # noqa: PLW1514, PTH123, SIM115

        self._maximum_test_execution_timeout = maximum_test_execution_timeout
        self._test_execution_time_per_statement = test_execution_time_per_statement

        self._statement_transformer = statement_transformer
        self._module_provider = (
            module_provider if module_provider is not None else ModuleProvider()
        )
        self._tracer = tracer
        self._observers: list[ExecutionObserver] = []
        self._remote_observers: list[RemoteExecutionObserver] = []
        self._instrument = (
            config.CoverageMetric.CHECKED
            in config.configuration.statistics_output.coverage_metrics
        )
        instrumentation_tracer = InstrumentationExecutionTracer(self._tracer)
        checked_instrumentation = CheckedCoverageInstrumentation(instrumentation_tracer)
        self._checked_transformer = InstrumentationTransformer(
            instrumentation_tracer, [checked_instrumentation]
        )

        def log_thread_exception(arg):
            _LOGGER.error(
                "Exception in Thread: %s",
                arg.thread,
                exc_info=(arg.exc_type, arg.exc_value, arg.exc_traceback),
            )

        # Set our own exception hook, so timeout related errors in executing threads
        # are not spilled out to stderr and clutter our formatted output but are send
        # to the logger
        threading.excepthook = log_thread_exception

    @property
    def module_provider(self) -> ModuleProvider:  # noqa: D102
        return self._module_provider

<<<<<<< HEAD
    @property
    def statement_transformer(  # noqa: D102
        self,
    ) -> stmt_to_ast.StatementToAstTransformer:
        return self._statement_transformer

=======
>>>>>>> c57fd29f
    def add_observer(self, observer: ExecutionObserver) -> None:  # noqa: D102
        self._observers.append(observer)

    def clear_observers(self) -> None:  # noqa: D102
        self._observers.clear()

    @contextlib.contextmanager
    def temporarily_add_observer(  # noqa: D102
        self, observer: ExecutionObserver
    ) -> Generator[None, None, None]:
        self._observers.append(observer)
        yield
        self._observers.remove(observer)

    def add_remote_observer(  # noqa: D102
        self, remote_observer: RemoteExecutionObserver
    ) -> None:
        self._remote_observers.append(remote_observer)

    def clear_remote_observers(self) -> None:  # noqa: D102
        self._remote_observers.clear()

    @contextlib.contextmanager
    def temporarily_add_remote_observer(  # noqa: D102
        self, remote_observer: RemoteExecutionObserver
    ) -> Generator[None, None, None]:
        self._remote_observers.append(remote_observer)
        yield
        self._remote_observers.remove(remote_observer)

    def _yield_remote_observers(self) -> Generator[RemoteExecutionObserver, None, None]:
        yield from self._remote_observers
        yield from (observer.remote_observer for observer in self._observers)

    @property
    def tracer(self) -> ExecutionTracer:  # noqa: D102
        return self._tracer

    def set_instrument(self, instrument: bool) -> None:  # noqa: FBT001
        """Set if the test is to be instrumented as well.

        Args:
            instrument: Whether to instrument the test and its assertions.
        """
        self._instrument = instrument

    def execute(  # noqa: D102
        self,
        test_case: tc.TestCase,
    ) -> ExecutionResult:
        self._before_remote_test_case_execution(test_case)
        with (
            contextlib.redirect_stdout(self._null_file),
            contextlib.redirect_stderr(self._null_file),
        ):
            return_queue: Queue[ExecutionResult] = Queue()
            thread = threading.Thread(
                target=self._execute_test_case,
                args=(test_case, return_queue),
                daemon=True,
            )
            thread.start()
            thread.join(
                timeout=min(
                    self._maximum_test_execution_timeout,
                    self._test_execution_time_per_statement * len(test_case.statements),
                )
            )
            if thread.is_alive():
                # Set thread ident to invalid value, such that the tracer
                # kills the thread
                self._tracer.current_thread_identifier = -1
                result = ExecutionResult(timeout=True)
                _LOGGER.warning("Experienced timeout from test-case execution")
            else:
                try:
                    result = return_queue.get(block=False)
                except Empty as ex:
                    _LOGGER.error("Finished thread did not return a result.")
                    raise RuntimeError("Bug in Pynguin!") from ex
        self._after_remote_test_case_execution(test_case, result)
        return result

    def _before_test_case_execution(self, test_case: tc.TestCase) -> None:
        self._tracer.init_trace()
        for observer in self._yield_remote_observers():
            observer.before_test_case_execution(test_case)

    def _execute_test_case(self, test_case: tc.TestCase, result_queue: Queue) -> None:
        self._before_test_case_execution(test_case)
        result = ExecutionResult()
        exec_ctx = ExecutionContext(self._statement_transformer, self._module_provider)
        self._tracer.current_thread_identifier = threading.current_thread().ident
        for idx, statement in enumerate(test_case.statements):
            ast_node = self._before_statement_execution(statement, exec_ctx)
            exception = self.execute_ast(ast_node, exec_ctx)
            self._after_statement_execution(statement, exec_ctx, exception)
            if exception is not None:
                result.report_new_thrown_exception(idx, exception)
                break
        self._after_test_case_execution(test_case, result)
        result_queue.put(result)

    def _after_test_case_execution(
        self, test_case: tc.TestCase, result: ExecutionResult
    ) -> None:
        """Collect the trace data after each executed test case.

        Args:
            test_case: The executed test case
            result: The execution result
        """
        result.execution_trace = self._tracer.get_trace()
        for observer in self._yield_remote_observers():
            observer.after_test_case_execution(self, test_case, result)

    def _before_remote_test_case_execution(self, test_case: tc.TestCase) -> None:
        """Process test case before remote execution.

        Args:
            test_case: The executed test case
        """
        for observer in self._observers:
            observer.before_remote_test_case_execution(test_case)

    def _after_remote_test_case_execution(
        self, test_case: tc.TestCase, result: ExecutionResult
    ) -> None:
        """Process results after remote execution.

        Args:
            test_case: The executed test case
            result: The execution result
        """
        for observer in self._observers:
            observer.after_remote_test_case_execution(test_case, result)

    def _before_statement_execution(
        self, statement: stmt.Statement, exec_ctx: ExecutionContext
    ) -> ast.Module:
        # Check if the current thread is still the one that should be executing
        # Otherwise raise an exception to kill it.
        if self.tracer.current_thread_identifier != threading.current_thread().ident:
            # Kill this thread
            raise RuntimeError(
                "The current thread shall not be executed any more, thus I kill it."
            )

        # We need to disable the tracer, because an observer might interact with an
        # object of the SUT via the ExecutionContext and trigger code execution, which
        # is not caused by the test case and should therefore not be in the trace.
        self._tracer.disable()

        ast_node = exec_ctx.node_for_statement(statement)
        try:
            for observer in self._yield_remote_observers():
                ast_node = observer.before_statement_execution(
                    statement, ast_node, exec_ctx
                )
        finally:
            self._tracer.enable()
        return ExecutionContext.wrap_node_in_module(ast_node)

    def execute_ast(
        self,
        ast_node: ast.Module,
        exec_ctx: ExecutionContext,
    ) -> BaseException | None:
        """Execute the given ast_node in the given context.

        You can use this in an observer if you also need to execute an AST Node.

        Args:
            ast_node: The node to execute.
            exec_ctx: The execution context

        Returns:
            The raised exception, if any.
        """
        if _LOGGER.isEnabledFor(logging.DEBUG):
            _LOGGER.debug("Executing %s", ast.unparse(ast_node))

        code = compile(ast_node, "<ast>", "exec")
        if self._instrument:
            code = self._checked_transformer.instrument_module(code)

        try:
            exec(  # noqa: S102
                code, exec_ctx.global_namespace, exec_ctx.local_namespace
            )
        except BaseException as err:  # noqa: BLE001
            failed_stmt = ast.unparse(ast_node)
            _LOGGER.debug("Failed to execute statement:\n%s%s", failed_stmt, err.args)
            return err

        return None

    def _after_statement_execution(
        self,
        statement: stmt.Statement,
        exec_ctx: ExecutionContext,
        exception: BaseException | None,
    ):
        # See comments in _before_statement_execution
        if self.tracer.current_thread_identifier != threading.current_thread().ident:
            # Kill this thread
            raise RuntimeError(
                "The current thread shall not be executed any more, thus I kill it."
            )

        self._tracer.disable()
        try:
            for observer in reversed(tuple(self._yield_remote_observers())):
                observer.after_statement_execution(statement, self, exec_ctx, exception)
        finally:
            self._tracer.enable()


class SubprocessTestCaseExecutor(TestCaseExecutor):
    """An executor that executes the generated test cases in a subprocess."""

    def __init__(
        self,
        tracer: ExecutionTracer,
<<<<<<< HEAD
        statement_transformer: stmt_to_ast.StatementToAstTransformer,
=======
>>>>>>> c57fd29f
        module_provider: ModuleProvider | None = None,
        maximum_test_execution_timeout: int = 5,
        test_execution_time_per_statement: int = 1,
    ) -> None:
        """Create new subprocess test case executor.

        Args:
            tracer: the execution tracer
<<<<<<< HEAD
            statement_transformer: The used statement transformer
=======
>>>>>>> c57fd29f
            module_provider: The used module provider
            maximum_test_execution_timeout: The minimum timeout time (in seconds)
                before a test case execution times out.
            test_execution_time_per_statement: The amount of time (in seconds) that is
                added to the timeout per statement, up to minimum_test_execution_timeout
        """
        super().__init__(
            tracer,
<<<<<<< HEAD
            statement_transformer,
=======
>>>>>>> c57fd29f
            module_provider,
            maximum_test_execution_timeout,
            test_execution_time_per_statement,
        )

    def execute(  # noqa: D102
        self,
        test_case: tc.TestCase,
    ) -> ExecutionResult:
        self._before_remote_test_case_execution(test_case)

        receiving_connection, sending_connection = mp.Pipe(duplex=False)

        remote_observers = tuple(self._yield_remote_observers())

        args = (
            self._tracer,
<<<<<<< HEAD
            self._statement_transformer,
=======
>>>>>>> c57fd29f
            self._module_provider,
            self._maximum_test_execution_timeout,
            self._test_execution_time_per_statement,
            remote_observers,
            test_case,
            sending_connection,
        )

        process = mp.Process(
            target=self._execute_test_case_in_subprocess,
            args=args,
            daemon=True,
        )

        process.start()

        has_results = receiving_connection.poll(
            timeout=min(
                self._maximum_test_execution_timeout,
                self._test_execution_time_per_statement * len(test_case.statements),
            ),
        )

        if not has_results:
            if process.exitcode is None:
                process.kill()
                _LOGGER.warning("Experienced timeout from test-case execution")
            elif process.exitcode == SEGMENTATION_FAULT_EXIT_CODE:
                _LOGGER.warning(
                    "Segmentation fault detected. Saving the test-case that caused the"
                    " crash and continuing as if a timeout occurred."
                )
                self._save_crash_tests(test_case)
            else:
                _LOGGER.error("Finished process did not return a result.")
                raise RuntimeError("Bug in Pynguin!")

            return ExecutionResult(timeout=True)

        return_value: tuple[
            ExecutionTracer,
            ModuleProvider,
            tuple[RemoteExecutionObserver, ...],
            ExecutionResult,
<<<<<<< HEAD
        ] = receiving_connection.recv()

        new_tracer, new_module_provider, new_remote_observers, result = return_value
=======
            tuple[Any, ...],
        ] = receiving_connection.recv()

        new_tracer, new_module_provider, new_remote_observers, result, random_state = (
            return_value
        )
>>>>>>> c57fd29f

        sending_connection.close()
        receiving_connection.close()

        process.join()

<<<<<<< HEAD
=======
        randomness.RNG.setstate(random_state)

>>>>>>> c57fd29f
        self._module_provider = new_module_provider

        for remote_observer, new_remote_observer in zip(  # noqa: B905
            remote_observers, new_remote_observers
        ):
            remote_observer.state = new_remote_observer.state

        self._tracer.state = new_tracer.state

        self._after_remote_test_case_execution(test_case, result)

        return result

    def execute_multiple(  # noqa: D102
        self, test_cases: Iterable[tc.TestCase]
    ) -> Iterable[ExecutionResult]:
        test_cases_tuple = tuple(test_cases)

        if not test_cases_tuple:
            return ()

        receiving_connection, sending_connection = mp.Pipe(duplex=False)

        remote_observers = tuple(self._yield_remote_observers())

        args = (
            self._tracer,
<<<<<<< HEAD
            self._statement_transformer,
=======
>>>>>>> c57fd29f
            self._module_provider,
            self._maximum_test_execution_timeout,
            self._test_execution_time_per_statement,
            remote_observers,
            test_cases_tuple,
            sending_connection,
        )

        process = mp.Process(
            target=self._execute_test_cases_in_subprocess,
            args=args,
            daemon=True,
        )

        process.start()

        has_results = receiving_connection.poll(
            timeout=min(
                self._maximum_test_execution_timeout * len(test_cases_tuple),
                sum(
                    self._test_execution_time_per_statement * len(test_case.statements)
                    for test_case in test_cases_tuple
                ),
            ),
        )

        if not has_results:
            if process.exitcode is None:
                process.kill()
                _LOGGER.error(
                    "Timeout occurred. Falling back to executing each test-case"
                    " in a separate process."
                )
            elif process.exitcode == SEGMENTATION_FAULT_EXIT_CODE:
                _LOGGER.warning(
                    "Segmentation fault detected. Falling back to executing each"
                    " test-case in a separate process."
                )
            else:
                _LOGGER.error("Finished process did not return the results.")
                raise RuntimeError("Bug in Pynguin!")

            return super().execute_multiple(test_cases)

        return_value: tuple[
            ExecutionTracer,
            ModuleProvider,
            tuple[RemoteExecutionObserver, ...],
            tuple[ExecutionResult, ...],
<<<<<<< HEAD
        ] = receiving_connection.recv()

        new_tracer, new_module_provider, new_remote_observers, results = return_value
=======
            tuple[Any, ...],
        ] = receiving_connection.recv()

        new_tracer, new_module_provider, new_remote_observers, results, random_state = (
            return_value
        )
>>>>>>> c57fd29f

        sending_connection.close()
        receiving_connection.close()

        process.join()

<<<<<<< HEAD
=======
        randomness.RNG.setstate(random_state)

>>>>>>> c57fd29f
        self._module_provider = new_module_provider

        for remote_observer, new_remote_observer in zip(  # noqa: B905
            remote_observers, new_remote_observers
        ):
            remote_observer.state = new_remote_observer.state

        self._tracer.state = new_tracer.state

        return results

<<<<<<< HEAD
    def _save_crash_tests(self, test_case: tc.TestCase) -> None:
        chromosome = tcc.TestCaseChromosome(test_case)

        exporter = export.PyTestChromosomeToAstVisitor(self._statement_transformer)
=======
    @staticmethod
    def _save_crash_tests(test_case: tc.TestCase) -> None:
        chromosome = tcc.TestCaseChromosome(test_case)

        exporter = export.PyTestChromosomeToAstVisitor()
>>>>>>> c57fd29f

        chromosome.accept(exporter)

        target_file = (
            Path(config.configuration.test_case_output.crash_path).resolve()
            / f"crash_test_{hash(test_case)}.py"
        )

        export.save_module_to_file(exporter.to_module(), target_file)

    @staticmethod
    def _execute_test_case_in_subprocess(  # noqa: PLR0917
        tracer: ExecutionTracer,
<<<<<<< HEAD
        statement_transformer: stmt_to_ast.StatementToAstTransformer,
=======
>>>>>>> c57fd29f
        module_provider: ModuleProvider,
        maximum_test_execution_timeout: int,
        test_execution_time_per_statement: int,
        remote_observers: tuple[RemoteExecutionObserver, ...],
        test_case: tc.TestCase,
        sending_connection: mp_conn.Connection,
    ) -> None:
        SubprocessTestCaseExecutor._replace_tracers(tracer)

        executor = TestCaseExecutor(
            tracer,
<<<<<<< HEAD
            statement_transformer,
=======
>>>>>>> c57fd29f
            module_provider,
            maximum_test_execution_timeout,
            test_execution_time_per_statement,
        )

        for remote_observer in remote_observers:
            executor.add_remote_observer(remote_observer)

        result = executor.execute(test_case)

        SubprocessTestCaseExecutor._fix_result_for_pickle(result)

<<<<<<< HEAD
        sending_connection.send((tracer, module_provider, remote_observers, result))
=======
        sending_connection.send(
            (
                tracer,
                module_provider,
                remote_observers,
                result,
                randomness.RNG.getstate(),
            )
        )
>>>>>>> c57fd29f

    @staticmethod
    def _execute_test_cases_in_subprocess(  # noqa: PLR0917
        tracer: ExecutionTracer,
<<<<<<< HEAD
        statement_transformer: stmt_to_ast.StatementToAstTransformer,
=======
>>>>>>> c57fd29f
        module_provider: ModuleProvider,
        maximum_test_execution_timeout: int,
        test_execution_time_per_statement: int,
        remote_observers: tuple[RemoteExecutionObserver, ...],
        test_cases: tuple[tc.TestCase, ...],
        sending_connection: mp_conn.Connection,
    ) -> None:
        SubprocessTestCaseExecutor._replace_tracers(tracer)

        executor = TestCaseExecutor(
            tracer,
<<<<<<< HEAD
            statement_transformer,
=======
>>>>>>> c57fd29f
            module_provider,
            maximum_test_execution_timeout,
            test_execution_time_per_statement,
        )

        for remote_observer in remote_observers:
            executor.add_remote_observer(remote_observer)

        results = tuple(executor.execute_multiple(test_cases))

        for result in results:
            SubprocessTestCaseExecutor._fix_result_for_pickle(result)

<<<<<<< HEAD
        sending_connection.send((tracer, module_provider, remote_observers, results))
=======
        sending_connection.send(
            (
                tracer,
                module_provider,
                remote_observers,
                results,
                randomness.RNG.getstate(),
            )
        )
>>>>>>> c57fd29f

    @staticmethod
    def _replace_tracers(tracer: ExecutionTracer) -> None:
        instrumentation_finder = sys.meta_path[0]

        if isinstance(instrumentation_finder, InstrumentationFinder):
            instrumentation_finder.instrumentation_tracer.tracer = tracer

    @staticmethod
    def _fix_result_for_pickle(result: ExecutionResult) -> None:
        if exception_bad_items := dill.detect.baditems(result.exceptions):
            _LOGGER.warning(
                "Unpicklable exceptions, final results might differ from classic"
                " execution with same seed: %s",
                exception_bad_items,
            )
            result.exceptions = {
                position: exception
                for position, exception in result.exceptions.items()
                if exception not in exception_bad_items
            }

        if assertion_trace_bad_items := dill.detect.baditems(result.assertion_trace):
            _LOGGER.warning(
                "Unpicklable assertion trace, final results might differ from classic"
                " execution with same seed: %s",
                assertion_trace_bad_items,
            )
            result.assertion_trace.clear()

        if execution_trace_bad_items := dill.detect.baditems(result.execution_trace):
            _LOGGER.warning(
                "Unpicklable execution trace, final results might differ from classic"
                " execution with same seed: %s",
                execution_trace_bad_items,
            )
            result.execution_trace.executed_assertions.clear()

        if proxy_knowledge_bad_items := dill.detect.baditems(result.proxy_knowledge):
            _LOGGER.warning(
                "Unpicklable proxy knowledge, final results might differ from classic"
                " execution with same seed: %s",
                proxy_knowledge_bad_items,
            )
            result.proxy_knowledge.clear()

        if proper_return_type_trace_bad_items := dill.detect.baditems(
            result.proper_return_type_trace
        ):
            _LOGGER.warning(
                "Unpicklable proper return type trace, final results might differ from"
                " classic execution with same seed: %s",
                proper_return_type_trace_bad_items,
            )
            result.proper_return_type_trace.clear()

        if raw_return_type_generic_args_bad_items := dill.detect.baditems(
            result.raw_return_type_generic_args
        ):
            _LOGGER.warning(
                "Unpicklable raw return type generic args, final results might differ"
                " from classic execution with same seed: %s",
                raw_return_type_generic_args_bad_items,
            )
            result.raw_return_type_generic_args = {
                position: generic_args
                for position, generic_args in result.raw_return_type_generic_args.items()  # noqa: E501
                if all(
                    type_ not in raw_return_type_generic_args_bad_items
                    for type_ in generic_args
                )
            }

        if raw_return_types_bad_items := dill.detect.baditems(result.raw_return_types):
            _LOGGER.warning(
                "Unpicklable raw return types, final results might differ from classic"
                " execution with same seed: %s",
                raw_return_types_bad_items,
            )
            result.raw_return_types = {
                position: type_
                for position, type_ in result.raw_return_types.items()
                if type_ not in raw_return_types_bad_items
            }


class TypeTracingTestCaseExecutor(AbstractTestCaseExecutor):
    """A test case executor that delegates to another executor.

    Every test case is executed twice, one time for the regular result
    and one time with proxies in order to refine parameter types.
    """

    def __init__(
        self, delegate: AbstractTestCaseExecutor, cluster: module.ModuleTestCluster
    ):
        """Initializes the executor.

        Args:
            delegate: The delegate
            cluster: The test cluster
        """
        self._delegate = delegate
        self._type_tracing_observer = TypeTracingObserver(cluster)
        self._return_type_observer = ReturnTypeObserver(cluster)

    @property
    def module_provider(self) -> ModuleProvider:  # noqa: D102
        return self._delegate.module_provider

    @property
    def statement_transformer(  # noqa: D102
        self,
    ) -> stmt_to_ast.StatementToAstTransformer:
        return self._delegate.statement_transformer

    def add_observer(self, observer: ExecutionObserver) -> None:  # noqa: D102
        self._delegate.add_observer(observer)

    def clear_observers(self) -> None:  # noqa: D102
        self._delegate.clear_observers()

    def temporarily_add_observer(  # noqa: D102
        self, observer: ExecutionObserver
    ) -> AbstractContextManager[None]:
        return self._delegate.temporarily_add_observer(observer)

    def add_remote_observer(  # noqa: D102
        self, remote_observer: RemoteExecutionObserver
    ) -> None:
        self._delegate.add_remote_observer(remote_observer)

    def clear_remote_observers(self) -> None:  # noqa: D102
        self._delegate.clear_remote_observers()

    def temporarily_add_remote_observer(  # noqa: D102
        self, remote_observer: RemoteExecutionObserver
    ) -> AbstractContextManager[None]:
        return self._delegate.temporarily_add_remote_observer(remote_observer)

    @property
    def tracer(self) -> ExecutionTracer:  # noqa: D102
        return self._delegate.tracer

    def execute(self, test_case: tc.TestCase) -> ExecutionResult:  # noqa: D102
        with self._delegate.temporarily_add_observer(self._return_type_observer):
            result = self._delegate.execute(test_case)
        if not result.timeout:
            # Only execute with proxies if the test case doesn't time out.
            # There is no need to stall another thread.
            with (
                self._delegate.temporarily_add_observer(self._type_tracing_observer),
                tt.shim_isinstance(),
            ):
                # TODO(fk) Do we record wrong stuff, i.e., type checks from observers?
                #  Make use of type errors?
                self._delegate.execute(test_case)
        return result


class RemoteTypeTracingObserver(RemoteExecutionObserver):
    """A remote execution observer used for type tracing."""

    class RemoteTypeTracingLocalState(threading.local):
        """Thread local data for type tracing."""

        def __init__(self):  # noqa: D107
            super().__init__()
            # Active proxies per statement position and argument name.
            self.proxies: dict[tuple[int, str], tt.ObjectProxy] = {}

    def __init__(self):
        """Initializes the remote observer."""
        self._local_state = RemoteTypeTracingObserver.RemoteTypeTracingLocalState()

    @property
    def state(self) -> dict[str, Any]:  # noqa: D102
        return dict(  # noqa: C408
            proxies=self._local_state.proxies,
        )

    @state.setter
    def state(self, state: dict[str, Any]) -> None:
        self._local_state.proxies = state["proxies"]

    def before_test_case_execution(self, test_case: tc.TestCase):
        """Not used.

        Args:
            test_case: Not used
        """

    def after_test_case_execution(  # noqa: D102
        self,
        executor: TestCaseExecutor,
        test_case: tc.TestCase,
        result: ExecutionResult,
    ) -> None:
        for (stmt_pos, arg_name), proxy in self._local_state.proxies.items():
            result.proxy_knowledge[(stmt_pos, arg_name)] = copy.deepcopy(
                tt.UsageTraceNode.from_proxy(proxy)
            )

    def before_statement_execution(  # noqa: D102
        self, statement: stmt.Statement, node: ast.stmt, exec_ctx: ExecutionContext
    ) -> ast.stmt:
        if isinstance(statement, stmt.ParametrizedStatement):
            modified_args = {}
            real_params = {}
            for name, param in statement.args.items():
                mod_param = vr.VariableReference(statement.test_case, ANY)
                modified_args[name] = mod_param
                real_params[(name, mod_param)] = param

            # We must rewrite calls as follows:
            # `foo(arg1, arg2, arg2) -> foo(n_arg1, n_arg2, n_arg3)`
            # where
            #   `n_arg1 = Proxy(arg1)`
            #   `n_arg2 = Proxy(arg2)`
            #   `n_arg3 = Proxy(arg2)`
            # In other words, each argument is wrapped in its own proxy, even if they
            # point to the same variable.
            modified = cast(
                stmt.ParametrizedStatement,
                statement.clone(statement.test_case, Mirror()),
            )
            signature = cast(
                gao.GenericCallableAccessibleObject, modified.accessible_object()
            ).inferred_signature
            modified.args = modified_args
            modified.ret_val = statement.ret_val
            ast_node = exec_ctx.node_for_statement(modified)
            # Now we know the names.
            for (name, modified_param), original_param in real_params.items():
                old = exec_ctx.get_reference_value(original_param)
                # TODO(fk) use proxy only with some chance?
                #  May be necessary for functions that don't like proxies, e.g.,
                #  open(...).
                #  Record how often we get type errors to find out how often
                #  native function are a problem?
                #  can't really do that, because we use proxies as markers for
                #  interactions we don't want to record.
                proxy = tt.ObjectProxy(
                    old,
                    usage_trace=tt.UsageTraceNode(name=name),
                    is_kwargs=signature.signature.parameters[name].kind
                    == inspect.Parameter.VAR_KEYWORD,
                )
                self._local_state.proxies[(statement.get_position(), name)] = proxy
                exec_ctx.replace_variable_value(modified_param, proxy)

            return ast_node
        return node

    def after_statement_execution(  # noqa: D102
        self,
        statement: stmt.Statement,
        executor: TestCaseExecutor,
        exec_ctx: ExecutionContext,
        exception: BaseException | None = None,
    ) -> None:
        if exception is None:
            # It may be possible that the returned value is a proxy, but we don't
            # want to create nested proxies, so we unwrap it.
            # This does not solve all problems, e.g., a list containing proxies, so
            # that's a limitation.
            assert statement.ret_val
            value = exec_ctx.get_reference_value(statement.ret_val)
            exec_ctx.replace_variable_value(statement.ret_val, tt.unwrap(value))


class TypeTracingObserver(ExecutionObserver):
    """An execution observer used for type tracing.

    It wraps parameters in proxies in order to make better guesses on their type.
    """

    def __init__(self, cluster: module.TestCluster):
        """Initializes the observer.

        Args:
            cluster: The test cluster that shall be updated by the observer
        """
        self._cluster = cluster
        self._remote_observer = RemoteTypeTracingObserver()

    @property
    def remote_observer(self) -> RemoteTypeTracingObserver:  # noqa: D102
        return self._remote_observer

    def before_remote_test_case_execution(self, test_case: TestCase) -> None:
        """Not used.

        Args:
            test_case: Not used
        """

    def after_remote_test_case_execution(  # noqa: D102
        self, test_case: tc.TestCase, result: ExecutionResult
    ) -> None:
        for (stmt_pos, arg_name), knowledge in result.proxy_knowledge.items():
            statement = test_case.get_statement(stmt_pos)
            assert isinstance(statement, stmt.ParametrizedStatement)
            self._cluster.update_parameter_knowledge(
                cast(
                    gao.GenericCallableAccessibleObject, statement.accessible_object()
                ),
                arg_name,
                knowledge,
            )<|MERGE_RESOLUTION|>--- conflicted
+++ resolved
@@ -60,10 +60,7 @@
 from pynguin.instrumentation.tracer import ExecutionTracer
 from pynguin.instrumentation.tracer import InstrumentationExecutionTracer
 from pynguin.testcase import export
-<<<<<<< HEAD
-=======
 from pynguin.utils import randomness
->>>>>>> c57fd29f
 from pynguin.utils.mirror import Mirror
 
 
@@ -797,7 +794,6 @@
 
 class ModuleProvider:
     """Class for providing modules."""
-<<<<<<< HEAD
 
     def __init__(self):  # noqa: D107
         self._mutated_module_aliases: dict[
@@ -815,25 +811,6 @@
         """
         return self._mutated_module_aliases.copy()
 
-=======
-
-    def __init__(self):  # noqa: D107
-        self._mutated_module_aliases: dict[
-            str, tuple[ModuleType, InstrumentationTransformer]
-        ] = {}
-
-    @property
-    def mutated_module_aliases(
-        self,
-    ) -> dict[str, tuple[ModuleType, InstrumentationTransformer]]:
-        """The mutated module aliases.
-
-        Returns:
-            The mutated module aliases
-        """
-        return self._mutated_module_aliases.copy()
-
->>>>>>> c57fd29f
     @staticmethod
     def __get_sys_module(module_name: str) -> ModuleType:
         try:
@@ -962,35 +939,6 @@
         """Remove all existing remote observers."""
 
     @abstractmethod
-<<<<<<< HEAD
-    def temporarily_add_observer(
-        self, observer: ExecutionObserver
-    ) -> AbstractContextManager[None]:
-        """Temporarily add the given observer.
-=======
-    def temporarily_add_remote_observer(
-        self, remote_observer: RemoteExecutionObserver
-    ) -> AbstractContextManager[None]:
-        """Temporarily add a remote observer.
->>>>>>> c57fd29f
-
-        Args:
-            remote_observer: The remote observer to add.
-        """
-
-    @abstractmethod
-    def add_remote_observer(self, remote_observer: RemoteExecutionObserver) -> None:
-        """Add a remote execution observer.
-
-        Args:
-            remote_observer: the remote observer to be added.
-        """
-
-    @abstractmethod
-    def clear_remote_observers(self) -> None:
-        """Remove all existing remote observers."""
-
-    @abstractmethod
     def temporarily_add_remote_observer(
         self, remote_observer: RemoteExecutionObserver
     ) -> AbstractContextManager[None]:
@@ -1104,15 +1052,12 @@
     def module_provider(self) -> ModuleProvider:  # noqa: D102
         return self._module_provider
 
-<<<<<<< HEAD
     @property
     def statement_transformer(  # noqa: D102
         self,
     ) -> stmt_to_ast.StatementToAstTransformer:
         return self._statement_transformer
 
-=======
->>>>>>> c57fd29f
     def add_observer(self, observer: ExecutionObserver) -> None:  # noqa: D102
         self._observers.append(observer)
 
@@ -1337,10 +1282,7 @@
     def __init__(
         self,
         tracer: ExecutionTracer,
-<<<<<<< HEAD
         statement_transformer: stmt_to_ast.StatementToAstTransformer,
-=======
->>>>>>> c57fd29f
         module_provider: ModuleProvider | None = None,
         maximum_test_execution_timeout: int = 5,
         test_execution_time_per_statement: int = 1,
@@ -1349,10 +1291,7 @@
 
         Args:
             tracer: the execution tracer
-<<<<<<< HEAD
             statement_transformer: The used statement transformer
-=======
->>>>>>> c57fd29f
             module_provider: The used module provider
             maximum_test_execution_timeout: The minimum timeout time (in seconds)
                 before a test case execution times out.
@@ -1361,10 +1300,7 @@
         """
         super().__init__(
             tracer,
-<<<<<<< HEAD
             statement_transformer,
-=======
->>>>>>> c57fd29f
             module_provider,
             maximum_test_execution_timeout,
             test_execution_time_per_statement,
@@ -1382,10 +1318,7 @@
 
         args = (
             self._tracer,
-<<<<<<< HEAD
             self._statement_transformer,
-=======
->>>>>>> c57fd29f
             self._module_provider,
             self._maximum_test_execution_timeout,
             self._test_execution_time_per_statement,
@@ -1430,29 +1363,20 @@
             ModuleProvider,
             tuple[RemoteExecutionObserver, ...],
             ExecutionResult,
-<<<<<<< HEAD
-        ] = receiving_connection.recv()
-
-        new_tracer, new_module_provider, new_remote_observers, result = return_value
-=======
             tuple[Any, ...],
         ] = receiving_connection.recv()
 
         new_tracer, new_module_provider, new_remote_observers, result, random_state = (
             return_value
         )
->>>>>>> c57fd29f
 
         sending_connection.close()
         receiving_connection.close()
 
         process.join()
 
-<<<<<<< HEAD
-=======
         randomness.RNG.setstate(random_state)
 
->>>>>>> c57fd29f
         self._module_provider = new_module_provider
 
         for remote_observer, new_remote_observer in zip(  # noqa: B905
@@ -1480,10 +1404,7 @@
 
         args = (
             self._tracer,
-<<<<<<< HEAD
             self._statement_transformer,
-=======
->>>>>>> c57fd29f
             self._module_provider,
             self._maximum_test_execution_timeout,
             self._test_execution_time_per_statement,
@@ -1533,29 +1454,20 @@
             ModuleProvider,
             tuple[RemoteExecutionObserver, ...],
             tuple[ExecutionResult, ...],
-<<<<<<< HEAD
-        ] = receiving_connection.recv()
-
-        new_tracer, new_module_provider, new_remote_observers, results = return_value
-=======
             tuple[Any, ...],
         ] = receiving_connection.recv()
 
         new_tracer, new_module_provider, new_remote_observers, results, random_state = (
             return_value
         )
->>>>>>> c57fd29f
 
         sending_connection.close()
         receiving_connection.close()
 
         process.join()
 
-<<<<<<< HEAD
-=======
         randomness.RNG.setstate(random_state)
 
->>>>>>> c57fd29f
         self._module_provider = new_module_provider
 
         for remote_observer, new_remote_observer in zip(  # noqa: B905
@@ -1567,18 +1479,10 @@
 
         return results
 
-<<<<<<< HEAD
     def _save_crash_tests(self, test_case: tc.TestCase) -> None:
         chromosome = tcc.TestCaseChromosome(test_case)
 
         exporter = export.PyTestChromosomeToAstVisitor(self._statement_transformer)
-=======
-    @staticmethod
-    def _save_crash_tests(test_case: tc.TestCase) -> None:
-        chromosome = tcc.TestCaseChromosome(test_case)
-
-        exporter = export.PyTestChromosomeToAstVisitor()
->>>>>>> c57fd29f
 
         chromosome.accept(exporter)
 
@@ -1592,10 +1496,7 @@
     @staticmethod
     def _execute_test_case_in_subprocess(  # noqa: PLR0917
         tracer: ExecutionTracer,
-<<<<<<< HEAD
         statement_transformer: stmt_to_ast.StatementToAstTransformer,
-=======
->>>>>>> c57fd29f
         module_provider: ModuleProvider,
         maximum_test_execution_timeout: int,
         test_execution_time_per_statement: int,
@@ -1607,10 +1508,7 @@
 
         executor = TestCaseExecutor(
             tracer,
-<<<<<<< HEAD
             statement_transformer,
-=======
->>>>>>> c57fd29f
             module_provider,
             maximum_test_execution_timeout,
             test_execution_time_per_statement,
@@ -1623,9 +1521,6 @@
 
         SubprocessTestCaseExecutor._fix_result_for_pickle(result)
 
-<<<<<<< HEAD
-        sending_connection.send((tracer, module_provider, remote_observers, result))
-=======
         sending_connection.send(
             (
                 tracer,
@@ -1635,15 +1530,11 @@
                 randomness.RNG.getstate(),
             )
         )
->>>>>>> c57fd29f
 
     @staticmethod
     def _execute_test_cases_in_subprocess(  # noqa: PLR0917
         tracer: ExecutionTracer,
-<<<<<<< HEAD
         statement_transformer: stmt_to_ast.StatementToAstTransformer,
-=======
->>>>>>> c57fd29f
         module_provider: ModuleProvider,
         maximum_test_execution_timeout: int,
         test_execution_time_per_statement: int,
@@ -1655,10 +1546,7 @@
 
         executor = TestCaseExecutor(
             tracer,
-<<<<<<< HEAD
             statement_transformer,
-=======
->>>>>>> c57fd29f
             module_provider,
             maximum_test_execution_timeout,
             test_execution_time_per_statement,
@@ -1672,9 +1560,6 @@
         for result in results:
             SubprocessTestCaseExecutor._fix_result_for_pickle(result)
 
-<<<<<<< HEAD
-        sending_connection.send((tracer, module_provider, remote_observers, results))
-=======
         sending_connection.send(
             (
                 tracer,
@@ -1684,7 +1569,6 @@
                 randomness.RNG.getstate(),
             )
         )
->>>>>>> c57fd29f
 
     @staticmethod
     def _replace_tracers(tracer: ExecutionTracer) -> None:
