#  This file is part of Pynguin.
#
#  SPDX-FileCopyrightText: 2019–2024 Pynguin Contributors
#
#  SPDX-License-Identifier: MIT
#
"""Contains all code related to test-case execution."""
from __future__ import annotations

import abc
import ast
import contextlib
import copy
import dataclasses
import inspect
import logging
import os
import signal
import sys
import threading

from abc import abstractmethod
from importlib import reload
from pathlib import Path
from queue import Empty
from queue import Queue
from typing import TYPE_CHECKING
from typing import Any
from typing import TypeVar
from typing import cast

import dill  # noqa: S403
import multiprocess as mp
import multiprocess.connection as mp_conn

# Needs to be loaded, i.e., in sys.modules for the execution of assertions to work.
import pytest  # noqa: F401

import pynguin.assertion.assertion as ass
import pynguin.assertion.assertion_to_ast as ass_to_ast
import pynguin.assertion.assertion_trace as at
import pynguin.configuration as config
import pynguin.ga.testcasechromosome as tcc
import pynguin.testcase.statement as stmt
import pynguin.testcase.statement_to_ast as stmt_to_ast
import pynguin.testcase.variablereference as vr
import pynguin.utils.generic.genericaccessibleobject as gao
import pynguin.utils.namingscope as ns
import pynguin.utils.opcodes as op
import pynguin.utils.typetracing as tt

from pynguin.analyses.typesystem import ANY
from pynguin.analyses.typesystem import Instance
from pynguin.analyses.typesystem import ProperType
from pynguin.analyses.typesystem import TupleType
from pynguin.instrumentation.instrumentation import ArtificialInstr
from pynguin.instrumentation.instrumentation import CheckedCoverageInstrumentation
from pynguin.instrumentation.instrumentation import InstrumentationTransformer
from pynguin.instrumentation.machinery import InstrumentationFinder
from pynguin.instrumentation.tracer import ExecutionTrace
from pynguin.instrumentation.tracer import ExecutionTracer
from pynguin.instrumentation.tracer import InstrumentationExecutionTracer
from pynguin.testcase import export
from pynguin.utils import randomness
from pynguin.utils.mirror import Mirror


if TYPE_CHECKING:
    from collections.abc import Generator
    from collections.abc import Iterable
    from contextlib import AbstractContextManager
    from types import ModuleType

    from bytecode import BasicBlock

    import pynguin.testcase.testcase as tc

    from pynguin.analyses import module
    from pynguin.testcase.testcase import TestCase


_LOGGER = logging.getLogger(__name__)


class ExecutionContext:
    """Contains information required in the context of an execution.

    The context contains, e.g., the used variables, modules, and the AST representation
    of the statements that should be executed.
    """

    def __init__(
        self,
        statement_transformer: stmt_to_ast.StatementToAstTransformer,
        module_provider: ModuleProvider,
    ) -> None:
        """Create a new execution context.

        Args:
            statement_transformer: The used statement transformer
            module_provider: The used module provider
        """
        self._statement_transformer = statement_transformer
        self._module_provider = module_provider
        self._local_namespace: dict[str, Any] = {}
        self._variable_names = ns.NamingScope()
        self._module_aliases = ns.NamingScope(
            prefix="module", new_name_callback=self.add_new_module_alias
        )
        self._global_namespace: dict[str, ModuleType] = {}

    @property
    def local_namespace(self) -> dict[str, Any]:
        """The local namespace.

        Returns:
            The local namespace
        """
        return self._local_namespace

    def replace_variable_value(
        self, variable: vr.VariableReference, new_value: Any
    ) -> None:
        """Replace the value of the variable with the new value.

        Args:
            variable: The variable for which we want to replace the value
            new_value: The replacement value.
        """
        self._local_namespace[self._variable_names.get_name(variable)] = new_value

    @property
    def module_aliases(self) -> ns.NamingScope:
        """The module aliases.

        Returns:
            A naming scope that maps the used modules to their alias.
        """
        return self._module_aliases

    @property
    def variable_names(self) -> ns.NamingScope:
        """The variable names.

        Returns:
            A naming scope that maps the used variables to their names.
        """
        return self._variable_names

    def get_reference_value(self, reference: vr.Reference) -> Any:
        """Resolve the given reference in this execution context.

        Args:
            reference: The reference to resolve.

        Raises:
            ValueError: If the root of the reference can not be resolved.

        Returns:
            The value that is resolved.
        """
        root, *attrs = reference.get_names(self._variable_names, self._module_aliases)
        if root in self._local_namespace:
            # Check local namespace first
            res = self._local_namespace[root]
        elif root in self._global_namespace:
            # Check global namespace after
            res = self._global_namespace[root]
        else:
            # Root name is not defined?
            raise ValueError("Root not found in this context: " + root)
        for attr in attrs:
            res = getattr(res, attr)
        return res

    @property
    def global_namespace(self) -> dict[str, ModuleType]:
        """The global namespace.

        Returns:
            The global namespace
        """
        return self._global_namespace

    def node_for_statement(
        self,
        statement: stmt.Statement,
    ) -> ast.stmt:
        """Transforms the given statement in an executable ast node.

        Args:
            statement: The statement that should be converted.

        Returns:
            An ast node.
        """
        return self._statement_transformer.transform(
            statement,
            self._module_aliases,
            self._variable_names,
        )

    def node_for_assertion(
        self, assertion: ass.Assertion, statement_node: ast.stmt
    ) -> ast.stmt:
        """Transforms the given assertion in an executable ast node.

        Args:
            assertion: The assertion that should be converted.
            statement_node: The ast node of the statement for the assertion.

        Returns:
            An ast node.
        """
        common_modules: set[str] = set()
        ass_visitor = ass_to_ast.PyTestAssertionToAstVisitor(
            self._variable_names, self._module_aliases, common_modules, statement_node
        )
        assertion.accept(ass_visitor)
        for common in common_modules:
            if common not in self.global_namespace:
                self.add_new_module_alias(common, common)

        if isinstance(assertion, ass.ExceptionAssertion):
            assert len(ass_visitor.nodes) == 1
            return ass_visitor.nodes[0]
        assert len(ass_visitor.assertion_nodes) == 1
        return ass_visitor.assertion_nodes[0]

    @staticmethod
    def wrap_node_in_module(node: ast.stmt) -> ast.Module:
        """Wraps the given node in a module, such that it can be executed.

        Args:
            node: The node to wrap

        Returns:
            The module wrapping the nodes
        """
        ast.fix_missing_locations(node)
        return ast.Module(body=[node], type_ignores=[])

    def add_new_module_alias(self, module_name: str, alias: str) -> None:
        """Add a new module alias.

        Args:
            module_name: The name of the module
            alias: The alias
        """
        self._global_namespace[alias] = self._module_provider.get_module(module_name)

    def __getstate__(self):
        new_global_namespace = self._global_namespace.copy()
        new_global_namespace.pop("__builtins__", None)
        return {
            "module_provider": self._module_provider,
            "local_namespace": self._local_namespace,
            "variable_names": self._variable_names,
            "module_aliases": self._module_aliases,
            "global_namespace": new_global_namespace,
            "has_builtins": "__builtins__" in self._global_namespace,
        }

    def __setstate__(self, state: dict):
        self._module_provider = state["module_provider"]
        self._local_namespace = state["local_namespace"]
        self._variable_names = state["variable_names"]
        self._module_aliases = state["module_aliases"]
        self._global_namespace = state["global_namespace"]
        if state["has_builtins"]:
            self.add_new_module_alias("builtins", "__builtins__")


class RemoteExecutionObserver(abc.ABC):
    """A remote observer that can be used to observe the execution of a test case.

    Important Note: If an observer is stateful, then this state must be encapsulated
    in a threading.local, i.e., be bound to a thread. Note that thread local data
    is initialized per thread, so there is no need to clear any pre-existing data
    (because there is none), as every thread gets its own instance.

    Methods in this class are not allowed to interact with the 'outside' because this
    class could be sent to a remote environment. The only thing that should leave an
    observer are results when they are written to the execution result in
    RemoteExecutionObserver::after_test_case_execution.

    You may interact with the 'outside' in
    ExecutionObserver::after_remote_test_case_execution.

    Note: Usage of threading.local may interfere with debugging tools, such as pydevd.
    In such a case, disable Cython by setting the following environment variable:
    PYDEVD_USE_CYTHON=NO

    For more details, look at some implementations, e.g., AssertionTraceObserver.
    """

    def __init__(self) -> None:  # noqa: B027
        """Initializes the remote observer."""

    @property
    def state(self) -> dict[str, Any]:
        """The state of the observer.

        Returns:
            The state of the observer
        """
        return {}

    @state.setter  # noqa: B027
    def state(self, state: dict[str, Any]) -> None:
        """Set the state of the observer.

        Args:
            state: The new state
        """

    @abstractmethod
    def before_test_case_execution(self, test_case: tc.TestCase):
        """Called before test case execution.

        Args:
            test_case: The test cases that will be executed.
        """

    @abstractmethod
    def after_test_case_execution(
        self,
        executor: TestCaseExecutor,
        test_case: tc.TestCase,
        result: ExecutionResult,
    ) -> None:
        """Called after test case execution.

        The call happens from the remote environment that executed the test case. You
        should override this method to extract information from the thread local storage
        to the execution result.

        Note: When a timeout occurs, then this method might not be called at all.

        Args:
            executor: The executor that executed the test case
            test_case: The test cases that was executed
            result: The execution result
        """

    @abstractmethod
    def before_statement_execution(
        self, statement: stmt.Statement, node: ast.stmt, exec_ctx: ExecutionContext
    ) -> ast.stmt:
        """Called before a statement is executed.

        Args:
            statement: the statement about to be executed.
            node: the ast node representing the statement.
            exec_ctx: the current execution context.

        Returns:
            An ast node. You may choose to modify this node to change what is executed.
        """

    @abstractmethod
    def after_statement_execution(
        self,
        statement: stmt.Statement,
        executor: TestCaseExecutor,
        exec_ctx: ExecutionContext,
        exception: BaseException | None,
    ) -> None:
        """Called after a statement was executed.

        Args:
            statement: the statement that was executed.
            executor: the executor, in case you want to execute something.
            exec_ctx: the current execution context.
            exception: the exception that was thrown, if any.
        """

    def __getstate__(self) -> dict[str, Any]:
        return self.state

    def __setstate__(self, state: dict[str, Any]) -> None:
        self.__init__()  # type: ignore[misc]
        self.state = state


class ExecutionObserver(abc.ABC):
    """An observer that can be used to observe the execution of a test case."""

    @property
    @abstractmethod
    def remote_observer(self) -> RemoteExecutionObserver:
        """The remote observer.

        Returns:
            The remote observer
        """

    @abstractmethod
    def before_remote_test_case_execution(self, test_case: tc.TestCase) -> None:
        """Called before test case execution from the main thread.

        Args:
            test_case: The test cases that will be executed.
        """

    @abstractmethod
    def after_remote_test_case_execution(
        self, test_case: tc.TestCase, result: ExecutionResult
    ) -> None:
        """Called after test case execution from the main thread.

        Note: This method is always called, though the data you expect in the execution
        might not be there, if the execution of the test case timed out.
        You are not allowed to access thread local state here (due to how
        threading.local works, it isn't even possible ;)), but you can do some
        postprocessing with the data from the execution result here.

        Args:
            test_case: The test cases that was executed
            result: The execution result
        """


class RemoteAssertionExecutionObserver(RemoteExecutionObserver):
    """A remote observer which executes the assertions of statements.

    Enables slicing on the recorded data.
    """

    def before_test_case_execution(self, test_case: tc.TestCase):
        """Not used.

        Args:
            test_case: not used
        """

    def after_test_case_execution(
        self,
        executor: TestCaseExecutor,
        test_case: tc.TestCase,
        result: ExecutionResult,
    ) -> None:
        """Not used.

        Args:
            executor: Not used
            test_case: Not used
            result: Not used
        """

    def before_statement_execution(  # noqa: D102
        self, statement: stmt.Statement, node: ast.stmt, exec_ctx: ExecutionContext
    ) -> ast.stmt:
        return node

    def after_statement_execution(  # noqa: D102
        self,
        statement: stmt.Statement,
        executor: TestCaseExecutor,
        exec_ctx: ExecutionContext,
        exception: BaseException | None,
    ) -> None:
        # This is a bit cumbersome, because the tracer is disabled by default.
        enabled = False
        tracer = executor.tracer
        try:
            if tracer.is_disabled():
                enabled = True
                tracer.enable()

            if statement.has_only_exception_assertion():
                if exception is not None:
                    tracer.register_exception_assertion(statement)
                return

            for assertion in statement.assertions:
                assertion_node = exec_ctx.wrap_node_in_module(
                    exec_ctx.node_for_assertion(assertion, ast.stmt())  # Dummy node
                )
                executor.execute_ast(assertion_node, exec_ctx)

                code_object_id, node_id = self._get_assertion_node_and_code_object_ids(
                    tracer
                )
                tracer.register_assertion_position(code_object_id, node_id, assertion)
        finally:
            if enabled:
                # Restore old state
                tracer.disable()

    def _get_assertion_node_and_code_object_ids(
        self, tracer: ExecutionTracer
    ) -> tuple[int, int]:
        existing_code_objects = tracer.get_subject_properties().existing_code_objects
        code_object_id = len(existing_code_objects) - 1
        code_object = existing_code_objects[code_object_id]
        assert_node = None
        for node in code_object.cfg.nodes:
            if node.is_artificial:
                continue
            bb_node: BasicBlock = node.basic_block  # type: ignore[assignment]
            if (
                not isinstance(bb_node[-1], ArtificialInstr)
                and bb_node[-1].opcode == op.POP_JUMP_IF_TRUE  # type:ignore[union-attr]
            ):
                assert_node = node
        assert assert_node
        return code_object_id, assert_node.index


class RemoteReturnTypeObserver(RemoteExecutionObserver):
    """An observer which observes the runtime types seen during execution."""

    class RemoteReturnTypeLocalState(threading.local):
        """Encapsulate observed return types."""

        def __init__(self):  # noqa: D107
            super().__init__()
            self.return_type_trace: dict[int, type] = {}
            self.return_type_generic_args: dict[int, tuple[type, ...]] = {}

    def __init__(self):
        """Initializes the remote observer."""
        self._return_type_local_state = (
            RemoteReturnTypeObserver.RemoteReturnTypeLocalState()
        )

    @property
    def state(self) -> dict[str, Any]:  # noqa: D102
        return {
            "return_type_trace": self._return_type_local_state.return_type_trace,
            "return_type_generic_args": self._return_type_local_state.return_type_generic_args,  # noqa: E501
        }

    @state.setter
    def state(self, state: dict[str, Any]):  # noqa: RUF100
        self._return_type_local_state.return_type_trace = state["return_type_trace"]
        self._return_type_local_state.return_type_generic_args = state[
            "return_type_generic_args"
        ]

    def before_test_case_execution(self, test_case: tc.TestCase):
        """Not used.

        Args:
            test_case: Not used
        """

    def after_test_case_execution(  # noqa: D102
        self,
        executor: TestCaseExecutor,
        test_case: tc.TestCase,
        result: ExecutionResult,
    ):
        result.raw_return_types = dict(self._return_type_local_state.return_type_trace)
        result.raw_return_type_generic_args = dict(
            self._return_type_local_state.return_type_generic_args
        )

    def before_statement_execution(  # noqa: D102
        self, statement: stmt.Statement, node: ast.stmt, exec_ctx: ExecutionContext
    ) -> ast.stmt:
        return node  # not relevant

    def after_statement_execution(  # noqa: D102
        self,
        statement: stmt.Statement,
        executor: TestCaseExecutor,
        exec_ctx: ExecutionContext,
        exception: BaseException | None,
    ) -> None:
        if exception is None and (ret_val := statement.ret_val) is not None:
            value = exec_ctx.get_reference_value(ret_val)
            position = statement.get_position()
            self._return_type_local_state.return_type_trace[position] = type(value)
            # TODO(fk) Hardcoded support for generics.
            # Try to guess generic arguments from elements.

            if type(value) in {set, list} and len(value) > 0:
                self._return_type_local_state.return_type_generic_args[position] = (
                    type(next(iter(value))),
                )
            elif isinstance(value, dict) and len(value) > 0:
                first_item = next(iter(value.items()))
                self._return_type_local_state.return_type_generic_args[position] = (
                    type(first_item[0]),
                    type(first_item[1]),
                )
            elif type(value) is tuple:
                self._return_type_local_state.return_type_generic_args[position] = (
                    tuple(type(v) for v in value)
                )


class ReturnTypeObserver(ExecutionObserver):
    """Observes the runtime types seen during execution.

    Updates the return types of the called function with the observed types.
    """

    def __init__(self, test_cluster: module.TestCluster):
        """Initializes the observer.

        Args:
            test_cluster: The test cluster that shall be updated
        """
        self._test_cluster = test_cluster
        self._remote_observer = RemoteReturnTypeObserver()

    @property
    def remote_observer(self) -> RemoteExecutionObserver:
        """The remote observer.

        Returns:
            The remote observer
        """
        return self._remote_observer

    def before_remote_test_case_execution(self, test_case: TestCase) -> None:
        """Not used.

        Args:
            test_case: Not used
        """

    def after_remote_test_case_execution(  # noqa: D102
        self, test_case: tc.TestCase, result: ExecutionResult
    ):
        # We store the raw types, so we still need to convert them to proper types.
        # This must be done outside the executing thread.
        for idx, raw_type in result.raw_return_types.items():
            if raw_type is type(NotImplemented):
                continue
            proper_type = self._test_cluster.type_system.convert_type_hint(raw_type)
            proper_type = self.__infer_known_generics(result, idx, proper_type)
            result.proper_return_type_trace[idx] = proper_type
            statement = test_case.get_statement(idx)
            if isinstance(statement, stmt.ParametrizedStatement):
                call_acc = statement.accessible_object()
                assert isinstance(call_acc, gao.GenericCallableAccessibleObject)
                self._test_cluster.update_return_type(call_acc, proper_type)

    def __infer_known_generics(
        self, result: ExecutionResult, idx: int, proper: ProperType
    ) -> ProperType:
        if idx not in result.raw_return_type_generic_args:
            return proper

        if isinstance(proper, TupleType):
            return TupleType(
                tuple(
                    self._test_cluster.type_system.convert_type_hint(t)
                    for t in result.raw_return_type_generic_args[idx]
                )
            )
        if isinstance(proper, Instance) and proper.type.raw_type in {list, set, dict}:
            return Instance(
                proper.type,
                tuple(
                    self._test_cluster.type_system.convert_type_hint(t)
                    for t in result.raw_return_type_generic_args[idx]
                ),
            )
        return proper


@dataclasses.dataclass
class ExecutionResult:
    """Result of an execution."""

    timeout: bool = False
    exceptions: dict[int, BaseException] = dataclasses.field(
        default_factory=dict, init=False
    )
    assertion_trace: at.AssertionTrace = dataclasses.field(
        default_factory=at.AssertionTrace, init=False
    )
    assertion_verification_trace: at.AssertionVerificationTrace = dataclasses.field(
        default_factory=at.AssertionVerificationTrace, init=False
    )
    execution_trace: ExecutionTrace = dataclasses.field(
        default_factory=ExecutionTrace, init=False
    )

    # Observation of return types.
    raw_return_types: dict[int, type] = dataclasses.field(
        default_factory=dict, init=False
    )
    raw_return_type_generic_args: dict[int, tuple[type, ...]] = dataclasses.field(
        default_factory=dict, init=False
    )
    # Observed return types converted to proper types.
    proper_return_type_trace: dict[int, ProperType] = dataclasses.field(
        default_factory=dict, init=False
    )

    proxy_knowledge: dict[tuple[int, str], tt.UsageTraceNode] = dataclasses.field(
        default_factory=dict, init=False
    )

    num_executed_statements: int = dataclasses.field(default=0, init=False)

    def has_test_exceptions(self) -> bool:
        """Returns true if any exceptions were thrown during the execution.

        Returns:
            Whether the test has exceptions
        """
        return bool(self.exceptions)

    def report_new_thrown_exception(self, stmt_idx: int, ex: BaseException) -> None:
        """Report an exception that was thrown during execution.

        Args:
            stmt_idx: the index of the statement, that caused the exception
            ex: the exception
        """
        self.exceptions[stmt_idx] = ex

    def get_first_position_of_thrown_exception(self) -> int | None:
        """Provide the index of the first thrown exception or None.

        Returns:
            The index of the first thrown exception, if any
        """
        if self.has_test_exceptions():
            return min(self.exceptions.keys())
        return None

    def delete_statement_data(self, deleted_statements: set[int]) -> None:
        """Delete statements at given indices.

        It may happen that the test case is modified after execution, for example,
        by removing unused primitives. We have to update the execution result to reflect
        this, otherwise the indexes maybe wrong.

        Args:
            deleted_statements: The indexes of the deleted statements
        """
        self.raw_return_types = ExecutionResult.shift_dict(
            self.raw_return_types, deleted_statements
        )
        self.raw_return_type_generic_args = ExecutionResult.shift_dict(
            self.raw_return_type_generic_args, deleted_statements
        )
        self.proper_return_type_trace = ExecutionResult.shift_dict(
            self.proper_return_type_trace, deleted_statements
        )
        self.exceptions = ExecutionResult.shift_dict(
            self.exceptions, deleted_statements
        )

    T = TypeVar("T")

    @staticmethod
    def shift_dict(to_shift: dict[int, T], deleted_indexes: set[int]) -> dict[int, T]:
        """Shifts the entries in the given dictionary.

        Compute the entries' new positions after the given statements were deleted.

        Args:
            to_shift: The dict to shift
            deleted_indexes: A set of deleted statement indexes.

        Returns:
            The shifted dict
        """
        # Count how many statements were deleted up to a given point
        shifts = {}
        delta = 0
        for idx in range(max(to_shift.keys(), default=0) + 1):
            if idx in deleted_indexes:
                delta += 1
            shifts[idx] = delta

        # Shift all indexes accordingly
        shifted = {}
        for stmt_idx, value in to_shift.items():
            if stmt_idx not in deleted_indexes:
                shifted[stmt_idx - shifts[stmt_idx]] = value
        return shifted

    def __str__(self) -> str:
        return (
            f"ExecutionResult(exceptions: {self.exceptions}, "
            f"trace: {self.execution_trace})"
        )

    def __repr__(self) -> str:
        return str(self)


class ModuleProvider:
    """Class for providing modules."""

    def __init__(self):  # noqa: D107
        self._mutated_module_aliases: dict[
            str, tuple[ModuleType, InstrumentationTransformer]
        ] = {}

    @property
    def mutated_module_aliases(
        self,
    ) -> dict[str, tuple[ModuleType, InstrumentationTransformer]]:
        """The mutated module aliases.

        Returns:
            The mutated module aliases
        """
        return self._mutated_module_aliases.copy()

    @staticmethod
    def __get_sys_module(module_name: str) -> ModuleType:
        try:
            return sys.modules[module_name]
        except KeyError as error:
            try:
                package_name, submodule_name = module_name.rsplit(".", 1)
            except ValueError as e:
                raise error from e

            try:
                package = ModuleProvider.__get_sys_module(package_name)
            except KeyError as e:
                raise error from e

            try:
                submodule = getattr(package, submodule_name)
            except AttributeError as e:
                raise error from e

            if not inspect.ismodule(submodule):
                raise error

            return submodule

    def get_module(self, module_name: str) -> ModuleType:
        """Provides a module.

        Either from sys.modules or if a mutated version for the given module name exists
        then the mutated version of the module will be returned.

        Args:
            module_name: string for the module alias, which should be loaded

        Returns:
            the module which should be loaded.
        """
        if (
            mutated_module_alias := self._mutated_module_aliases.get(module_name, None)
        ) is not None:
            return mutated_module_alias[0]
        return self.__get_sys_module(module_name)

    def add_mutated_version(
        self,
        module_name: str,
        mutated_module: ModuleType,
        transformer: InstrumentationTransformer,
    ) -> None:
        """Adds a mutated version of a module to the collection of mutated modules.

        Args:
            module_name: for the module name of the module, which should be mutated.
            mutated_module: the custom module, which should be used.
            transformer: the transformer to be used for the mutated module.
        """
        self._mutated_module_aliases[module_name] = (mutated_module, transformer)

    def clear_mutated_modules(self):
        """Clear the existing aliases."""
        self._mutated_module_aliases.clear()

    @staticmethod
    def reload_module(module_name: str) -> None:
        """Reloads the given module.

        Args:
            module_name: the module to reload.
        """
        reload(ModuleProvider.__get_sys_module(module_name))


class AbstractTestCaseExecutor(abc.ABC):
    """Interface for a test case executor."""

    @property
    @abstractmethod
    def module_provider(self) -> ModuleProvider:
        """The module provider used by this executor.

        Returns:
            The used module provider
        """

    @property
    @abstractmethod
    def statement_transformer(self) -> stmt_to_ast.StatementToAstTransformer:
        """The used statement transformer.

        Returns:
            The statement transformer
        """

    @abstractmethod
    def add_observer(self, observer: ExecutionObserver) -> None:
        """Add an execution observer.

        Args:
            observer: the observer to be added.
        """

    @abstractmethod
    def clear_observers(self) -> None:
        """Remove all existing observers."""

    @abstractmethod
    def temporarily_add_observer(
        self, observer: ExecutionObserver
    ) -> AbstractContextManager[None]:
        """Temporarily add the given observer.

        Args:
            observer: The observer to add.
        """

    @abstractmethod
    def add_remote_observer(self, remote_observer: RemoteExecutionObserver) -> None:
        """Add a remote execution observer.

        Args:
            remote_observer: the remote observer to be added.
        """

    @abstractmethod
    def clear_remote_observers(self) -> None:
        """Remove all existing remote observers."""

    @abstractmethod
    def temporarily_add_remote_observer(
        self, remote_observer: RemoteExecutionObserver
    ) -> AbstractContextManager[None]:
        """Temporarily add a remote observer.

        Args:
            remote_observer: The remote observer to add.
        """

    @property
    @abstractmethod
    def tracer(self) -> ExecutionTracer:
        """Provide access to the execution tracer.

        Returns:
            The execution tracer
        """

    @abstractmethod
    def execute(self, test_case: tc.TestCase) -> ExecutionResult:
        """Executes all statements of the given test case.

        Args:
            test_case: the test case that should be executed.

        Raises:
            RuntimeError: If something goes wrong inside Pynguin during execution.

        Returns:
            Result of the execution
        """

    def execute_multiple(
        self, test_cases: Iterable[tc.TestCase]
    ) -> Iterable[ExecutionResult]:
        """Executes multiple test cases.

        Args:
            test_cases: The test cases that should be executed.

        Raises:
            RuntimeError: If something goes wrong inside Pynguin during execution.

        Yields:
            The results of the execution
        """
        for test_case in test_cases:
            yield self.execute(test_case)


class TestCaseExecutor(AbstractTestCaseExecutor):
    """An executor that executes the generated test cases."""

    def __init__(
        self,
        tracer: ExecutionTracer,
        statement_transformer: stmt_to_ast.StatementToAstTransformer,
        module_provider: ModuleProvider | None = None,
        maximum_test_execution_timeout: int = 5,
        test_execution_time_per_statement: int = 1,
    ) -> None:
        """Create new test case executor.

        Args:
            tracer: the execution tracer
            statement_transformer: The used statement transformer
            module_provider: The used module provider
            maximum_test_execution_timeout: The minimum timeout time (in seconds)
                before a test case execution times out.
            test_execution_time_per_statement: The amount of time (in seconds) that is
                added to the timeout per statement, up to minimum_test_execution_timeout
        """
        # Repeatedly opening/closing devnull caused problems.
        # This is closed when Pynguin terminates, since we don't need this output
        # anyway this is acceptable.
        self._null_file = open(os.devnull, mode="w")  # noqa: PLW1514, PTH123, SIM115

        self._maximum_test_execution_timeout = maximum_test_execution_timeout
        self._test_execution_time_per_statement = test_execution_time_per_statement

        self._statement_transformer = statement_transformer
        self._module_provider = (
            module_provider if module_provider is not None else ModuleProvider()
        )
        self._tracer = tracer
        self._observers: list[ExecutionObserver] = []
        self._remote_observers: list[RemoteExecutionObserver] = []
        self._instrument = (
            config.CoverageMetric.CHECKED
            in config.configuration.statistics_output.coverage_metrics
        )
        instrumentation_tracer = InstrumentationExecutionTracer(self._tracer)
        checked_instrumentation = CheckedCoverageInstrumentation(instrumentation_tracer)
        self._checked_transformer = InstrumentationTransformer(
            instrumentation_tracer, [checked_instrumentation]
        )

        def log_thread_exception(arg):
            _LOGGER.error(
                "Exception in Thread: %s",
                arg.thread,
                exc_info=(arg.exc_type, arg.exc_value, arg.exc_traceback),
            )

        # Set our own exception hook, so timeout related errors in executing threads
        # are not spilled out to stderr and clutter our formatted output but are send
        # to the logger
        threading.excepthook = log_thread_exception

    @property
    def module_provider(self) -> ModuleProvider:  # noqa: D102
        return self._module_provider

    @property
    def statement_transformer(  # noqa: D102
        self,
    ) -> stmt_to_ast.StatementToAstTransformer:
        return self._statement_transformer

    def add_observer(self, observer: ExecutionObserver) -> None:  # noqa: D102
        self._observers.append(observer)

    def clear_observers(self) -> None:  # noqa: D102
        self._observers.clear()

    @contextlib.contextmanager
    def temporarily_add_observer(  # noqa: D102
        self, observer: ExecutionObserver
    ) -> Generator[None, None, None]:
        self._observers.append(observer)
<<<<<<< HEAD
=======
        yield
        self._observers.remove(observer)

    def add_remote_observer(  # noqa: D102
        self, remote_observer: RemoteExecutionObserver
    ) -> None:
        self._remote_observers.append(remote_observer)

    def clear_remote_observers(self) -> None:  # noqa: D102
        self._remote_observers.clear()

    @contextlib.contextmanager
    def temporarily_add_remote_observer(  # noqa: D102
        self, remote_observer: RemoteExecutionObserver
    ) -> Generator[None, None, None]:
        self._remote_observers.append(remote_observer)
>>>>>>> 10d7a121
        yield
        self._remote_observers.remove(remote_observer)

<<<<<<< HEAD
    def add_remote_observer(  # noqa: D102
        self, remote_observer: RemoteExecutionObserver
    ) -> None:
        self._remote_observers.append(remote_observer)

    def clear_remote_observers(self) -> None:  # noqa: D102
        self._remote_observers.clear()

    @contextlib.contextmanager
    def temporarily_add_remote_observer(  # noqa: D102
        self, remote_observer: RemoteExecutionObserver
    ) -> Generator[None, None, None]:
        self._remote_observers.append(remote_observer)
        yield
        self._remote_observers.remove(remote_observer)

    def _yield_remote_observers(self) -> Generator[RemoteExecutionObserver, None, None]:
        yield from self._remote_observers
        yield from (observer.remote_observer for observer in self._observers)

=======
    def _yield_remote_observers(self) -> Generator[RemoteExecutionObserver, None, None]:
        yield from self._remote_observers
        yield from (observer.remote_observer for observer in self._observers)

>>>>>>> 10d7a121
    @property
    def tracer(self) -> ExecutionTracer:  # noqa: D102
        return self._tracer

    def set_instrument(self, instrument: bool) -> None:  # noqa: FBT001
        """Set if the test is to be instrumented as well.

        Args:
            instrument: Whether to instrument the test and its assertions.
        """
        self._instrument = instrument

    def execute(  # noqa: D102
        self,
        test_case: tc.TestCase,
    ) -> ExecutionResult:
        self._before_remote_test_case_execution(test_case)
<<<<<<< HEAD
        with (
            contextlib.redirect_stdout(self._null_file),
            contextlib.redirect_stderr(self._null_file),
        ):
            return_queue: Queue[ExecutionResult] = Queue()
            thread = threading.Thread(
                target=self._execute_test_case,
                args=(test_case, return_queue),
                daemon=True,
            )
            thread.start()
            thread.join(
                timeout=min(
                    self._maximum_test_execution_timeout,
                    self._test_execution_time_per_statement * len(test_case.statements),
                )
            )
            if thread.is_alive():
                # Set thread ident to invalid value, such that the tracer
                # kills the thread
                self._tracer.current_thread_identifier = -1
                result = ExecutionResult(timeout=True)
                _LOGGER.warning("Experienced timeout from test-case execution")
            else:
                try:
                    result = return_queue.get(block=False)
                except Empty as ex:
                    _LOGGER.error("Finished thread did not return a result.")
                    raise RuntimeError("Bug in Pynguin!") from ex
=======
        return_queue: Queue[ExecutionResult] = Queue()
        thread = threading.Thread(
            target=self._execute_test_case,
            args=(test_case, return_queue),
            daemon=True,
        )
        thread.start()
        thread.join(
            timeout=min(
                self._maximum_test_execution_timeout,
                self._test_execution_time_per_statement * len(test_case.statements),
            )
        )
        if thread.is_alive():
            # Set thread ident to invalid value, such that the tracer
            # kills the thread
            self._tracer.current_thread_identifier = -1
            # Wait for the thread so that stdout/stderr is not redirected anymore
            _LOGGER.debug("Waiting for thread to finish")
            thread.join()
            result = ExecutionResult(timeout=True)
            _LOGGER.warning("Experienced timeout from test-case execution")
        else:
            try:
                result = return_queue.get(block=False)
            except Empty as ex:
                _LOGGER.error("Finished thread did not return a result.")
                raise RuntimeError("Bug in Pynguin!") from ex
>>>>>>> 10d7a121
        self._after_remote_test_case_execution(test_case, result)
        return result

    def _before_test_case_execution(self, test_case: tc.TestCase) -> None:
        self._tracer.init_trace()
        for observer in self._yield_remote_observers():
            observer.before_test_case_execution(test_case)

    def _execute_test_case(self, test_case: tc.TestCase, result_queue: Queue) -> None:
        self._before_test_case_execution(test_case)
        result = ExecutionResult()
        exec_ctx = ExecutionContext(self._statement_transformer, self._module_provider)
        self._tracer.current_thread_identifier = threading.current_thread().ident
<<<<<<< HEAD
        for idx, statement in enumerate(test_case.statements):
            ast_node = self._before_statement_execution(statement, exec_ctx)
            exception = self.execute_ast(ast_node, exec_ctx)
            self._after_statement_execution(statement, exec_ctx, exception)
            if exception is not None:
                result.report_new_thrown_exception(idx, exception)
                break
=======
        with (
            contextlib.redirect_stdout(self._null_file),
            contextlib.redirect_stderr(self._null_file),
        ):
            for idx, statement in enumerate(test_case.statements):
                ast_node = self._before_statement_execution(statement, exec_ctx)
                exception = self.execute_ast(ast_node, exec_ctx)
                self._after_statement_execution(statement, exec_ctx, exception)
                if exception is not None:
                    result.report_new_thrown_exception(idx, exception)
                    break
>>>>>>> 10d7a121
        self._after_test_case_execution(test_case, result)
        result_queue.put(result)

    def _after_test_case_execution(
        self, test_case: tc.TestCase, result: ExecutionResult
    ) -> None:
        """Collect the trace data after each executed test case.

        Args:
            test_case: The executed test case
            result: The execution result
        """
        result.execution_trace = self._tracer.get_trace()
        for observer in self._yield_remote_observers():
            observer.after_test_case_execution(self, test_case, result)

    def _before_remote_test_case_execution(self, test_case: tc.TestCase) -> None:
        """Process test case before remote execution.

        Args:
            test_case: The executed test case
        """
        for observer in self._observers:
            observer.before_remote_test_case_execution(test_case)

    def _after_remote_test_case_execution(
        self, test_case: tc.TestCase, result: ExecutionResult
    ) -> None:
        """Process results after remote execution.

        Args:
            test_case: The executed test case
            result: The execution result
        """
        for observer in self._observers:
            observer.after_remote_test_case_execution(test_case, result)

    def _before_statement_execution(
        self, statement: stmt.Statement, exec_ctx: ExecutionContext
    ) -> ast.Module:
        # Check if the current thread is still the one that should be executing
        # Otherwise raise an exception to kill it.
        if self.tracer.current_thread_identifier != threading.current_thread().ident:
            # Kill this thread
            raise RuntimeError(
                "The current thread shall not be executed any more, thus I kill it."
            )

        # We need to disable the tracer, because an observer might interact with an
        # object of the SUT via the ExecutionContext and trigger code execution, which
        # is not caused by the test case and should therefore not be in the trace.
        self._tracer.disable()

        ast_node = exec_ctx.node_for_statement(statement)
        try:
            for observer in self._yield_remote_observers():
                ast_node = observer.before_statement_execution(
                    statement, ast_node, exec_ctx
                )
        finally:
            self._tracer.enable()
        return ExecutionContext.wrap_node_in_module(ast_node)

    def execute_ast(
        self,
        ast_node: ast.Module,
        exec_ctx: ExecutionContext,
    ) -> BaseException | None:
        """Execute the given ast_node in the given context.

        You can use this in an observer if you also need to execute an AST Node.

        Args:
            ast_node: The node to execute.
            exec_ctx: The execution context

        Returns:
            The raised exception, if any.
        """
        if _LOGGER.isEnabledFor(logging.DEBUG):
            _LOGGER.debug("Executing %s", ast.unparse(ast_node))

        code = compile(ast_node, "<ast>", "exec")
        if self._instrument:
            code = self._checked_transformer.instrument_module(code)

        try:
            exec(  # noqa: S102
                code, exec_ctx.global_namespace, exec_ctx.local_namespace
            )
        except BaseException as err:  # noqa: BLE001
            failed_stmt = ast.unparse(ast_node)
            _LOGGER.debug("Failed to execute statement:\n%s%s", failed_stmt, err.args)
            return err

        return None

    def _after_statement_execution(
        self,
        statement: stmt.Statement,
        exec_ctx: ExecutionContext,
        exception: BaseException | None,
    ):
        # See comments in _before_statement_execution
        if self.tracer.current_thread_identifier != threading.current_thread().ident:
            # Kill this thread
            raise RuntimeError(
                "The current thread shall not be executed any more, thus I kill it."
            )

        self._tracer.disable()
        try:
            for observer in reversed(tuple(self._yield_remote_observers())):
                observer.after_statement_execution(statement, self, exec_ctx, exception)
        finally:
            self._tracer.enable()


class SubprocessTestCaseExecutor(TestCaseExecutor):
    """An executor that executes the generated test cases in a subprocess."""

    def __init__(
        self,
        tracer: ExecutionTracer,
        statement_transformer: stmt_to_ast.StatementToAstTransformer,
        module_provider: ModuleProvider | None = None,
        maximum_test_execution_timeout: int = 5,
        test_execution_time_per_statement: int = 1,
    ) -> None:
        """Create new subprocess test case executor.

        Args:
            tracer: the execution tracer
            statement_transformer: The used statement transformer
            module_provider: The used module provider
            maximum_test_execution_timeout: The minimum timeout time (in seconds)
                before a test case execution times out.
            test_execution_time_per_statement: The amount of time (in seconds) that is
                added to the timeout per statement, up to minimum_test_execution_timeout
        """
        super().__init__(
            tracer,
            statement_transformer,
            module_provider,
            maximum_test_execution_timeout,
            test_execution_time_per_statement,
        )

    def execute(  # noqa: D102
        self,
        test_case: tc.TestCase,
    ) -> ExecutionResult:
        self._before_remote_test_case_execution(test_case)

        receiving_connection, sending_connection = mp.Pipe(duplex=False)

        remote_observers = tuple(self._yield_remote_observers())

        reference_bindings = self._create_variable_binding(test_case)

        args = (
            self._tracer,
            self._statement_transformer,
            self._module_provider,
            self._maximum_test_execution_timeout,
            self._test_execution_time_per_statement,
            remote_observers,
            test_case,
            reference_bindings,
            sending_connection,
        )

        process = mp.Process(
            target=self._execute_test_case_in_subprocess,
            args=args,
            daemon=True,
        )

        process.start()

        has_results = receiving_connection.poll(
            timeout=min(
                self._maximum_test_execution_timeout,
                self._test_execution_time_per_statement * len(test_case.statements),
            ),
        )

        if not has_results:
            if process.exitcode is None:
                process.kill()
                _LOGGER.warning("Experienced timeout from test-case execution")
            elif process.exitcode == -signal.SIGSEGV:
                _LOGGER.warning(
                    "Segmentation fault detected. Saving the test-case that caused the"
                    " crash and continuing as if a timeout occurred."
                )
                self._save_crash_tests(test_case)
            elif process.exitcode == -signal.SIGKILL:
                _LOGGER.warning(
                    "Kill signal detected, most likely due to an out of memory."
                    " Saving the test-case that caused the crash and continuing as"
                    " if a timeout occurred."
                )
                self._save_crash_tests(test_case)
            else:
                _LOGGER.error("Finished process did not return a result.")
                raise RuntimeError("Bug in Pynguin!")

            return ExecutionResult(timeout=True)

        return_value: tuple[
            ExecutionTracer,
            ModuleProvider,
            ExecutionResult,
            dict[int, vr.VariableReference] | None,
            tuple[Any, ...],
        ] = receiving_connection.recv()

        (
            new_tracer,
            new_module_provider,
            result,
            new_reference_bindings,
            random_state,
        ) = return_value

        sending_connection.close()
        receiving_connection.close()

        process.join()

        randomness.RNG.setstate(random_state)

        self._module_provider = new_module_provider

        if new_reference_bindings is not None:
            self._fix_assertion_trace(
                result.assertion_trace, reference_bindings, new_reference_bindings
            )

        self._tracer.state = new_tracer.state

        self._after_remote_test_case_execution(test_case, result)

        return result

    def execute_multiple(  # noqa: D102
        self, test_cases: Iterable[tc.TestCase]
    ) -> Iterable[ExecutionResult]:
        test_cases_tuple = tuple(test_cases)

        if not test_cases_tuple:
            return ()

        receiving_connection, sending_connection = mp.Pipe(duplex=False)

        remote_observers = tuple(self._yield_remote_observers())

        references_bindings = tuple(
            self._create_variable_binding(test_case) for test_case in test_cases_tuple
        )

        args = (
            self._tracer,
            self._statement_transformer,
            self._module_provider,
            self._maximum_test_execution_timeout,
            self._test_execution_time_per_statement,
            remote_observers,
            test_cases_tuple,
            references_bindings,
            sending_connection,
        )

        process = mp.Process(
            target=self._execute_test_cases_in_subprocess,
            args=args,
            daemon=True,
        )

        process.start()

        has_results = receiving_connection.poll(
            timeout=min(
                self._maximum_test_execution_timeout * len(test_cases_tuple),
                sum(
                    self._test_execution_time_per_statement * len(test_case.statements)
                    for test_case in test_cases_tuple
                ),
            ),
        )

        if not has_results:
            if process.exitcode is None:
                process.kill()
                _LOGGER.error(
                    "Timeout occurred. Falling back to executing each test-case"
                    " in a separate process."
                )
            elif process.exitcode == -signal.SIGSEGV:
                _LOGGER.warning(
                    "Segmentation fault detected. Falling back to executing each"
                    " test-case in a separate process."
                )
            elif process.exitcode == -signal.SIGKILL:
                _LOGGER.warning(
                    "Kill signal detected, most likely due to an out of memory."
                    " Falling back to executing each test-case in a separate process."
                )
            else:
                _LOGGER.error("Finished process did not return the results.")
                raise RuntimeError("Bug in Pynguin!")

            return super().execute_multiple(test_cases_tuple)

        return_value: tuple[
            ExecutionTracer,
            ModuleProvider,
            tuple[ExecutionResult, ...],
            tuple[dict[int, vr.VariableReference] | None, ...],
            tuple[Any, ...],
        ] = receiving_connection.recv()

        (
            new_tracer,
            new_module_provider,
            results,
            new_references_bindings,
            random_state,
        ) = return_value

        sending_connection.close()
        receiving_connection.close()

        process.join()

        randomness.RNG.setstate(random_state)

        self._module_provider = new_module_provider

        for result, reference_bindings, new_reference_bindings in zip(
            results, references_bindings, new_references_bindings, strict=True
        ):
            if new_reference_bindings is not None:
                self._fix_assertion_trace(
                    result.assertion_trace, reference_bindings, new_reference_bindings
                )

        self._tracer.state = new_tracer.state

        return results

    def _save_crash_tests(self, test_case: tc.TestCase) -> None:
        chromosome = tcc.TestCaseChromosome(test_case)

        exporter = export.PyTestChromosomeToAstVisitor(self._statement_transformer)

        chromosome.accept(exporter)

        target_file = (
            Path(config.configuration.test_case_output.crash_path).resolve()
            / f"crash_test_{hash(test_case)}.py"
        )

        export.save_module_to_file(exporter.to_module(), target_file)

    @staticmethod
    def _create_variable_binding(
        test_case: TestCase,
    ) -> dict[int, vr.VariableReference]:
        return {
            position: reference
            for position, statement in enumerate(test_case.statements)
            if (reference := statement.ret_val) is not None
            and not reference.is_none_type()
        }

    @staticmethod
    def _fix_assertion_trace(
        assertion_trace: at.AssertionTrace,
        old_reference_bindings: dict[int, vr.VariableReference],
        new_reference_bindings: dict[int, vr.VariableReference],
    ) -> None:
        memo = {
            new_reference: old_reference_bindings[position]
            for position, new_reference in new_reference_bindings.items()
        }

        all_assertions = assertion_trace.get_all_assertions()
        assertion_trace.clear()
        for position, assertions in all_assertions.items():
            for assertion in assertions:
                assertion_trace.add_entry(position, assertion.clone(memo))

    @staticmethod
    def _execute_test_case_in_subprocess(  # noqa: PLR0917
        tracer: ExecutionTracer,
        statement_transformer: stmt_to_ast.StatementToAstTransformer,
        module_provider: ModuleProvider,
        maximum_test_execution_timeout: int,
        test_execution_time_per_statement: int,
        remote_observers: tuple[RemoteExecutionObserver, ...],
        test_case: tc.TestCase,
        reference_bindings: dict[int, vr.VariableReference],
        sending_connection: mp_conn.Connection,
    ) -> None:
        SubprocessTestCaseExecutor._replace_tracer(tracer)

        executor = TestCaseExecutor(
            tracer,
            statement_transformer,
            module_provider,
            maximum_test_execution_timeout,
            test_execution_time_per_statement,
        )

        for remote_observer in remote_observers:
            executor.add_remote_observer(remote_observer)

        result = executor.execute(test_case)

        SubprocessTestCaseExecutor._fix_result_for_pickle(result)

        new_reference_bindings = (
            reference_bindings
            if result.assertion_trace.trace
            and not dill.detect.baditems(reference_bindings)
            else None
        )

        sending_connection.send(
            (
                tracer,
                module_provider,
                result,
                new_reference_bindings,
                randomness.RNG.getstate(),
            )
        )

    @staticmethod
    def _execute_test_cases_in_subprocess(  # noqa: PLR0917
        tracer: ExecutionTracer,
        statement_transformer: stmt_to_ast.StatementToAstTransformer,
        module_provider: ModuleProvider,
        maximum_test_execution_timeout: int,
        test_execution_time_per_statement: int,
        remote_observers: tuple[RemoteExecutionObserver, ...],
        test_cases: tuple[tc.TestCase, ...],
        references_bindings: tuple[dict[int, vr.VariableReference], ...],
        sending_connection: mp_conn.Connection,
    ) -> None:
        SubprocessTestCaseExecutor._replace_tracer(tracer)

        executor = TestCaseExecutor(
            tracer,
            statement_transformer,
            module_provider,
            maximum_test_execution_timeout,
            test_execution_time_per_statement,
        )

        for remote_observer in remote_observers:
            executor.add_remote_observer(remote_observer)

        results = tuple(executor.execute_multiple(test_cases))

        for result in results:
            SubprocessTestCaseExecutor._fix_result_for_pickle(result)

        new_references_bindings = tuple(
            (
                reference_bindings
                if result.assertion_trace.trace
                and not dill.detect.baditems(reference_bindings)
                else None
            )
            for result, reference_bindings in zip(
                results, references_bindings, strict=True
            )
        )

        sending_connection.send(
            (
                tracer,
                module_provider,
                results,
                new_references_bindings,
                randomness.RNG.getstate(),
            )
        )

    @staticmethod
    def _replace_tracer(tracer: ExecutionTracer) -> None:
        instrumentation_finder = sys.meta_path[0]

        if isinstance(instrumentation_finder, InstrumentationFinder):
            instrumentation_finder.instrumentation_tracer.tracer = tracer

    @staticmethod
    def _fix_result_for_pickle(result: ExecutionResult) -> None:
        if exception_bad_items := dill.detect.baditems(result.exceptions):
            _LOGGER.warning(
                "Unpicklable exceptions, final results might differ from classic"
                " execution with same seed: %s",
                exception_bad_items,
            )
            result.exceptions = {
                position: exception
                for position, exception in result.exceptions.items()
                if exception not in exception_bad_items
            }

        if assertion_trace_bad_items := dill.detect.baditems(result.assertion_trace):
            _LOGGER.warning(
                "Unpicklable assertion trace, final results might differ from classic"
                " execution with same seed: %s",
                assertion_trace_bad_items,
            )
            result.assertion_trace.clear()

        if execution_trace_bad_items := dill.detect.baditems(result.execution_trace):
            _LOGGER.warning(
                "Unpicklable execution trace, final results might differ from classic"
                " execution with same seed: %s",
                execution_trace_bad_items,
            )
            result.execution_trace.executed_assertions.clear()

        if proxy_knowledge_bad_items := dill.detect.baditems(result.proxy_knowledge):
            _LOGGER.warning(
                "Unpicklable proxy knowledge, final results might differ from classic"
                " execution with same seed: %s",
                proxy_knowledge_bad_items,
            )
            result.proxy_knowledge.clear()

        if proper_return_type_trace_bad_items := dill.detect.baditems(
            result.proper_return_type_trace
        ):
            _LOGGER.warning(
                "Unpicklable proper return type trace, final results might differ from"
                " classic execution with same seed: %s",
                proper_return_type_trace_bad_items,
            )
            result.proper_return_type_trace.clear()

        if raw_return_type_generic_args_bad_items := dill.detect.baditems(
            result.raw_return_type_generic_args
        ):
            _LOGGER.warning(
                "Unpicklable raw return type generic args, final results might differ"
                " from classic execution with same seed: %s",
                raw_return_type_generic_args_bad_items,
            )
            result.raw_return_type_generic_args = {
                position: generic_args
                for position, generic_args in result.raw_return_type_generic_args.items()  # noqa: E501
                if all(
                    type_ not in raw_return_type_generic_args_bad_items
                    for type_ in generic_args
                )
            }

        if raw_return_types_bad_items := dill.detect.baditems(result.raw_return_types):
            _LOGGER.warning(
                "Unpicklable raw return types, final results might differ from classic"
                " execution with same seed: %s",
                raw_return_types_bad_items,
            )
            result.raw_return_types = {
                position: type_
                for position, type_ in result.raw_return_types.items()
                if type_ not in raw_return_types_bad_items
            }


class TypeTracingTestCaseExecutor(AbstractTestCaseExecutor):
    """A test case executor that delegates to another executor.

    Every test case is executed twice, one time for the regular result
    and one time with proxies in order to refine parameter types.
    """

    def __init__(
        self, delegate: AbstractTestCaseExecutor, cluster: module.ModuleTestCluster
    ):
        """Initializes the executor.

        Args:
            delegate: The delegate
            cluster: The test cluster
        """
        self._delegate = delegate
        self._type_tracing_observer = TypeTracingObserver(cluster)
        self._return_type_observer = ReturnTypeObserver(cluster)

    @property
    def module_provider(self) -> ModuleProvider:  # noqa: D102
        return self._delegate.module_provider

    @property
    def statement_transformer(  # noqa: D102
        self,
    ) -> stmt_to_ast.StatementToAstTransformer:
        return self._delegate.statement_transformer

    def add_observer(self, observer: ExecutionObserver) -> None:  # noqa: D102
        self._delegate.add_observer(observer)

    def clear_observers(self) -> None:  # noqa: D102
        self._delegate.clear_observers()

    def temporarily_add_observer(  # noqa: D102
        self, observer: ExecutionObserver
    ) -> AbstractContextManager[None]:
        return self._delegate.temporarily_add_observer(observer)

    def add_remote_observer(  # noqa: D102
        self, remote_observer: RemoteExecutionObserver
    ) -> None:
        self._delegate.add_remote_observer(remote_observer)

    def clear_remote_observers(self) -> None:  # noqa: D102
        self._delegate.clear_remote_observers()

    def temporarily_add_remote_observer(  # noqa: D102
        self, remote_observer: RemoteExecutionObserver
    ) -> AbstractContextManager[None]:
        return self._delegate.temporarily_add_remote_observer(remote_observer)

    @property
    def tracer(self) -> ExecutionTracer:  # noqa: D102
        return self._delegate.tracer

    def execute(self, test_case: tc.TestCase) -> ExecutionResult:  # noqa: D102
        with self._delegate.temporarily_add_observer(self._return_type_observer):
            result = self._delegate.execute(test_case)
        if not result.timeout:
            # Only execute with proxies if the test case doesn't time out.
            # There is no need to stall another thread.
            with (
                self._delegate.temporarily_add_observer(self._type_tracing_observer),
                tt.shim_isinstance(),
            ):
                # TODO(fk) Do we record wrong stuff, i.e., type checks from observers?
                #  Make use of type errors?
                self._delegate.execute(test_case)
        return result


class RemoteTypeTracingObserver(RemoteExecutionObserver):
    """A remote execution observer used for type tracing."""

    class RemoteTypeTracingLocalState(threading.local):
        """Thread local data for type tracing."""

        def __init__(self):  # noqa: D107
            super().__init__()
            # Active proxies per statement position and argument name.
            self.proxies: dict[tuple[int, str], tt.ObjectProxy] = {}

    def __init__(self):
        """Initializes the remote observer."""
        self._local_state = RemoteTypeTracingObserver.RemoteTypeTracingLocalState()

    @property
    def state(self) -> dict[str, Any]:  # noqa: D102
        return dict(  # noqa: C408
            proxies=self._local_state.proxies,
        )

    @state.setter
    def state(self, state: dict[str, Any]) -> None:
        self._local_state.proxies = state["proxies"]

    def before_test_case_execution(self, test_case: tc.TestCase):
        """Not used.

        Args:
            test_case: Not used
        """

    def after_test_case_execution(  # noqa: D102
        self,
        executor: TestCaseExecutor,
        test_case: tc.TestCase,
        result: ExecutionResult,
    ) -> None:
        for (stmt_pos, arg_name), proxy in self._local_state.proxies.items():
            result.proxy_knowledge[(stmt_pos, arg_name)] = copy.deepcopy(
                tt.UsageTraceNode.from_proxy(proxy)
            )

    def before_statement_execution(  # noqa: D102
        self, statement: stmt.Statement, node: ast.stmt, exec_ctx: ExecutionContext
    ) -> ast.stmt:
        if isinstance(statement, stmt.ParametrizedStatement):
            modified_args = {}
            real_params = {}
            for name, param in statement.args.items():
                mod_param = vr.VariableReference(statement.test_case, ANY)
                modified_args[name] = mod_param
                real_params[(name, mod_param)] = param

            # We must rewrite calls as follows:
            # `foo(arg1, arg2, arg2) -> foo(n_arg1, n_arg2, n_arg3)`
            # where
            #   `n_arg1 = Proxy(arg1)`
            #   `n_arg2 = Proxy(arg2)`
            #   `n_arg3 = Proxy(arg2)`
            # In other words, each argument is wrapped in its own proxy, even if they
            # point to the same variable.
            modified = cast(
                stmt.ParametrizedStatement,
                statement.clone(statement.test_case, Mirror()),
            )
            signature = cast(
                gao.GenericCallableAccessibleObject, modified.accessible_object()
            ).inferred_signature
            modified.args = modified_args
            modified.ret_val = statement.ret_val
            ast_node = exec_ctx.node_for_statement(modified)
            # Now we know the names.
            for (name, modified_param), original_param in real_params.items():
                old = exec_ctx.get_reference_value(original_param)
                # TODO(fk) use proxy only with some chance?
                #  May be necessary for functions that don't like proxies, e.g.,
                #  open(...).
                #  Record how often we get type errors to find out how often
                #  native function are a problem?
                #  can't really do that, because we use proxies as markers for
                #  interactions we don't want to record.
                proxy = tt.ObjectProxy(
                    old,
                    usage_trace=tt.UsageTraceNode(name=name),
                    is_kwargs=signature.signature.parameters[name].kind
                    == inspect.Parameter.VAR_KEYWORD,
                )
                self._local_state.proxies[(statement.get_position(), name)] = proxy
                exec_ctx.replace_variable_value(modified_param, proxy)

            return ast_node
        return node

    def after_statement_execution(  # noqa: D102
        self,
        statement: stmt.Statement,
        executor: TestCaseExecutor,
        exec_ctx: ExecutionContext,
        exception: BaseException | None = None,
    ) -> None:
        if exception is None:
            # It may be possible that the returned value is a proxy, but we don't
            # want to create nested proxies, so we unwrap it.
            # This does not solve all problems, e.g., a list containing proxies, so
            # that's a limitation.
            assert statement.ret_val
            value = exec_ctx.get_reference_value(statement.ret_val)
            exec_ctx.replace_variable_value(statement.ret_val, tt.unwrap(value))


class TypeTracingObserver(ExecutionObserver):
    """An execution observer used for type tracing.

    It wraps parameters in proxies in order to make better guesses on their type.
    """

    def __init__(self, cluster: module.TestCluster):
        """Initializes the observer.

        Args:
            cluster: The test cluster that shall be updated by the observer
        """
        self._cluster = cluster
        self._remote_observer = RemoteTypeTracingObserver()

    @property
    def remote_observer(self) -> RemoteTypeTracingObserver:  # noqa: D102
        return self._remote_observer

    def before_remote_test_case_execution(self, test_case: TestCase) -> None:
        """Not used.

        Args:
            test_case: Not used
        """

    def after_remote_test_case_execution(  # noqa: D102
        self, test_case: tc.TestCase, result: ExecutionResult
    ) -> None:
        for (stmt_pos, arg_name), knowledge in result.proxy_knowledge.items():
            statement = test_case.get_statement(stmt_pos)
            assert isinstance(statement, stmt.ParametrizedStatement)
            self._cluster.update_parameter_knowledge(
                cast(
                    gao.GenericCallableAccessibleObject, statement.accessible_object()
                ),
                arg_name,
                knowledge,
            )<|MERGE_RESOLUTION|>--- conflicted
+++ resolved
@@ -1067,29 +1067,9 @@
         self, observer: ExecutionObserver
     ) -> Generator[None, None, None]:
         self._observers.append(observer)
-<<<<<<< HEAD
-=======
         yield
         self._observers.remove(observer)
 
-    def add_remote_observer(  # noqa: D102
-        self, remote_observer: RemoteExecutionObserver
-    ) -> None:
-        self._remote_observers.append(remote_observer)
-
-    def clear_remote_observers(self) -> None:  # noqa: D102
-        self._remote_observers.clear()
-
-    @contextlib.contextmanager
-    def temporarily_add_remote_observer(  # noqa: D102
-        self, remote_observer: RemoteExecutionObserver
-    ) -> Generator[None, None, None]:
-        self._remote_observers.append(remote_observer)
->>>>>>> 10d7a121
-        yield
-        self._remote_observers.remove(remote_observer)
-
-<<<<<<< HEAD
     def add_remote_observer(  # noqa: D102
         self, remote_observer: RemoteExecutionObserver
     ) -> None:
@@ -1110,12 +1090,6 @@
         yield from self._remote_observers
         yield from (observer.remote_observer for observer in self._observers)
 
-=======
-    def _yield_remote_observers(self) -> Generator[RemoteExecutionObserver, None, None]:
-        yield from self._remote_observers
-        yield from (observer.remote_observer for observer in self._observers)
-
->>>>>>> 10d7a121
     @property
     def tracer(self) -> ExecutionTracer:  # noqa: D102
         return self._tracer
@@ -1133,37 +1107,6 @@
         test_case: tc.TestCase,
     ) -> ExecutionResult:
         self._before_remote_test_case_execution(test_case)
-<<<<<<< HEAD
-        with (
-            contextlib.redirect_stdout(self._null_file),
-            contextlib.redirect_stderr(self._null_file),
-        ):
-            return_queue: Queue[ExecutionResult] = Queue()
-            thread = threading.Thread(
-                target=self._execute_test_case,
-                args=(test_case, return_queue),
-                daemon=True,
-            )
-            thread.start()
-            thread.join(
-                timeout=min(
-                    self._maximum_test_execution_timeout,
-                    self._test_execution_time_per_statement * len(test_case.statements),
-                )
-            )
-            if thread.is_alive():
-                # Set thread ident to invalid value, such that the tracer
-                # kills the thread
-                self._tracer.current_thread_identifier = -1
-                result = ExecutionResult(timeout=True)
-                _LOGGER.warning("Experienced timeout from test-case execution")
-            else:
-                try:
-                    result = return_queue.get(block=False)
-                except Empty as ex:
-                    _LOGGER.error("Finished thread did not return a result.")
-                    raise RuntimeError("Bug in Pynguin!") from ex
-=======
         return_queue: Queue[ExecutionResult] = Queue()
         thread = threading.Thread(
             target=self._execute_test_case,
@@ -1192,7 +1135,6 @@
             except Empty as ex:
                 _LOGGER.error("Finished thread did not return a result.")
                 raise RuntimeError("Bug in Pynguin!") from ex
->>>>>>> 10d7a121
         self._after_remote_test_case_execution(test_case, result)
         return result
 
@@ -1206,15 +1148,6 @@
         result = ExecutionResult()
         exec_ctx = ExecutionContext(self._statement_transformer, self._module_provider)
         self._tracer.current_thread_identifier = threading.current_thread().ident
-<<<<<<< HEAD
-        for idx, statement in enumerate(test_case.statements):
-            ast_node = self._before_statement_execution(statement, exec_ctx)
-            exception = self.execute_ast(ast_node, exec_ctx)
-            self._after_statement_execution(statement, exec_ctx, exception)
-            if exception is not None:
-                result.report_new_thrown_exception(idx, exception)
-                break
-=======
         with (
             contextlib.redirect_stdout(self._null_file),
             contextlib.redirect_stderr(self._null_file),
@@ -1226,7 +1159,6 @@
                 if exception is not None:
                     result.report_new_thrown_exception(idx, exception)
                     break
->>>>>>> 10d7a121
         self._after_test_case_execution(test_case, result)
         result_queue.put(result)
 
