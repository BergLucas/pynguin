--- conflicted
+++ resolved
@@ -32,13 +32,10 @@
 from pynguin.analyses.typesystem import NoneType
 from pynguin.analyses.typesystem import ProperType
 from pynguin.analyses.typesystem import TupleType
-<<<<<<< HEAD
 from pynguin.analyses.typesystem import accept_csv_file_like_object
-=======
 from pynguin.analyses.typesystem import TypeVisitor
 from pynguin.analyses.typesystem import UnionType
 from pynguin.analyses.typesystem import Unsupported
->>>>>>> 5d6c4609
 from pynguin.analyses.typesystem import is_collection_type
 from pynguin.analyses.typesystem import is_primitive_type
 from pynguin.grammar.csv import create_csv_grammar
@@ -1555,7 +1552,39 @@
         for parameter_name, parameter_type in signature.get_parameter_types({}).items():
             self._logger.debug("Current parameter type: %s", parameter_type)
 
-<<<<<<< HEAD
+            previous_length = test_case.size()
+
+            if (
+                is_optional_parameter(signature, parameter_name)
+                and randomness.next_float()
+                < config.configuration.test_creation.skip_optional_parameter_probability
+            ):
+                continue
+
+            var = self._variable_manager.create_or_reuse_variable(
+                self,
+                test_case,
+                parameter_type,
+                position,
+                recursion_depth,
+                allow_none=allow_none,
+            )
+
+            if not var:
+                raise ConstructionFailedException(
+                    (
+                        f"Failed to create variable for type {parameter_type} "
+                        f"at position {position}"
+                    ),
+                )
+
+            parameters[parameter_name] = var
+            current_length = test_case.size()
+            position += current_length - previous_length
+
+        self._logger.debug("Satisfied %d parameters", len(parameters))
+        return parameters
+
     def _attempt_generation(
         self,
         test_case: tc.TestCase,
@@ -1594,24 +1623,10 @@
             )
         if concrete_parameter_type.accept(is_collection_type):
             return self._create_collection(
-=======
-            previous_length = test_case.size()
-
-            if (
-                is_optional_parameter(signature, parameter_name)
-                and randomness.next_float()
-                < config.configuration.test_creation.skip_optional_parameter_probability
-            ):
-                continue
-
-            var = self._variable_manager.create_or_reuse_variable(
-                self,
->>>>>>> 5d6c4609
                 test_case,
                 concrete_parameter_type,
                 position,
                 recursion_depth,
-<<<<<<< HEAD
             )
         type_generators, only_any = self._test_cluster.get_generators_for(
             concrete_parameter_type
@@ -1623,25 +1638,9 @@
                 type_generator,
                 position=position,
                 recursion_depth=recursion_depth + 1,
-=======
->>>>>>> 5d6c4609
                 allow_none=allow_none,
             )
-
-            if not var:
-                raise ConstructionFailedException(
-                    (
-                        f"Failed to create variable for type {parameter_type} "
-                        f"at position {position}"
-                    ),
-                )
-
-            parameters[parameter_name] = var
-            current_length = test_case.size()
-            position += current_length - previous_length
-
-        self._logger.debug("Satisfied %d parameters", len(parameters))
-        return parameters
+        return None
 
     def _create_csv_file_like_object(
         self,
