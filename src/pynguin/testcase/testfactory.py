--- conflicted
+++ resolved
@@ -254,11 +254,7 @@
     """A visitor for supported types."""
 
     def visit_any_type(self, left: AnyType) -> bool:  # noqa: D102
-<<<<<<< HEAD
-        return True
-=======
         return False
->>>>>>> 6b5dd91f
 
     def visit_none_type(self, left: NoneType) -> bool:  # noqa: D102
         return False
@@ -309,29 +305,44 @@
         Raises:
             ConstructionFailedException: if construction of an object failed
         """
-<<<<<<< HEAD
-
-
-class _BuiltInSupportedTypes(SupportedTypes):
-    """A built-in supported types visitor."""
-
-    def visit_any_type(self, left: AnyType) -> bool:
+
+
+class AnySupportedTypes(SupportedTypes):
+    """A supported types visitor that only accepts the Any type."""
+
+    def visit_any_type(self, left: AnyType) -> bool:  # noqa: D102
         return True
 
-    def visit_none_type(self, left: NoneType) -> bool:
+    def visit_instance(self, left: Instance) -> bool:  # noqa: D102
+        return False
+
+    def visit_tuple_type(self, left: TupleType) -> bool:  # noqa: D102
+        return False
+
+
+any_supported_types = AnySupportedTypes()
+
+
+class AllSupportedTypes(SupportedTypes):
+    """A supported types visitor that accepts all types."""
+
+    def visit_any_type(self, left: AnyType) -> bool:  # noqa: D102
         return True
 
-    def visit_instance(self, left: Instance) -> bool:
+    def visit_none_type(self, left: NoneType) -> bool:  # noqa: D102
         return True
 
-    def visit_tuple_type(self, left: TupleType) -> bool:
+    def visit_instance(self, left: Instance) -> bool:  # noqa: D102
         return True
 
-    def visit_union_type(self, left: UnionType) -> bool:
+    def visit_tuple_type(self, left: TupleType) -> bool:  # noqa: D102
         return True
 
-
-_builtin_supported_types = _BuiltInSupportedTypes()
+    def visit_union_type(self, left: UnionType) -> bool:  # noqa: D102
+        return True
+
+
+all_supported_types = AllSupportedTypes()
 
 
 class BuiltInVariableGenerator(AbstractVariableGenerator):
@@ -339,7 +350,7 @@
 
     @property
     def supported_types(self) -> SupportedTypes:  # noqa: D102
-        return _builtin_supported_types
+        return all_supported_types
 
     def generate_variable(  # noqa: D102
         self,
@@ -1129,843 +1140,6 @@
             success = self.insert_random_call_on_object_at(
                 test_case, variable, position
             )
-=======
-
-
-class AnySupportedTypes(SupportedTypes):
-    """A supported types visitor that only accepts the Any type."""
-
-    def visit_any_type(self, left: AnyType) -> bool:  # noqa: D102
-        return True
-
-    def visit_instance(self, left: Instance) -> bool:  # noqa: D102
-        return False
-
-    def visit_tuple_type(self, left: TupleType) -> bool:  # noqa: D102
-        return False
-
-
-any_supported_types = AnySupportedTypes()
-
-
-class AllSupportedTypes(SupportedTypes):
-    """A supported types visitor that accepts all types."""
-
-    def visit_any_type(self, left: AnyType) -> bool:  # noqa: D102
-        return True
-
-    def visit_none_type(self, left: NoneType) -> bool:  # noqa: D102
-        return True
-
-    def visit_instance(self, left: Instance) -> bool:  # noqa: D102
-        return True
-
-    def visit_tuple_type(self, left: TupleType) -> bool:  # noqa: D102
-        return True
-
-    def visit_union_type(self, left: UnionType) -> bool:  # noqa: D102
-        return True
-
-
-all_supported_types = AllSupportedTypes()
-
->>>>>>> 6b5dd91f
-
-class BuiltInVariableGenerator(AbstractVariableGenerator):
-    """A built-in variable generator."""
-
-    @property
-    def supported_types(self) -> SupportedTypes:  # noqa: D102
-        return all_supported_types
-
-    def generate_variable(  # noqa: D102
-        self,
-        test_factory: TestFactory,
-        test_case: tc.TestCase,
-        parameter_type: ProperType,
-        position: int,
-        recursion_depth: int,
-        *,
-        allow_none: bool,
-    ) -> vr.VariableReference | None:
-        # We only select a concrete type e.g. from a union, when we are forced to
-        # choose one.
-        parameter_type = test_factory.test_cluster.select_concrete_type(parameter_type)
-
-        if isinstance(parameter_type, NoneType):
-            return self._create_none(test_case, position, recursion_depth)
-        # TODO(fk) think about creating collections/primitives from calls?
-        if parameter_type.accept(is_primitive_type):
-            return self._create_primitive(
-                test_factory,
-                test_case,
-                cast(Instance, parameter_type),
-                position,
-                recursion_depth,
-                constant_provider=test_factory.constant_provider,
-            )
-        if parameter_type.accept(is_collection_type):
-            return self._create_collection(
-                test_factory,
-                test_case,
-                parameter_type,
-                position,
-                recursion_depth,
-            )
-        type_generators, only_any = test_factory.test_cluster.get_generators_for(
-            parameter_type
-        )
-        if type_generators and not only_any:
-            type_generator = randomness.choice(type_generators)
-            return test_factory.append_generic_accessible(
-                test_case,
-                type_generator,
-                position=position,
-                recursion_depth=recursion_depth + 1,
-                allow_none=allow_none,
-            )
-        return None
-
-    @staticmethod
-    def _create_none(
-        test_case: tc.TestCase,
-        position: int,
-        recursion_depth: int,
-    ) -> vr.VariableReference:
-        # If there already is a None alias just return it.
-        # TODO(fk) better way?
-        for statement in test_case.statements[
-            : min(len(test_case.statements), position)
-        ]:
-            if isinstance(statement, stmt.NoneStatement):
-                return statement.ret_val
-
-        statement = stmt.NoneStatement(test_case)
-        ret = test_case.add_variable_creating_statement(statement, position)
-        ret.distance = recursion_depth
-        return ret
-
-    @staticmethod
-    def _create_primitive(  # noqa: PLR0917
-        test_factory: TestFactory,
-        test_case: tc.TestCase,
-        parameter_type: Instance,
-        position: int,
-        recursion_depth: int,
-        constant_provider: ConstantProvider,
-    ) -> vr.VariableReference:
-        # Need to adhere to numeric tower.
-        if (
-            subtypes := test_factory.test_cluster.type_system.numeric_tower.get(
-                parameter_type
-            )
-        ) is not None:
-            parameter_type = randomness.choice(subtypes)
-
-        match parameter_type.type.name:
-            case "int":
-                statement: stmt.PrimitiveStatement = stmt.IntPrimitiveStatement(
-                    test_case, constant_provider=constant_provider
-                )
-            case "float":
-                statement = stmt.FloatPrimitiveStatement(
-                    test_case, constant_provider=constant_provider
-                )
-            case "complex":
-                statement = stmt.ComplexPrimitiveStatement(
-                    test_case, constant_provider=constant_provider
-                )
-            case "bool":
-                statement = stmt.BooleanPrimitiveStatement(test_case)
-            case "bytes":
-                statement = stmt.BytesPrimitiveStatement(
-                    test_case, constant_provider=constant_provider
-                )
-            case "str":
-                statement = stmt.StringPrimitiveStatement(
-                    test_case, constant_provider=constant_provider
-                )
-            case "type":
-                statement = stmt.ClassPrimitiveStatement(test_case)
-            case _:
-                raise RuntimeError(f"Unknown primitive {parameter_type}")
-        ret = test_case.add_variable_creating_statement(statement, position)
-        ret.distance = recursion_depth
-        return ret
-
-    def _create_collection(
-        self,
-        test_factory: TestFactory,
-        test_case: tc.TestCase,
-        parameter_type: ProperType,
-        position: int,
-        recursion_depth: int,
-    ) -> vr.VariableReference:
-        if isinstance(parameter_type, Instance):
-            if parameter_type.type.raw_type in {list, set}:
-                return self._create_list_or_set(
-                    test_factory, test_case, parameter_type, position, recursion_depth
-                )
-            if parameter_type.type.raw_type is dict:
-                return self._create_dict(
-                    test_factory, test_case, parameter_type, position, recursion_depth
-                )
-        if isinstance(parameter_type, TupleType):
-            return self._create_tuple(
-                test_factory, test_case, parameter_type, position, recursion_depth
-            )
-        raise RuntimeError("Unknown collection type")
-
-    # TODO(fk) Methods below should be refactored asap,
-    #  as they contain a lot of duplicate code.
-    # TODO(fk) improve generic support.
-    @staticmethod
-    def _create_list_or_set(
-        test_factory: TestFactory,
-        test_case: tc.TestCase,
-        parameter_type: Instance,
-        position: int,
-        recursion_depth: int,
-    ) -> vr.VariableReference:
-        element_type = parameter_type.args[0]
-        size = randomness.next_int(
-            0, config.configuration.test_creation.collection_size
-        )
-        elements = []
-        for _ in range(size):
-            previous_length = test_case.size()
-            var = test_factory.variable_manager.create_or_reuse_variable(
-                test_factory,
-                test_case,
-                element_type,
-                position,
-                recursion_depth + 1,
-                allow_none=True,
-            )
-            if var is not None:
-                elements.append(var)
-            position += test_case.size() - previous_length
-        collection_stmt = (
-            stmt.ListStatement(test_case, parameter_type, elements)
-            if parameter_type.type.raw_type is list
-            else stmt.SetStatement(test_case, parameter_type, elements)
-        )
-        ret = test_case.add_variable_creating_statement(collection_stmt, position)
-        ret.distance = recursion_depth
-        return ret
-
-    @staticmethod
-    def _create_tuple(
-        test_factory: TestFactory,
-        test_case: tc.TestCase,
-        parameter_type: TupleType,
-        position: int,
-        recursion_depth: int,
-    ) -> vr.VariableReference:
-        if parameter_type.unknown_size:
-            # Untyped tuple, time to guess...
-            size = randomness.next_int(
-                0, config.configuration.test_creation.collection_size
-            )
-            args = tuple(
-                randomness.choice(test_factory.test_cluster.get_all_generatable_types())
-                for _ in range(size)
-            )
-        else:
-            args = parameter_type.args
-        elements = []
-        for arg_type in args:
-            previous_length = test_case.size()
-            var = test_factory.variable_manager.create_or_reuse_variable(
-                test_factory,
-                test_case,
-                arg_type,
-                position,
-                recursion_depth + 1,
-                allow_none=True,
-            )
-            if var is not None:
-                elements.append(var)
-            position += test_case.size() - previous_length
-        ret = test_case.add_variable_creating_statement(
-            stmt.TupleStatement(test_case, parameter_type, elements), position
-        )
-        ret.distance = recursion_depth
-        return ret
-
-    @staticmethod
-    def _create_dict(
-        test_factory: TestFactory,
-        test_case: tc.TestCase,
-        parameter_type: Instance,
-        position: int,
-        recursion_depth: int,
-    ) -> vr.VariableReference:
-        args = parameter_type.args
-        key_type = args[0]
-        value_type = args[1]
-        size = randomness.next_int(
-            0, config.configuration.test_creation.collection_size
-        )
-        elements = []
-        for _ in range(size):
-            previous_length = test_case.size()
-            key = test_factory.variable_manager.create_or_reuse_variable(
-                test_factory,
-                test_case,
-                key_type,
-                position,
-                recursion_depth + 1,
-                allow_none=True,
-            )
-            position += test_case.size() - previous_length
-            previous_length = test_case.size()
-            value = test_factory.variable_manager.create_or_reuse_variable(
-                test_factory,
-                test_case,
-                value_type,
-                position,
-                recursion_depth + 1,
-                allow_none=True,
-            )
-            position += test_case.size() - previous_length
-            if key is not None and value is not None:
-                elements.append((key, value))
-
-        ret = test_case.add_variable_creating_statement(
-            stmt.DictStatement(test_case, parameter_type, elements), position
-        )
-        ret.distance = recursion_depth
-        return ret
-
-
-# TODO(fk) find better name for this?
-# TODO split this monster!
-class TestFactory:  # noqa: PLR0904
-    """A factory for test-case generation.
-
-    This factory does not generate test cases but provides all necessary means to
-    construct and modify test cases.
-    """
-
-    _logger = logging.getLogger(__name__)
-
-    def __init__(
-        self,
-        variable_manager: VariableManager,
-        test_cluster: ModuleTestCluster,
-        constant_provider: ConstantProvider | None = None,
-    ):
-        """Initializes a new factory.
-
-        Args:
-            variable_manager: The variable manager
-            test_cluster: The underlying test cluster
-            constant_provider: An optional provider for seeded constant values.
-        """
-        self._variable_manager = variable_manager
-        self._test_cluster = test_cluster
-        if constant_provider is None:
-            constant_provider = EmptyConstantProvider()
-        self._constant_provider: ConstantProvider = constant_provider
-
-    @property
-    def variable_manager(self) -> VariableManager:
-        """Provides the variable manager.
-
-        Returns:
-            The variable manager
-        """
-        return self._variable_manager
-
-    @property
-    def test_cluster(self) -> ModuleTestCluster:
-        """Provides the test cluster.
-
-        Returns:
-            The test cluster
-        """
-        return self._test_cluster
-
-    @property
-    def constant_provider(self) -> ConstantProvider:
-        """Provides the constant provider.
-
-        Returns:
-            The constant provider
-        """
-        return self._constant_provider
-
-    def append_statement(
-        self,
-        test_case: tc.TestCase,
-        statement: stmt.Statement,
-        *,
-        position: int = -1,
-        allow_none: bool = True,
-    ) -> None:
-        """Appends a statement to a test case.
-
-        Args:
-            test_case: The test case
-            statement: The statement to append
-            position: The position to insert the statement, default is at the end
-                of the test case
-            allow_none: Whether parameter variables can hold None values
-
-        Raises:
-            ConstructionFailedException: if construction of an object failed
-        """
-        new_position = test_case.size() if position == -1 else position
-        if isinstance(statement, stmt.ConstructorStatement):
-            self.add_constructor(
-                test_case,
-                statement.accessible_object(),
-                position=new_position,
-                allow_none=allow_none,
-            )
-        elif isinstance(statement, stmt.MethodStatement):
-            self.add_method(
-                test_case,
-                statement.accessible_object(),
-                position=new_position,
-                allow_none=allow_none,
-            )
-        elif isinstance(statement, stmt.FunctionStatement):
-            self.add_function(
-                test_case,
-                statement.accessible_object(),
-                position=new_position,
-                allow_none=allow_none,
-            )
-        elif isinstance(statement, stmt.FieldStatement):
-            self.add_field(
-                test_case,
-                statement.field,
-                position=new_position,
-            )
-        elif isinstance(statement, stmt.PrimitiveStatement):
-            self.add_primitive(test_case, statement, position=new_position)
-        else:
-            raise ConstructionFailedException(f"Unknown statement type: {statement}")
-
-    def append_generic_accessible(
-        self,
-        test_case: tc.TestCase,
-        accessible: gao.GenericAccessibleObject,
-        *,
-        position: int = -1,
-        recursion_depth: int = 0,
-        allow_none: bool = True,
-    ) -> vr.VariableReference | None:
-        """Appends a generic accessible object to a test case.
-
-        Args:
-            test_case: The test case
-            accessible: The accessible to append
-            position: The position to insert the statement, default is at the end
-                of the test case
-            recursion_depth: The recursion depth for search
-            allow_none: Whether parameter variables can hold None values
-
-        Returns:
-            An optional variable reference to the added statement
-
-        Raises:
-            ConstructionFailedException: if construction of an object failed
-        """
-        new_position = test_case.size() if position == -1 else position
-        if isinstance(accessible, gao.GenericConstructor):
-            return self.add_constructor(
-                test_case,
-                accessible,
-                position=new_position,
-                allow_none=allow_none,
-                recursion_depth=recursion_depth,
-            )
-        if isinstance(accessible, gao.GenericMethod):
-            return self.add_method(
-                test_case,
-                accessible,
-                position=new_position,
-                allow_none=allow_none,
-                recursion_depth=recursion_depth,
-            )
-        if isinstance(accessible, gao.GenericFunction):
-            return self.add_function(
-                test_case,
-                accessible,
-                position=new_position,
-                allow_none=allow_none,
-                recursion_depth=recursion_depth,
-            )
-        if isinstance(accessible, gao.GenericField):
-            return self.add_field(
-                test_case,
-                accessible,
-                position=new_position,
-                recursion_depth=recursion_depth,
-            )
-        if isinstance(accessible, gao.GenericEnum):
-            return self.add_enum(
-                test_case,
-                accessible,
-                position=new_position,
-                recursion_depth=recursion_depth,
-            )
-        raise ConstructionFailedException(f"Unknown accessible type: {accessible}")
-
-    def add_constructor(
-        self,
-        test_case: tc.TestCase,
-        constructor: gao.GenericConstructor,
-        *,
-        position: int = -1,
-        recursion_depth: int = 0,
-        allow_none: bool = True,
-    ) -> vr.VariableReference:
-        """Adds a constructor statement to a test case at a given position.
-
-        If the position is not given, the constructor will be appended on the end of
-        the test case.  A given recursion depth controls how far the factory searches
-        for suitable parameter values.
-
-        Args:
-            test_case: The test case
-            constructor: The constructor to add to the test case
-            position: The position where to put the statement in the test case,
-                defaults to the end of the test case
-            recursion_depth: A recursion limit for the search of parameter values
-            allow_none: Whether a variable can be a None value
-
-        Returns:
-            A variable reference to the constructor
-
-        Raises:
-            ConstructionFailedException: if construction of an object failed
-        """
-        self._logger.debug("Adding constructor %s", constructor)
-        if recursion_depth > config.configuration.test_creation.max_recursion:
-            self._logger.debug("Max recursion depth reached")
-            raise ConstructionFailedException("Max recursion depth reached")
-
-        if position < 0:
-            position = test_case.size()
-
-        signature = constructor.inferred_signature
-        length = test_case.size()
-        try:
-            parameters: dict[str, vr.VariableReference] = self.satisfy_parameters(
-                test_case=test_case,
-                signature=signature,
-                position=position,
-                recursion_depth=recursion_depth + 1,
-                allow_none=allow_none,
-            )
-            new_length = test_case.size()
-            position = position + new_length - length
-
-            statement = stmt.ConstructorStatement(
-                test_case=test_case,
-                generic_callable=constructor,
-                args=parameters,
-            )
-            return test_case.add_variable_creating_statement(statement, position)
-        except BaseException as exception:  # noqa: BLE001
-            raise ConstructionFailedException(
-                f"Failed to add constructor for {constructor}"
-            ) from exception
-
-    def add_method(
-        self,
-        test_case: tc.TestCase,
-        method: gao.GenericMethod,
-        *,
-        position: int = -1,
-        recursion_depth: int = 0,
-        allow_none: bool = True,
-        callee: vr.VariableReference | None = None,
-    ) -> vr.VariableReference:
-        """Adds a method call to a test case at a given position.
-
-        If the position is not given, the method call will be appended to the end of
-        the test case.  A given recursion depth controls how far the factory searches
-        for suitable parameter values.
-
-        Args:
-            test_case: The test case
-            method: The method call to add to the test case
-            position: The position where to put the statement in the test case,
-                defaults to the end of the test case
-            recursion_depth: A recursion limit for the search of parameter values
-            allow_none: Whether a variable can hold a None value
-            callee: The callee, if it is already known.
-
-        Returns:
-            A variable reference to the method call's result
-
-        Raises:
-            ConstructionFailedException: if construction of an object failed
-        """
-        self._logger.debug("Adding method %s", method)
-        if recursion_depth > config.configuration.test_creation.max_recursion:
-            self._logger.debug("Max recursion depth reached")
-            raise ConstructionFailedException("Max recursion depth reached")
-
-        if position < 0:
-            position = test_case.size()
-
-        signature = method.inferred_signature
-        length = test_case.size()
-        if callee is None:
-            callee = self._variable_manager.create_or_reuse_variable(
-                self,
-                test_case,
-                self._test_cluster.type_system.make_instance(method.owner),
-                position,
-                recursion_depth,
-                allow_none=False,
-            )
-        assert callee, "The callee must not be None"
-        parameters: dict[str, vr.VariableReference] = self.satisfy_parameters(
-            test_case=test_case,
-            signature=signature,
-            position=position,
-            recursion_depth=recursion_depth + 1,
-            allow_none=allow_none,
-        )
-
-        new_length = test_case.size()
-        position = position + new_length - length
-
-        statement = stmt.MethodStatement(
-            test_case=test_case,
-            generic_callable=method,
-            callee=callee,
-            args=parameters,
-        )
-        return test_case.add_variable_creating_statement(statement, position)
-
-    def add_field(
-        self,
-        test_case: tc.TestCase,
-        field: gao.GenericField,
-        *,
-        position: int = -1,
-        recursion_depth: int = 0,
-        callee: vr.VariableReference | None = None,
-    ) -> vr.VariableReference:
-        """Adds a field access to a test case at a given position.
-
-        If the position is not given, the field access will be appended to the end of
-        the test case.  A given recursion depth controls how far the factory searches
-        for suitable parameter values.
-
-        Args:
-            test_case: The test case
-            field: The field access to add to the test case
-            position: The position where to put the statement in the test case,
-                defaults to the end of the test case
-            recursion_depth: A recursion limit for the search of values
-            callee: The callee, if it is already known.
-
-        Returns:
-            A variable reference to the field value
-
-        Raises:
-            ConstructionFailedException: if construction of an object failed
-        """
-        self._logger.debug("Adding field %s", field)
-        if recursion_depth > config.configuration.test_creation.max_recursion:
-            self._logger.debug("Max recursion depth reached")
-            raise ConstructionFailedException("Max recursion depth reached")
-
-        if position < 0:
-            position = test_case.size()
-
-        length = test_case.size()
-        if callee is None:
-            callee = self._variable_manager.create_or_reuse_variable(
-                self,
-                test_case,
-                self._test_cluster.type_system.make_instance(field.owner),
-                position,
-                recursion_depth,
-                allow_none=False,
-            )
-        assert callee, "The callee must not be None"
-        position = position + test_case.size() - length
-        statement = stmt.FieldStatement(test_case, field, callee)
-        return test_case.add_variable_creating_statement(statement, position)
-
-    def add_enum(
-        self,
-        test_case: tc.TestCase,
-        enum_: gao.GenericEnum,
-        position: int = -1,
-        recursion_depth: int = 0,
-    ) -> vr.VariableReference:
-        """Adds a primitive based on an enum value at a given position.
-
-        If the position is not given, the enum access will be appended to the end of
-        the test case.  A given recursion depth controls how far the factory searches
-        for suitable parameter values.
-
-        Args:
-            test_case: The test case
-            enum_: The enum to add to the test case
-            position: The position where to put the statement in the test case,
-                defaults to the end of the test case
-            recursion_depth: A recursion limit for the search of values
-
-        Returns:
-            A variable reference to the enum value
-
-        Raises:
-            ConstructionFailedException: if construction of an object failed
-        """
-        self._logger.debug("Adding enum %s", enum_)
-        if recursion_depth > config.configuration.test_creation.max_recursion:
-            self._logger.debug("Max recursion depth reached")
-            raise ConstructionFailedException("Max recursion depth reached")
-
-        if position < 0:
-            position = test_case.size()
-
-        statement = stmt.EnumPrimitiveStatement(test_case, enum_)
-        return test_case.add_variable_creating_statement(statement, position)
-
-    def add_function(
-        self,
-        test_case: tc.TestCase,
-        function: gao.GenericFunction,
-        *,
-        position: int = -1,
-        recursion_depth: int = 0,
-        allow_none: bool = True,
-    ) -> vr.VariableReference:
-        """Adds a function call to a test case at a given position.
-
-        If the position is not given, the function call will be appended to the end
-        of the test case.  A given recursion depth controls how far the factory
-        searches for suitable parameter values.
-
-        Args:
-            test_case: The test case
-            function: The function call to add to the test case
-            position: the position where to put the statement in the test case,
-                defaults to the end of the test case
-            recursion_depth: A recursion limit for the search of parameter values
-            allow_none: Whether a variable can hold a None value
-
-        Returns:
-            A variable reference to the function call's result
-
-        Raises:
-            ConstructionFailedException: if construction of an object failed
-        """
-        self._logger.debug("Adding function %s", function)
-        if recursion_depth > config.configuration.test_creation.max_recursion:
-            self._logger.debug("Max recursion depth reached")
-            raise ConstructionFailedException("Max recursion depth reached")
-
-        if position < 0:
-            position = test_case.size()
-
-        signature = function.inferred_signature
-        length = test_case.size()
-        parameters: dict[str, vr.VariableReference] = self.satisfy_parameters(
-            test_case=test_case,
-            signature=signature,
-            position=position,
-            recursion_depth=recursion_depth + 1,
-            allow_none=allow_none,
-        )
-        new_length = test_case.size()
-        position = position + new_length - length
-
-        statement = stmt.FunctionStatement(
-            test_case=test_case,
-            generic_callable=function,
-            args=parameters,
-        )
-        return test_case.add_variable_creating_statement(statement, position)
-
-    def add_primitive(
-        self,
-        test_case: tc.TestCase,
-        primitive: stmt.PrimitiveStatement,
-        position: int = -1,
-    ) -> vr.VariableReference:
-        """Adds a primitive statement to the given test case at the given position.
-
-        If no position is given the statement will be put at the end of the test case.
-
-        Args:
-            test_case: The test case to add the statement to
-            primitive: The primitive statement itself
-            position: The position where to put the statement, if none is given,
-                the statement will be appended to the end of the test case
-
-        Returns:
-            A reference to the statement
-        """
-        if position < 0:
-            position = test_case.size()
-
-        self._logger.debug("Adding primitive %s", primitive)
-        # TODO(fk) fix this ugly cast.
-        statement = cast(stmt.PrimitiveStatement, primitive.clone(test_case, {}))
-        return test_case.add_variable_creating_statement(statement, position)
-
-    def insert_random_statement(
-        self, test_case: tc.TestCase, last_position: int
-    ) -> int:
-        """Insert a random statement up to the given position.
-
-        If the insertion was successful, the position at which the statement was
-        inserted is returned, otherwise -1.
-
-        Args:
-            test_case: The test case to add the statement to
-            last_position: The last position before that the statement is inserted
-
-        Returns:
-            The index the statement was inserted to, otherwise -1
-        """
-        old_size = test_case.size()
-        rand = randomness.next_float()
-
-        position = randomness.next_int(0, last_position + 1)
-        if rand <= config.configuration.test_creation.insertion_uut:
-            success = self.insert_random_call(test_case, position)
-        else:
-            success = self.insert_random_call_on_object(test_case, position)
-
-        if test_case.size() - old_size > 1:
-            position += test_case.size() - old_size - 1
-        if success:
-            return position
-        return -1
-
-    def insert_random_call_on_object(
-        self, test_case: tc.TestCase, position: int
-    ) -> bool:
-        """Insert a random call on an object that already exists within the test case.
-
-        Args:
-            test_case: The test case to add the call to
-            position: The last position before that the call is inserted
-
-        Returns:
-            Whether the insertion was successful
-        """
-        variable = self._select_random_variable_for_call(test_case, position)
-        success = False
-        if variable is not None:
-            success = self.insert_random_call_on_object_at(
-                test_case, variable, position
-            )
 
         if not success and self._test_cluster.num_accessible_objects_under_test() > 0:
             success = self.insert_random_call(test_case, position)
