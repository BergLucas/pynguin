#  This file is part of Pynguin.
#
#  SPDX-FileCopyrightText: 2019–2024 Pynguin Contributors
#
#  SPDX-License-Identifier: MIT
#
# ruff: noqa: E501
import ast
import importlib
import inspect
import threading

import pytest

import pynguin.assertion.assertiongenerator as ag
import pynguin.assertion.mutation_analysis.mutators as mu
import pynguin.assertion.mutation_analysis.operators as mo
import pynguin.configuration as config
import pynguin.ga.testcasechromosome as tcc
import pynguin.ga.testsuitechromosome as tsc
import pynguin.testcase.testcase_to_ast as tc_to_ast
import pynguin.utils.namingscope as ns

from pynguin.analyses.constants import EmptyConstantProvider
from pynguin.analyses.module import generate_test_cluster
from pynguin.analyses.seeding import AstToTestCaseTransformer
from pynguin.assertion.mutation_analysis.transformer import ParentNodeTransformer
from pynguin.instrumentation.machinery import install_import_hook
from pynguin.instrumentation.tracer import ExecutionTracer
from pynguin.testcase.execution import TestCaseExecutor


@pytest.mark.parametrize(
    "generator,expected_result",
    [
        (
            ag.AssertionGenerator,
            """str_0 = 'foo bar'
float_0 = 39.82
human_0 = module_0.Human(str_0, float_0)
assert f'{type(human_0).__module__}.{type(human_0).__qualname__}' == 'tests.fixtures.examples.assertions.Human'
assert module_0.static_state == 0
str_1 = human_0.get_name()
assert str_1 == 'foo bar'""",
        ),
        (
            ag.MutationAnalysisAssertionGenerator,
            """str_0 = 'foo bar'
float_0 = 39.82
human_0 = module_0.Human(str_0, float_0)
assert module_0.static_state == 0
str_1 = human_0.get_name()""",
        ),
    ],
)
def test_generate_mutation_assertions(
    generator, expected_result, default_statement_transformer
):
    config.configuration.module_name = "tests.fixtures.examples.assertions"
    module_name = config.configuration.module_name
    tracer = ExecutionTracer()
    tracer.current_thread_identifier = threading.current_thread().ident
    with install_import_hook(module_name, tracer):
        module = importlib.import_module(module_name)
        importlib.reload(module)
        cluster = generate_test_cluster(module_name)
        transformer = AstToTestCaseTransformer(
            cluster, False, EmptyConstantProvider()  # noqa: FBT003
        )
        transformer.visit(
            ast.parse(
                """def test_case_0():
        str_0 = 'foo bar'
        float_0 = 39.82
        human_0 = module_0.Human(str_0, float_0)
        str_1 = human_0.get_name()
    """
            )
        )
        test_case = transformer.testcases[0]

        chromosome = tcc.TestCaseChromosome(test_case)
        suite = tsc.TestSuiteChromosome()
        suite.add_test_case_chromosome(chromosome)

<<<<<<< HEAD
        if generator is ag.MutationAnalysisAssertionGenerator:
            mutant_generator = mu.FirstOrderMutator(
                [*mo.standard_operators, *mo.experimental_operators]
            )
            module_source_code = inspect.getsource(module)
            module_ast = ParentNodeTransformer.create_ast(module_source_code)
            mutation_tracer = ExecutionTracer()
            mutation_controller = ag.InstrumentedMutationController(
                mutant_generator, module_ast, module, mutation_tracer
            )
            gen = generator(TestCaseExecutor(tracer), mutation_controller)
        else:
            gen = generator(TestCaseExecutor(tracer))
=======
        gen = generator(TestCaseExecutor(tracer, default_statement_transformer))
>>>>>>> 0f14904a
        suite.accept(gen)

        visitor = tc_to_ast.TestCaseToAstVisitor(
            ns.NamingScope(prefix="module"), set(), default_statement_transformer
        )
        test_case.accept(visitor)
        source = ast.unparse(
            ast.fix_missing_locations(
                ast.Module(body=visitor.test_case_ast, type_ignores=[])
            )
        )
        assert source == expected_result


# Known mutants of tests.fixtures.mutation.mutation
_MUTANTS = [
    "from time import sleep\nfrom time import time_ns\n"
    "\n"
    "def foo(param) -> float:\n"
    '    """This is flaky"""\n'
    "    if not param == 0:\n"
    "        sleep(0.1)\n"
    "        return time_ns()\n"
    "    else:\n"
    "        return 2.0",
    "from time import sleep\nfrom time import time_ns\n"
    "\n"
    "def foo(param) -> float:\n"
    '    """This is flaky"""\n'
    "    if param == 1:\n"
    "        sleep(0.1)\n"
    "        return time_ns()\n"
    "    else:\n"
    "        return 2.0",
    "from time import sleep\nfrom time import time_ns\n"
    "\n"
    "def foo(param) -> float:\n"
    '    """This is flaky"""\n'
    "    if param == 0:\n"
    "        sleep(1.1)\n"
    "        return time_ns()\n"
    "    else:\n"
    "        return 2.0",
    "from time import sleep\nfrom time import time_ns\n"
    "\n"
    "def foo(param) -> float:\n"
    '    """This is flaky"""\n'
    "    if param == 0:\n"
    "        sleep(0.1)\n"
    "        return time_ns()\n"
    "    else:\n"
    "        return 3.0",
    "from time import sleep\nfrom time import time_ns\n"
    "\n"
    "def foo(param) -> float:\n"
    '    """This is flaky"""\n'
    "    if param != 0:\n"
    "        sleep(0.1)\n"
    "        return time_ns()\n"
    "    else:\n"
    "        return 2.0",
]


@pytest.mark.filterwarnings("ignore::pytest.PytestUnhandledThreadExceptionWarning")
@pytest.mark.parametrize(
    "module,test_case_str,test_case_str_with_assertions,mutants,metrics,killed,timeout",
    [
        (
            "tests.fixtures.mutation.mutation",
            "def test_case_0():\n    int_0 = 0\n    int_1 = 0\n    int_2 = 0\n"
            "    int_3 = 1\n    float_0 = module_0.foo(int_3)",
            "int_0 = 0\nint_1 = 0\nint_2 = 0\nint_3 = 1\nfloat_0 = "
            "module_0.foo(int_3)\n"
            "assert float_0 == pytest.approx(2.0, abs=0.01, rel=0.01)",
            _MUTANTS,
            ag._MutationMetrics(5, 4, 0),
            {0, 1, 3, 4},
            set(),
        ),
        (
            "tests.fixtures.mutation.mutation",
            "def test_case_0():\n    int_0 = 0\n    int_1 = 0\n    int_2 = 0\n"
            "    int_3 = 0\n    float_0 = module_0.foo(int_3)",
            "int_0 = 0\nint_1 = 0\nint_2 = 0\nint_3 = 0\nfloat_0 = module_0.foo(int_3)",
            _MUTANTS,
            ag._MutationMetrics(5, 0, 0),
            set(),
            set(),
        ),
        (
            "tests.fixtures.mutation.exception",
            "def test_case_0():\n    float_0 = module_0.foo()",
            "none_type_0 = module_0.foo()",
            [
                "def foo() -> None:\n"
                "    alist = [1, 2]\n"
                "    if not len(alist) != 2:\n"
                "        raise ValueError()\n"
                "    return None",
                "def foo() -> None:\n"
                "    alist = [2, 2]\n"
                "    if len(alist) != 2:\n"
                "        raise ValueError()\n"
                "    return None",
                "def foo() -> None:\n"
                "    alist = [1, 3]\n"
                "    if len(alist) != 2:\n"
                "        raise ValueError()\n"
                "    return None",
                "def foo() -> None:\n"
                "    alist = [1, 2]\n"
                "    if len(alist) != 3:\n"
                "        raise ValueError()\n"
                "    return None",
                "def foo() -> None:\n"
                "    alist = [1, 2]\n"
                "    if len(alist) == 2:\n"
                "        raise ValueError()\n"
                "    return None",
            ],
            ag._MutationMetrics(5, 3, 0),
            {0, 3, 4},
            set(),
        ),
        (
            "tests.fixtures.mutation.expected",
            "def test_case_0():\n    int_0 = 2\n    var_0 = module_0.bar(int_0)",
            "int_0 = 2\nwith pytest.raises(ValueError):\n    "
            "var_0 = module_0.bar(int_0)",
            [
                "def bar(foo):\n    if not foo == 2:\n        raise ValueError()",
                "def bar(foo):\n    if foo == 3:\n        raise ValueError()",
                "def bar(foo):\n    if foo != 2:\n        raise ValueError()",
            ],
            ag._MutationMetrics(3, 3, 0),
            {0, 1, 2},
            set(),
        ),
        (
            "tests.fixtures.mutation.timeout",
            "def test_case_0():\n    int_0 = 1\n    var_0 = module_0.timeout(int_0)",
            "int_0 = 1\nvar_0 = module_0.timeout(int_0)\nassert var_0 == 5",
            [
                "import time\n"
                "\n"
                "def timeout(foo):\n"
                "    if not foo == 2:\n"
                "        time.sleep(4)\n"
                "    return 5",
                "import time\n"
                "\n"
                "def timeout(foo):\n"
                "    if foo == 3:\n"
                "        time.sleep(4)\n"
                "    return 5",
                "import time\n"
                "\n"
                "def timeout(foo):\n"
                "    if foo == 2:\n"
                "        time.sleep(5)\n"
                "    return 5",
                "import time\n"
                "\n"
                "def timeout(foo):\n"
                "    if foo == 2:\n"
                "        time.sleep(4)\n"
                "    return 6",
                "import time\n"
                "\n"
                "def timeout(foo):\n"
                "    if foo != 2:\n"
                "        time.sleep(4)\n"
                "    return 5",
            ],
            ag._MutationMetrics(5, 1, 2),
            {3},
            {0, 4},
        ),
    ],
)
def test_mutation_analysis_integration_full(  # noqa: PLR0917
    module,
    test_case_str,
    test_case_str_with_assertions,
    mutants,
    metrics,
    killed,
    timeout,
    default_statement_transformer,
):
    config.configuration.module_name = module
    module_name = config.configuration.module_name
    tracer = ExecutionTracer()
    tracer.current_thread_identifier = threading.current_thread().ident
    with install_import_hook(module_name, tracer):
        module_type = importlib.import_module(module_name)
        importlib.reload(module_type)
        cluster = generate_test_cluster(module_name)
        transformer = AstToTestCaseTransformer(
            cluster, False, EmptyConstantProvider()  # noqa: FBT003
        )
        transformer.visit(ast.parse(test_case_str))
        test_case = transformer.testcases[0]

        chromosome = tcc.TestCaseChromosome(test_case)
        suite = tsc.TestSuiteChromosome()
        suite.add_test_case_chromosome(chromosome)

        mutant_generator = mu.FirstOrderMutator(
            [*mo.standard_operators, *mo.experimental_operators]
        )
        module_source_code = inspect.getsource(module_type)
        module_ast = ParentNodeTransformer.create_ast(module_source_code)
        mutation_tracer = ExecutionTracer()
        mutation_controller = ag.InstrumentedMutationController(
            mutant_generator, module_ast, module_type, mutation_tracer, testing=True
        )
        gen = ag.MutationAnalysisAssertionGenerator(
<<<<<<< HEAD
            TestCaseExecutor(tracer), mutation_controller, testing=True
=======
            TestCaseExecutor(tracer, default_statement_transformer), testing=True
>>>>>>> 0f14904a
        )
        suite.accept(gen)

        summary = gen._testing_mutation_summary
        kills = {k.mut_num for k in summary.get_killed()}
        timeouts = {k.mut_num for k in summary.get_timeout()}
        survived = {k.mut_num for k in summary.get_survived()}
        assert kills == killed
        assert timeouts == timeout
        # Test for disjoint
        assert len(kills | survived | timeouts) == len(kills) + len(timeouts) + len(
            survived
        )

        assert summary.get_metrics() == metrics
<<<<<<< HEAD
        assert mutation_controller._testing_created_mutants == mutants
        visitor = tc_to_ast.TestCaseToAstVisitor(ns.NamingScope(prefix="module"), set())
=======
        assert gen._testing_created_mutants == mutants
        visitor = tc_to_ast.TestCaseToAstVisitor(
            ns.NamingScope(prefix="module"), set(), default_statement_transformer
        )
>>>>>>> 0f14904a
        test_case.accept(visitor)
        source = ast.unparse(
            ast.fix_missing_locations(
                ast.Module(body=visitor.test_case_ast, type_ignores=[])
            )
        )
        assert source == test_case_str_with_assertions
        for thread in threading.enumerate():
            if "_execute_test_case" in thread.name:
                thread.join()
        assert len(threading.enumerate()) == 1  # Only main thread should be alive.<|MERGE_RESOLUTION|>--- conflicted
+++ resolved
@@ -83,7 +83,6 @@
         suite = tsc.TestSuiteChromosome()
         suite.add_test_case_chromosome(chromosome)
 
-<<<<<<< HEAD
         if generator is ag.MutationAnalysisAssertionGenerator:
             mutant_generator = mu.FirstOrderMutator(
                 [*mo.standard_operators, *mo.experimental_operators]
@@ -94,12 +93,13 @@
             mutation_controller = ag.InstrumentedMutationController(
                 mutant_generator, module_ast, module, mutation_tracer
             )
-            gen = generator(TestCaseExecutor(tracer), mutation_controller)
+            gen = generator(
+                TestCaseExecutor(tracer, default_statement_transformer),
+                mutation_controller,
+            )
         else:
-            gen = generator(TestCaseExecutor(tracer))
-=======
-        gen = generator(TestCaseExecutor(tracer, default_statement_transformer))
->>>>>>> 0f14904a
+            gen = generator(TestCaseExecutor(tracer, default_statement_transformer))
+
         suite.accept(gen)
 
         visitor = tc_to_ast.TestCaseToAstVisitor(
@@ -319,11 +319,9 @@
             mutant_generator, module_ast, module_type, mutation_tracer, testing=True
         )
         gen = ag.MutationAnalysisAssertionGenerator(
-<<<<<<< HEAD
-            TestCaseExecutor(tracer), mutation_controller, testing=True
-=======
-            TestCaseExecutor(tracer, default_statement_transformer), testing=True
->>>>>>> 0f14904a
+            TestCaseExecutor(tracer, default_statement_transformer),
+            mutation_controller,
+            testing=True,
         )
         suite.accept(gen)
 
@@ -339,15 +337,10 @@
         )
 
         assert summary.get_metrics() == metrics
-<<<<<<< HEAD
         assert mutation_controller._testing_created_mutants == mutants
-        visitor = tc_to_ast.TestCaseToAstVisitor(ns.NamingScope(prefix="module"), set())
-=======
-        assert gen._testing_created_mutants == mutants
         visitor = tc_to_ast.TestCaseToAstVisitor(
             ns.NamingScope(prefix="module"), set(), default_statement_transformer
         )
->>>>>>> 0f14904a
         test_case.accept(visitor)
         source = ast.unparse(
             ast.fix_missing_locations(
