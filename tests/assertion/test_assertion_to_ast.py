#  This file is part of Pynguin.
#
#  SPDX-FileCopyrightText: 2019–2021 Pynguin Contributors
#
#  SPDX-License-Identifier: LGPL-3.0-or-later
#
from _ast import Module
from unittest.mock import MagicMock

import astor
import pytest

import pynguin.assertion.assertion_to_ast as ata
from pynguin.utils.namingscope import NamingScope


@pytest.fixture
def assertion_to_ast() -> ata.AssertionToAstVisitor:
    scope = NamingScope()
    module_aliases = NamingScope()
    return ata.AssertionToAstVisitor(set(), module_aliases, scope)


@pytest.fixture(autouse=True)
def run_before_and_after_tests():
    yield
    ata.AssertionToAstVisitor._obj_index = 0


def test_none(assertion_to_ast):
    assertion = MagicMock(value=True)
    assertion_to_ast.visit_none_assertion(assertion)
    assert (
        astor.to_source(Module(body=assertion_to_ast.nodes)) == "assert var_0 is None\n"
    )


def test_not_none(assertion_to_ast):
    assertion = MagicMock(value=False)
    assertion_to_ast.visit_none_assertion(assertion)
    assert (
        astor.to_source(Module(body=assertion_to_ast.nodes))
        == "assert var_0 is not None\n"
    )


def test_primitive_bool(assertion_to_ast):
    assertion = MagicMock(value=True)
    assertion_to_ast.visit_primitive_assertion(assertion)
    assert (
        astor.to_source(Module(body=assertion_to_ast.nodes)) == "assert var_0 is True\n"
    )


def test_primitive_float(assertion_to_ast):
    assertion = MagicMock(value=1.5)
    assertion_to_ast.visit_primitive_assertion(assertion)
    assert (
        astor.to_source(Module(body=assertion_to_ast.nodes))
        == "assert var_0 == pytest.approx(1.5, abs=0.01, rel=0.01)\n"
    )


def test_primitive_non_bool(assertion_to_ast):
    assertion = MagicMock(value=42)
    assertion_to_ast.visit_primitive_assertion(assertion)
<<<<<<< HEAD
    assert astor.to_source(Module(body=assertion_to_ast.nodes)) == "assert var0 == 42\n"


class Foo:
    def __init__(self, bar: str):
        self._bar = bar


def test_complex_object(assertion_to_ast):
    assertion = MagicMock(value=Foo("bar"))
    assertion_to_ast.visit_complex_assertion(assertion)
    module = Module(body=assertion_to_ast.nodes)
    assert (
        astor.to_source(module) == "obj0 = type('', (object,), {})()\n"
        "obj0.__class__ = var0.Foo\n"
        "obj0._bar = 'bar'\n"
        "assert var0 == obj0\n"
    )


def test_complex_primitive(assertion_to_ast):
    assertion = MagicMock(value=42)
    assertion_to_ast.visit_complex_assertion(assertion)
    assert astor.to_source(Module(body=assertion_to_ast.nodes)) == "assert var0 == 42\n"


def test_complex_list(assertion_to_ast):
    value = [Foo("foo"), Foo("bar"), 42]
    assertion = MagicMock(value=value)
    assertion_to_ast.visit_complex_assertion(assertion)
    module = Module(body=assertion_to_ast.nodes)
    assert (
        astor.to_source(module) == "obj1 = type('', (object,), {})()\n"
        "obj1.__class__ = var0.Foo\n"
        "obj1._bar = 'foo'\n"
        "obj2 = type('', (object,), {})()\n"
        "obj2.__class__ = var0.Foo\n"
        "obj2._bar = 'bar'\n"
        "obj0 = [obj1, obj2, 42]\n"
        "assert var0 == obj0\n"
    )


def test_complex_set(assertion_to_ast):
    value = {Foo("foo"), Foo("bar"), 42}
    assertion = MagicMock(value=value)
    assertion_to_ast.visit_complex_assertion(assertion)
    module = Module(body=assertion_to_ast.nodes)
    source = astor.to_source(module)
    assert len(source) == 198
    assert source.startswith(
        "obj1 = type('', (object,), {})()\nobj1.__class__ = var0.Foo\nobj1._bar = "
    )
    assert source.endswith("\nassert var0 == obj0\n")


def test_complex_dict(assertion_to_ast):
    value = {Foo("foo"): "foo", "bar": Foo("bar"), 42: 1337}
    assertion = MagicMock(value=value)
    assertion_to_ast.visit_complex_assertion(assertion)
    module = Module(body=assertion_to_ast.nodes)
    assert (
        astor.to_source(module) == "obj1 = type('', (object,), {})()\n"
        "obj1.__class__ = var0.Foo\n"
        "obj1._bar = 'foo'\n"
        "obj2 = type('', (object,), {})()\n"
        "obj2.__class__ = var0.Foo\n"
        "obj2._bar = 'bar'\n"
        "obj0 = {obj1: 'foo', 'bar': obj2, (42): 1337}\n"
        "assert var0 == obj0\n"
    )


def test_complex_tuple(assertion_to_ast):
    value = (Foo("foo"), Foo("bar"), 42)
    assertion = MagicMock(value=value)
    assertion_to_ast.visit_complex_assertion(assertion)
    module = Module(body=assertion_to_ast.nodes)
    assert (
        astor.to_source(module)
        == """obj1 = type('', (object,), {})()
obj1.__class__ = var0.Foo
obj1._bar = 'foo'
obj2 = type('', (object,), {})()
obj2.__class__ = var0.Foo
obj2._bar = 'bar'
obj0 = obj1, obj2, 42
assert var0 == obj0
"""
    )


def test_field_global(assertion_to_ast):
    assertion = MagicMock(value=42, field="foo", module="var0")
    assertion_to_ast.visit_field_assertion(assertion)
    module = Module(body=assertion_to_ast.nodes)
    assert astor.to_source(module) == "assert var0.foo == 42\n"


def test_field_attribute(assertion_to_ast):
    assertion = MagicMock(value=42, field="foo")
    assertion_to_ast.visit_field_assertion(assertion)
    module = Module(body=assertion_to_ast.nodes)
    assert astor.to_source(module) == "assert var0.foo == 42\n"


def test_field_class(assertion_to_ast):
    assertion = MagicMock(value=42, field="foo", owners=["clazz"])
    assertion_to_ast.visit_field_assertion(assertion)
    module = Module(body=assertion_to_ast.nodes)
    assert astor.to_source(module) == "assert var0.clazz.foo == 42\n"
=======
    assert (
        astor.to_source(Module(body=assertion_to_ast.nodes)) == "assert var_0 == 42\n"
    )
>>>>>>> f0682284
<|MERGE_RESOLUTION|>--- conflicted
+++ resolved
@@ -9,6 +9,7 @@
 
 import astor
 import pytest
+from _ast import Module
 
 import pynguin.assertion.assertion_to_ast as ata
 from pynguin.utils.namingscope import NamingScope
@@ -64,120 +65,6 @@
 def test_primitive_non_bool(assertion_to_ast):
     assertion = MagicMock(value=42)
     assertion_to_ast.visit_primitive_assertion(assertion)
-<<<<<<< HEAD
-    assert astor.to_source(Module(body=assertion_to_ast.nodes)) == "assert var0 == 42\n"
-
-
-class Foo:
-    def __init__(self, bar: str):
-        self._bar = bar
-
-
-def test_complex_object(assertion_to_ast):
-    assertion = MagicMock(value=Foo("bar"))
-    assertion_to_ast.visit_complex_assertion(assertion)
-    module = Module(body=assertion_to_ast.nodes)
-    assert (
-        astor.to_source(module) == "obj0 = type('', (object,), {})()\n"
-        "obj0.__class__ = var0.Foo\n"
-        "obj0._bar = 'bar'\n"
-        "assert var0 == obj0\n"
-    )
-
-
-def test_complex_primitive(assertion_to_ast):
-    assertion = MagicMock(value=42)
-    assertion_to_ast.visit_complex_assertion(assertion)
-    assert astor.to_source(Module(body=assertion_to_ast.nodes)) == "assert var0 == 42\n"
-
-
-def test_complex_list(assertion_to_ast):
-    value = [Foo("foo"), Foo("bar"), 42]
-    assertion = MagicMock(value=value)
-    assertion_to_ast.visit_complex_assertion(assertion)
-    module = Module(body=assertion_to_ast.nodes)
-    assert (
-        astor.to_source(module) == "obj1 = type('', (object,), {})()\n"
-        "obj1.__class__ = var0.Foo\n"
-        "obj1._bar = 'foo'\n"
-        "obj2 = type('', (object,), {})()\n"
-        "obj2.__class__ = var0.Foo\n"
-        "obj2._bar = 'bar'\n"
-        "obj0 = [obj1, obj2, 42]\n"
-        "assert var0 == obj0\n"
-    )
-
-
-def test_complex_set(assertion_to_ast):
-    value = {Foo("foo"), Foo("bar"), 42}
-    assertion = MagicMock(value=value)
-    assertion_to_ast.visit_complex_assertion(assertion)
-    module = Module(body=assertion_to_ast.nodes)
-    source = astor.to_source(module)
-    assert len(source) == 198
-    assert source.startswith(
-        "obj1 = type('', (object,), {})()\nobj1.__class__ = var0.Foo\nobj1._bar = "
-    )
-    assert source.endswith("\nassert var0 == obj0\n")
-
-
-def test_complex_dict(assertion_to_ast):
-    value = {Foo("foo"): "foo", "bar": Foo("bar"), 42: 1337}
-    assertion = MagicMock(value=value)
-    assertion_to_ast.visit_complex_assertion(assertion)
-    module = Module(body=assertion_to_ast.nodes)
-    assert (
-        astor.to_source(module) == "obj1 = type('', (object,), {})()\n"
-        "obj1.__class__ = var0.Foo\n"
-        "obj1._bar = 'foo'\n"
-        "obj2 = type('', (object,), {})()\n"
-        "obj2.__class__ = var0.Foo\n"
-        "obj2._bar = 'bar'\n"
-        "obj0 = {obj1: 'foo', 'bar': obj2, (42): 1337}\n"
-        "assert var0 == obj0\n"
-    )
-
-
-def test_complex_tuple(assertion_to_ast):
-    value = (Foo("foo"), Foo("bar"), 42)
-    assertion = MagicMock(value=value)
-    assertion_to_ast.visit_complex_assertion(assertion)
-    module = Module(body=assertion_to_ast.nodes)
-    assert (
-        astor.to_source(module)
-        == """obj1 = type('', (object,), {})()
-obj1.__class__ = var0.Foo
-obj1._bar = 'foo'
-obj2 = type('', (object,), {})()
-obj2.__class__ = var0.Foo
-obj2._bar = 'bar'
-obj0 = obj1, obj2, 42
-assert var0 == obj0
-"""
-    )
-
-
-def test_field_global(assertion_to_ast):
-    assertion = MagicMock(value=42, field="foo", module="var0")
-    assertion_to_ast.visit_field_assertion(assertion)
-    module = Module(body=assertion_to_ast.nodes)
-    assert astor.to_source(module) == "assert var0.foo == 42\n"
-
-
-def test_field_attribute(assertion_to_ast):
-    assertion = MagicMock(value=42, field="foo")
-    assertion_to_ast.visit_field_assertion(assertion)
-    module = Module(body=assertion_to_ast.nodes)
-    assert astor.to_source(module) == "assert var0.foo == 42\n"
-
-
-def test_field_class(assertion_to_ast):
-    assertion = MagicMock(value=42, field="foo", owners=["clazz"])
-    assertion_to_ast.visit_field_assertion(assertion)
-    module = Module(body=assertion_to_ast.nodes)
-    assert astor.to_source(module) == "assert var0.clazz.foo == 42\n"
-=======
     assert (
         astor.to_source(Module(body=assertion_to_ast.nodes)) == "assert var_0 == 42\n"
-    )
->>>>>>> f0682284
+    )