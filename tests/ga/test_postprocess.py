--- conflicted
+++ resolved
@@ -13,11 +13,8 @@
 import pynguin.ga.testcasechromosome as tcc
 import pynguin.testcase.defaulttestcase as dtc
 import pynguin.testcase.statement as stmt
-<<<<<<< HEAD
 from pynguin.analyses.module import ModuleTestCluster
-=======
 from pynguin.assertion.assertion import ExceptionAssertion
->>>>>>> 8fcab9f6
 
 
 def test_not_failing():
@@ -55,10 +52,9 @@
     chromosome.accept.assert_has_calls([call(ass_min), call(ass_min)])
 
 
-def test_test_case_assertion_minimization():
-    ass_min = pp.AssertionMinimization()
-    test_case = dtc.DefaultTestCase()
-    statement = stmt.IntPrimitiveStatement(test_case)
+def test_test_case_assertion_minimization(default_test_case):
+    ass_min = pp.AssertionMinimization()
+    statement = stmt.IntPrimitiveStatement(default_test_case)
 
     assertion_1 = MagicMock(
         checked_instructions=[MagicMock(lineno=1), MagicMock(lineno=2)]
@@ -67,20 +63,21 @@
 
     statement.add_assertion(assertion_1)
     statement.add_assertion(assertion_2)
-    test_case.add_statement(statement)
-
-    chromosome = tcc.TestCaseChromosome(test_case=test_case)
+    default_test_case.add_statement(statement)
+
+    chromosome = tcc.TestCaseChromosome(test_case=default_test_case)
     ass_min.visit_test_case_chromosome(chromosome)
 
     assert ass_min.remaining_assertions == {assertion_1}
     assert ass_min.deleted_assertions == {assertion_2}
-    assert test_case.get_assertions() == [assertion_1]
-
-
-def test_test_case_assertion_minimization_does_not_remove_exception_assertion():
-    ass_min = pp.AssertionMinimization()
-    test_case = dtc.DefaultTestCase()
-    statement = stmt.IntPrimitiveStatement(test_case)
+    assert default_test_case.get_assertions() == [assertion_1]
+
+
+def test_test_case_assertion_minimization_does_not_remove_exception_assertion(
+    default_test_case,
+):
+    ass_min = pp.AssertionMinimization()
+    statement = stmt.IntPrimitiveStatement(default_test_case)
 
     assertion_1 = MagicMock(
         checked_instructions=[MagicMock(lineno=1), MagicMock(lineno=2)]
@@ -91,32 +88,33 @@
 
     statement.add_assertion(assertion_1)
     statement.add_assertion(assertion_2)
-    test_case.add_statement(statement)
-
-    chromosome = tcc.TestCaseChromosome(test_case=test_case)
+    default_test_case.add_statement(statement)
+
+    chromosome = tcc.TestCaseChromosome(test_case=default_test_case)
     ass_min.visit_test_case_chromosome(chromosome)
 
     assert ass_min.remaining_assertions == {assertion_1, assertion_2}
     assert ass_min.deleted_assertions == set()
-    assert test_case.get_assertions() == [assertion_1, assertion_2]
-
-
-def test_test_case_assertion_minimization_does_not_remove_empty_assertion():
-    ass_min = pp.AssertionMinimization()
-    test_case = dtc.DefaultTestCase()
-    statement = stmt.IntPrimitiveStatement(test_case)
+    assert default_test_case.get_assertions() == [assertion_1, assertion_2]
+
+
+def test_test_case_assertion_minimization_does_not_remove_empty_assertion(
+    default_test_case,
+):
+    ass_min = pp.AssertionMinimization()
+    statement = stmt.IntPrimitiveStatement(default_test_case)
 
     assertion_1 = MagicMock(checked_instructions=[])
 
     statement.add_assertion(assertion_1)
-    test_case.add_statement(statement)
-
-    chromosome = tcc.TestCaseChromosome(test_case=test_case)
+    default_test_case.add_statement(statement)
+
+    chromosome = tcc.TestCaseChromosome(test_case=default_test_case)
     ass_min.visit_test_case_chromosome(chromosome)
 
     assert ass_min.remaining_assertions == {assertion_1}
     assert ass_min.deleted_assertions == set()
-    assert test_case.get_assertions() == [assertion_1]
+    assert default_test_case.get_assertions() == [assertion_1]
 
 
 def test_test_case_postprocessor_suite():
