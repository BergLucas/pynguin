#  This file is part of Pynguin.
#
#  SPDX-FileCopyrightText: 2019–2022 Pynguin Contributors
#
#  SPDX-License-Identifier: LGPL-3.0-or-later
#
import importlib
import os
import threading
from unittest import mock
from unittest.mock import MagicMock, call

import pytest
from bytecode import Compare
from ordered_set import OrderedSet

<<<<<<< HEAD
import pynguin.utils.opcodes as op
from pynguin.analyses.seeding import DynamicConstantSeeding
=======
from pynguin.analyses.constants import (
    ConstantPool,
    DynamicConstantProvider,
    EmptyConstantProvider,
)
>>>>>>> 0e4c4bed
from pynguin.instrumentation.instrumentation import (
    BranchCoverageInstrumentation,
    CheckedCoverageInstrumentation,
    DynamicSeedingInstrumentation,
    InstrumentationAdapter,
    InstrumentationTransformer,
    LineCoverageInstrumentation,
)
from pynguin.testcase.execution import (
    ArtificialInstr,
    ExecutedControlInstruction,
    ExecutedMemoryInstruction,
    ExecutedReturnInstruction,
    ExecutionTracer,
)


@pytest.fixture()
def simple_module():
    simple = importlib.import_module("tests.fixtures.instrumentation.simple")
    simple = importlib.reload(simple)
    return simple


@pytest.fixture()
def artificial_none_module():
    simple = importlib.import_module("tests.fixtures.linecoverage.artificial_none")
    simple = importlib.reload(simple)
    return simple


@pytest.fixture()
def comparison_module():
    comparison = importlib.import_module("tests.fixtures.instrumentation.comparison")
    comparison = importlib.reload(comparison)
    return comparison


@pytest.fixture()
def tracer_mock():
    tracer = MagicMock()
    tracer.register_code_object.side_effect = range(100)
    tracer.register_predicate.side_effect = range(100)
    return tracer


def test_entered_function(simple_module, tracer_mock):
    adapter = BranchCoverageInstrumentation(tracer_mock)
    transformer = InstrumentationTransformer(tracer_mock, [adapter])
    simple_module.simple_function.__code__ = transformer.instrument_module(
        simple_module.simple_function.__code__
    )
    simple_module.simple_function(1)
    tracer_mock.register_code_object.assert_called_once()
    tracer_mock.executed_code_object.assert_called_once()


def test_entered_for_loop_no_jump(simple_module, tracer_mock):
    adapter = BranchCoverageInstrumentation(tracer_mock)
    transformer = InstrumentationTransformer(tracer_mock, [adapter])
    simple_module.for_loop.__code__ = transformer.instrument_module(
        simple_module.for_loop.__code__
    )
    tracer_mock.register_predicate.assert_called_once()
    simple_module.for_loop(3)
    tracer_mock.executed_bool_predicate.assert_called_with(True, 0)


def test_entered_for_loop_no_jump_not_entered(simple_module, tracer_mock):
    adapter = BranchCoverageInstrumentation(tracer_mock)
    transformer = InstrumentationTransformer(tracer_mock, [adapter])
    simple_module.for_loop.__code__ = transformer.instrument_module(
        simple_module.for_loop.__code__
    )
    tracer_mock.register_predicate.assert_called_once()
    simple_module.for_loop(0)
    tracer_mock.executed_bool_predicate.assert_called_with(False, 0)


def test_entered_for_loop_full_loop(simple_module, tracer_mock):
    adapter = BranchCoverageInstrumentation(tracer_mock)
    transformer = InstrumentationTransformer(tracer_mock, [adapter])
    simple_module.full_for_loop.__code__ = transformer.instrument_module(
        simple_module.full_for_loop.__code__
    )
    tracer_mock.register_predicate.assert_called_once()
    simple_module.full_for_loop(3)
    tracer_mock.executed_bool_predicate.assert_has_calls(
        [call(True, 0), call(True, 0), call(True, 0), call(False, 0)]
    )
    assert tracer_mock.executed_bool_predicate.call_count == 4


def test_entered_for_loop_full_loop_not_entered(simple_module, tracer_mock):
    adapter = BranchCoverageInstrumentation(tracer_mock)
    transformer = InstrumentationTransformer(tracer_mock, [adapter])
    simple_module.full_for_loop.__code__ = transformer.instrument_module(
        simple_module.full_for_loop.__code__
    )
    tracer_mock.register_predicate.assert_called_once()
    simple_module.full_for_loop(0)
    tracer_mock.executed_bool_predicate.assert_called_with(False, 0)


def test_add_bool_predicate(simple_module, tracer_mock):
    adapter = BranchCoverageInstrumentation(tracer_mock)
    transformer = InstrumentationTransformer(tracer_mock, [adapter])
    simple_module.bool_predicate.__code__ = transformer.instrument_module(
        simple_module.bool_predicate.__code__
    )
    simple_module.bool_predicate(True)
    tracer_mock.register_predicate.assert_called_once()
    tracer_mock.executed_bool_predicate.assert_called_once()


def test_add_cmp_predicate(simple_module, tracer_mock):
    adapter = BranchCoverageInstrumentation(tracer_mock)
    transformer = InstrumentationTransformer(tracer_mock, [adapter])
    simple_module.cmp_predicate.__code__ = transformer.instrument_module(
        simple_module.cmp_predicate.__code__
    )
    simple_module.cmp_predicate(1, 2)
    tracer_mock.register_predicate.assert_called_once()
    tracer_mock.executed_compare_predicate.assert_called_once()


def test_transform_for_loop_multi(simple_module, tracer_mock):
    adapter = BranchCoverageInstrumentation(tracer_mock)
    transformer = InstrumentationTransformer(tracer_mock, [adapter])
    simple_module.multi_loop.__code__ = transformer.instrument_module(
        simple_module.multi_loop.__code__
    )
    assert simple_module.multi_loop(2) == 4
    assert tracer_mock.register_predicate.call_count == 3
    calls = [call(True, 0), call(True, 1), call(True, 1), call(False, 1)] * 2 + [
        call(False, 0),
        call(False, 2),
    ]
    assert tracer_mock.executed_bool_predicate.call_count == len(calls)
    tracer_mock.executed_bool_predicate.assert_has_calls(calls)


def test_add_cmp_predicate_loop_comprehension(simple_module, tracer_mock):
    adapter = BranchCoverageInstrumentation(tracer_mock)
    transformer = InstrumentationTransformer(tracer_mock, [adapter])
    simple_module.comprehension.__code__ = transformer.instrument_module(
        simple_module.comprehension.__code__
    )
    call_count = 5
    simple_module.comprehension(call_count, 3)
    assert tracer_mock.register_predicate.call_count == 2
    assert tracer_mock.executed_compare_predicate.call_count == call_count
    tracer_mock.executed_bool_predicate.assert_has_calls([call(True, 1)])


def test_add_cmp_predicate_lambda(simple_module, tracer_mock):
    adapter = BranchCoverageInstrumentation(tracer_mock)
    transformer = InstrumentationTransformer(tracer_mock, [adapter])
    simple_module.lambda_func.__code__ = transformer.instrument_module(
        simple_module.lambda_func.__code__
    )
    lam = simple_module.lambda_func(10)
    lam(5)
    tracer_mock.register_predicate.assert_called_once()
    assert tracer_mock.register_code_object.call_count == 2
    tracer_mock.executed_compare_predicate.assert_called_once()
    tracer_mock.executed_code_object.assert_has_calls(
        [call(0), call(1)], any_order=True
    )


def test_conditional_assignment(simple_module, tracer_mock):
    adapter = BranchCoverageInstrumentation(tracer_mock)
    transformer = InstrumentationTransformer(tracer_mock, [adapter])
    simple_module.conditional_assignment.__code__ = transformer.instrument_module(
        simple_module.conditional_assignment.__code__
    )
    simple_module.conditional_assignment(10)
    tracer_mock.register_predicate.assert_called_once()
    assert tracer_mock.register_code_object.call_count == 1
    tracer_mock.executed_compare_predicate.assert_called_once()
    tracer_mock.executed_code_object.assert_has_calls([call(0)])


def test_conditionally_nested_class(simple_module, tracer_mock):
    adapter = BranchCoverageInstrumentation(tracer_mock)
    transformer = InstrumentationTransformer(tracer_mock, [adapter])
    simple_module.conditionally_nested_class.__code__ = transformer.instrument_module(
        simple_module.conditionally_nested_class.__code__
    )
    assert tracer_mock.register_code_object.call_count == 3

    simple_module.conditionally_nested_class(6)
    tracer_mock.executed_code_object.assert_has_calls(
        [call(0), call(1), call(2)], any_order=True
    )
    tracer_mock.register_predicate.assert_called_once()
    tracer_mock.executed_compare_predicate.assert_called_once()


def test_avoid_duplicate_instrumentation(simple_module):
    tracer = MagicMock(ExecutionTracer)
    tracer.register_code_object.return_value = 0
    adapter = BranchCoverageInstrumentation(tracer)
    transformer = InstrumentationTransformer(tracer, [adapter])
    already_instrumented = transformer.instrument_module(
        simple_module.cmp_predicate.__code__
    )
    with pytest.raises(AssertionError):
        transformer.instrument_module(already_instrumented)


@pytest.mark.parametrize(
    "block,expected",
    [
        ([], {}),
        ([MagicMock()], {0: 0}),
        ([MagicMock(), MagicMock()], {0: 0, 1: 1}),
        ([MagicMock(), ArtificialInstr("POP_TOP"), MagicMock()], {0: 0, 1: 2}),
        ([ArtificialInstr("POP_TOP"), ArtificialInstr("POP_TOP"), MagicMock()], {0: 2}),
    ],
)
def test__map_instr_positions(block, expected):
    assert InstrumentationAdapter._map_instr_positions(block) == expected


@pytest.mark.parametrize(
    "function_name, branchless_function_count, branches_count",
    [
        ("simple_function", 1, 0),
        ("cmp_predicate", 0, 1),
        ("bool_predicate", 0, 1),
        ("for_loop", 0, 1),
        ("full_for_loop", 0, 1),
        ("multi_loop", 0, 3),
        ("comprehension", 1, 2),
        ("lambda_func", 1, 1),
        ("conditional_assignment", 0, 1),
        ("conditionally_nested_class", 2, 1),
    ],
)
def test_integrate_branch_distance_instrumentation(
    simple_module,
    function_name,
    branchless_function_count,
    branches_count,
):
    tracer = ExecutionTracer()
    function_callable = getattr(simple_module, function_name)
    adapter = BranchCoverageInstrumentation(tracer)
    transformer = InstrumentationTransformer(tracer, [adapter])
    function_callable.__code__ = transformer.instrument_module(
        function_callable.__code__
    )
    assert (
        len(tracer.get_known_data().branch_less_code_objects)
        == branchless_function_count
    )
    assert len(list(tracer.get_known_data().existing_predicates)) == branches_count


def test_integrate_line_coverage_instrumentation(simple_module):
    tracer = ExecutionTracer()
    function_callable = getattr(simple_module, "multi_loop")
    adapter = LineCoverageInstrumentation(tracer)
    transformer = InstrumentationTransformer(tracer, [adapter])
    function_callable.__code__ = transformer.instrument_module(
        function_callable.__code__
    )

    assert tracer.get_known_data().existing_lines
    # the body of the method contains 7 statements on lines 38 to 44
    assert {0, 1, 2, 3, 4, 5, 6} == tracer.get_known_data().existing_lines.keys()


def test_offset_calculation_checked_coverage_instrumentation(simple_module):
    """Checks if the instructions in the checked coverage are traced correctly.
    The disassembled method 'bool_predicate' looks as such:
    21          0 LOAD_FAST                0 (a)
                2 POP_JUMP_IF_FALSE        4 (to 8)

    22          4 LOAD_CONST               1 (1)
                6 RETURN_VALUE

    24     >>    8 LOAD_CONST               2 (0)
                10 RETURN_VALUE
    """
    expected_executed_instructions = OrderedSet(
        [
            ExecutedMemoryInstruction(
                file=simple_module.__file__,
                code_object_id=0,
                node_id=0,
                opcode=op.LOAD_FAST,
                argument="a",
                lineno=21,
                offset=0,
                arg_address=0,
                is_mutable_type=True,
                object_creation=True,
            ),
            ExecutedControlInstruction(
                file=simple_module.__file__,
                code_object_id=0,
                node_id=0,
                opcode=op.POP_JUMP_IF_FALSE,
                argument="a",
                lineno=21,
                offset=2,
            ),
            # the LOAD_CONST instruction is not traced by the slicer
            ExecutedReturnInstruction(
                file=simple_module.__file__,
                code_object_id=0,
                node_id=2,
                opcode=op.RETURN_VALUE,
                argument=None,
                lineno=24,
                offset=10,
            ),
        ]
    )

    tracer = ExecutionTracer()
    function_callable = getattr(simple_module, "bool_predicate")
    adapter = CheckedCoverageInstrumentation(tracer)
    transformer = InstrumentationTransformer(tracer, [adapter])

    function_callable.__code__ = transformer.instrument_module(
        function_callable.__code__
    )
    function_callable(False)

    trace = tracer.get_trace()
    assert trace.executed_instructions
    assert len(trace.executed_instructions) == len(expected_executed_instructions)
    for expected_instr, actual_instr in zip(
        expected_executed_instructions, trace.executed_instructions
    ):
        # can not compare expected and actual with equals, since the attribute
        # access instruction holds an argument address that changes with each
        # execution and can not be set in the expected element
        assert type(expected_instr) == type(actual_instr)
        assert expected_instr.file == actual_instr.file
        assert expected_instr.code_object_id == actual_instr.code_object_id
        assert expected_instr.opcode == actual_instr.opcode
        assert expected_instr.lineno == actual_instr.lineno
        assert expected_instr.offset == actual_instr.offset


@pytest.mark.parametrize(
    "op",
    [op for op in Compare if op != Compare.EXC_MATCH],
)
def test_comparison(comparison_module, op):
    tracer = ExecutionTracer()
    function_callable = getattr(comparison_module, "_" + op.name.lower())
    adapter = BranchCoverageInstrumentation(tracer)
    transformer = InstrumentationTransformer(tracer, [adapter])
    function_callable.__code__ = transformer.instrument_module(
        function_callable.__code__
    )
    with mock.patch.object(tracer, "executed_compare_predicate") as trace_mock:
        function_callable("a", "a")
        trace_mock.assert_called_with("a", "a", 0, op)


def test_exception():
    tracer = ExecutionTracer()

    def func():
        try:
            raise ValueError()
        except ValueError:
            pass

    adapter = BranchCoverageInstrumentation(tracer)
    transformer = InstrumentationTransformer(tracer, [adapter])
    func.__code__ = transformer.instrument_module(func.__code__)
    with mock.patch.object(tracer, "executed_exception_match") as trace_mock:
        func()
        trace_mock.assert_called_with(ValueError, ValueError, 0)


def test_exception_no_match():
    tracer = ExecutionTracer()

    def func():
        try:
            raise RuntimeError()
        except ValueError:
            pass  # pragma: no cover

    adapter = BranchCoverageInstrumentation(tracer)
    transformer = InstrumentationTransformer(tracer, [adapter])
    func.__code__ = transformer.instrument_module(func.__code__)
    with mock.patch.object(tracer, "executed_exception_match") as trace_mock:
        with pytest.raises(RuntimeError):
            func()
        trace_mock.assert_called_with(RuntimeError, ValueError, 0)


def test_exception_integrate():
    tracer = ExecutionTracer()

    def func():
        try:
            raise ValueError()
        except ValueError:
            pass

    adapter = BranchCoverageInstrumentation(tracer)
    transformer = InstrumentationTransformer(tracer, [adapter])
    func.__code__ = transformer.instrument_module(func.__code__)
    tracer.current_thread_identifier = threading.current_thread().ident
    func()
    assert {0} == tracer.get_trace().executed_code_objects
    assert {0: 1} == tracer.get_trace().executed_predicates
    assert {0: 0.0} == tracer.get_trace().true_distances
    assert {0: 1.0} == tracer.get_trace().false_distances


def test_multiple_instrumentations_share_code_object_ids(simple_module):
    tracer = ExecutionTracer()

    line_instr = LineCoverageInstrumentation(tracer)
    branch_instr = BranchCoverageInstrumentation(tracer)
    transformer = InstrumentationTransformer(tracer, [line_instr, branch_instr])
    simple_module.simple_function.__code__ = transformer.instrument_module(
        simple_module.simple_function.__code__
    )

    tracer.current_thread_identifier = threading.current_thread().ident
    simple_module.simple_function(42)
    assert {0} == tracer.get_known_data().existing_code_objects.keys()
    assert {0} == tracer.get_known_data().branch_less_code_objects
    assert {0} == tracer.get_trace().executed_code_objects


def test_exception_no_match_integrate():
    tracer = ExecutionTracer()

    def func():
        try:
            raise RuntimeError()
        except ValueError:
            pass  # pragma: no cover

    adapter = BranchCoverageInstrumentation(tracer)
    transformer = InstrumentationTransformer(tracer, [adapter])
    func.__code__ = transformer.instrument_module(func.__code__)
    tracer.current_thread_identifier = threading.current_thread().ident
    with pytest.raises(RuntimeError):
        func()
    assert {0} == tracer.get_trace().executed_code_objects
    assert {0: 1} == tracer.get_trace().executed_predicates
    assert {0: 1.0} == tracer.get_trace().true_distances
    assert {0: 0.0} == tracer.get_trace().false_distances


def test_tracking_covered_statements_explicit_return(simple_module):
    tracer = ExecutionTracer()

    instr = LineCoverageInstrumentation(tracer)
    transformer = InstrumentationTransformer(tracer, [instr])
    simple_module.explicit_none_return.__code__ = transformer.instrument_module(
        simple_module.explicit_none_return.__code__
    )
    tracer.current_thread_identifier = threading.current_thread().ident
    simple_module.explicit_none_return()
    assert tracer.get_trace().covered_line_ids
    assert tracer.lineids_to_linenos(tracer.get_trace().covered_line_ids) == {77, 78}


@pytest.mark.parametrize(
    "value1, value2, expected_lines",
    [
        pytest.param(0, 1, {14, 17}),
        pytest.param(1, 0, {14, 15}),
    ],
)
def test_tracking_covered_statements_cmp_predicate(
    simple_module, value1, value2, expected_lines
):
    tracer = ExecutionTracer()

    adapter = LineCoverageInstrumentation(tracer)
    transformer = InstrumentationTransformer(tracer, [adapter])
    simple_module.cmp_predicate.__code__ = transformer.instrument_module(
        simple_module.cmp_predicate.__code__
    )
    tracer.current_thread_identifier = threading.current_thread().ident
    simple_module.cmp_predicate(value1, value2)
    assert tracer.get_trace().covered_line_ids
    assert (
        tracer.lineids_to_linenos(tracer.get_trace().covered_line_ids) == expected_lines
    )


@pytest.mark.parametrize(
    "value, expected_lines",
    [
        pytest.param(False, {21, 24}),
        pytest.param(True, {21, 22}),
    ],
)
def test_tracking_covered_statements_bool_predicate(
    simple_module, value, expected_lines
):
    tracer = ExecutionTracer()

    adapter = LineCoverageInstrumentation(tracer)
    transformer = InstrumentationTransformer(tracer, [adapter])
    simple_module.bool_predicate.__code__ = transformer.instrument_module(
        simple_module.bool_predicate.__code__
    )
    tracer.current_thread_identifier = threading.current_thread().ident
    simple_module.bool_predicate(value)
    assert tracer.get_trace().covered_line_ids
    assert (
        tracer.lineids_to_linenos(tracer.get_trace().covered_line_ids) == expected_lines
    )


@pytest.mark.parametrize(
    "number, expected_lines",
    [
        pytest.param(0, {33}),
        pytest.param(1, {33, 34}),
    ],
)
def test_tracking_covered_statements_for_loop(simple_module, number, expected_lines):
    tracer = ExecutionTracer()

    adapter = LineCoverageInstrumentation(tracer)
    transformer = InstrumentationTransformer(tracer, [adapter])
    simple_module.full_for_loop.__code__ = transformer.instrument_module(
        simple_module.full_for_loop.__code__
    )
    tracer.current_thread_identifier = threading.current_thread().ident
    simple_module.full_for_loop(number)
    assert tracer.get_trace().covered_line_ids
    assert (
        tracer.lineids_to_linenos(tracer.get_trace().covered_line_ids) == expected_lines
    )


@pytest.mark.parametrize(
    "number, expected_lines",
    [
        pytest.param(0, {48}),
        pytest.param(1, {48, 49, 50}),
    ],
)
def test_tracking_covered_statements_while_loop(simple_module, number, expected_lines):
    tracer = ExecutionTracer()

    adapter = LineCoverageInstrumentation(tracer)
    transformer = InstrumentationTransformer(tracer, [adapter])
    simple_module.while_loop.__code__ = transformer.instrument_module(
        simple_module.while_loop.__code__
    )
    tracer.current_thread_identifier = threading.current_thread().ident
    simple_module.while_loop(number)
    assert tracer.get_trace().covered_line_ids
    assert (
        tracer.lineids_to_linenos(tracer.get_trace().covered_line_ids) == expected_lines
    )


@pytest.mark.parametrize(
    "func,arg,expected_lines",
    [
        ("explicit_return_none", None, {8}),
        ("empty_function", None, {11}),
        ("pass_function", None, {16}),
        ("only_return_on_branch", True, {20, 21}),
        ("only_return_on_branch", False, {20}),
        ("return_on_both_branches", True, {25, 26}),
        ("return_on_both_branches", False, {25, 27}),
        ("pass_on_both", True, {31, 32}),
        ("pass_on_both", False, {31, 34}),
        ("for_return", [], {38}),
        ("for_return", [1], {38, 39}),
    ],
)
def test_expected_covered_lines(func, arg, expected_lines, artificial_none_module):
    tracer = ExecutionTracer()

    adapter = LineCoverageInstrumentation(tracer)
    transformer = InstrumentationTransformer(tracer, [adapter])
    func_object = getattr(artificial_none_module, func)
    func_object.__code__ = transformer.instrument_module(func_object.__code__)
    tracer.current_thread_identifier = threading.current_thread().ident
    func_object(arg)
    assert (
        tracer.lineids_to_linenos(tracer.get_trace().covered_line_ids) == expected_lines
    )


@pytest.fixture()
def dynamic_instr():
    constant_pool = ConstantPool()
    constant_provider = DynamicConstantProvider(
        pool=constant_pool, delegate=EmptyConstantProvider(), probability=1.0
    )
    adapter = DynamicSeedingInstrumentation(constant_provider)
    transformer = InstrumentationTransformer(ExecutionTracer(), [adapter])
    return constant_pool, transformer


@pytest.fixture()
def dummy_module():
    dummy_module = importlib.import_module(
        "tests.fixtures.seeding.dynamicseeding.dynamicseedingdummies"
    )
    dummy_module = importlib.reload(dummy_module)
    return dummy_module


def test_compare_op_int(dynamic_instr, dummy_module):
    dynamic, instr = dynamic_instr
    dummy_module.compare_op_dummy.__code__ = instr.instrument_module(
        dummy_module.compare_op_dummy.__code__
    )
    res = dummy_module.compare_op_dummy(10, 11)

    assert res == 1
    assert dynamic.get_all_constants_for(int) == {10, 11}


def test_compare_op_float(dynamic_instr, dummy_module):
    dynamic, instr = dynamic_instr
    dummy_module.compare_op_dummy.__code__ = instr.instrument_module(
        dummy_module.compare_op_dummy.__code__
    )
    res = dummy_module.compare_op_dummy(1.0, 2.5)

    assert res == 1
    assert dynamic.get_all_constants_for(float) == {1.0, 2.5}


def test_compare_op_string(dynamic_instr, dummy_module):
    dynamic, instr = dynamic_instr
    dummy_module.compare_op_dummy.__code__ = instr.instrument_module(
        dummy_module.compare_op_dummy.__code__
    )
    res = dummy_module.compare_op_dummy("abc", "def")

    assert res == 1
    assert dynamic.get_all_constants_for(str) == {"abc", "def"}


def test_compare_op_other_type(dynamic_instr, dummy_module):
    dynamic, instr = dynamic_instr
    dummy_module.compare_op_dummy.__code__ = instr.instrument_module(
        dummy_module.compare_op_dummy.__code__
    )
    res = dummy_module.compare_op_dummy(True, "def")

    assert res == 1
    assert not dynamic.has_constant_for(int)
    assert not dynamic.has_constant_for(float)
    assert dynamic.has_constant_for(str)
    assert dynamic.get_all_constants_for(str) == {"def"}


@pytest.mark.parametrize(
    "func_name,inp,tracked,result",
    [
        ("isalnum", "alnumtest", "alnumtest!", 0),
        ("isalnum", "alnum_test", "isalnum", 1),
        ("islower", "lower", "LOWER", 0),
        ("islower", "NotLower", "notlower", 1),
        ("isupper", "UPPER", "upper", 0),
        ("isupper", "NotUpper", "NOTUPPER", 1),
        ("isdecimal", "012345", "non_decimal", 0),
        ("isdecimal", "not_decimal", "0123456789", 1),
        ("isalpha", "alpha", "alpha1", 0),
        ("isalpha", "not_alpha", "isalpha", 1),
        ("isdigit", "012345", "012345_", 0),
        ("isdigit", "not_digit", "0", 1),
        ("isidentifier", "is_identifier", "is_identifier!", 0),
        ("isidentifier", "not_identifier!", "is_Identifier", 1),
        ("isnumeric", "44444", "44444A", 0),
        ("isnumeric", "not_numeric", "012345", 1),
        ("isprintable", "printable", f"printable{os.linesep}", 0),
        ("isprintable", f"not_printable{os.linesep}", "is_printable", 1),
        ("isspace", " ", " a", 0),
        ("isspace", "no_space", "   ", 1),
        ("istitle", "Title", "Title AAA", 0),
        ("istitle", "no Title", "Is Title", 1),
    ],
)
def test_string_functions(dynamic_instr, func_name, inp, tracked, result):
    # Some evil trickery
    glob = {}
    loc = {}
    exec(
        f"""def dummy(s):
    if s.{func_name}():
        return 0
    else:
        return 1""",
        glob,
        loc,
    )
    func = loc["dummy"]

    dynamic, instr = dynamic_instr
    func.__code__ = instr.instrument_module(func.__code__)
    assert func(inp) == result
    assert dynamic.has_constant_for(str)
    assert dynamic.get_all_constants_for(str) == {inp, tracked}


@pytest.mark.parametrize(
    "func_name,inp1,inp2,tracked,result",
    [
        ("startswith", "abc", "ab", "ababc", 0),
        ("endswith", "abc", "bc", "abcbc", 0),
    ],
)
def test_binary_string_functions(dynamic_instr, func_name, inp1, inp2, tracked, result):
    # Some evil trickery
    glob = {}
    loc = {}
    exec(
        f"""def dummy(s1,s2):
    if s1.{func_name}(s2):
        return 0
    else:
        return 1""",
        glob,
        loc,
    )
    func = loc["dummy"]

    dynamic, instr = dynamic_instr
    func.__code__ = instr.instrument_module(func.__code__)
    assert func(inp1, inp2) == result
    assert dynamic.has_constant_for(str)
    assert dynamic.get_all_constants_for(str) == {tracked}<|MERGE_RESOLUTION|>--- conflicted
+++ resolved
@@ -14,16 +14,12 @@
 from bytecode import Compare
 from ordered_set import OrderedSet
 
-<<<<<<< HEAD
 import pynguin.utils.opcodes as op
-from pynguin.analyses.seeding import DynamicConstantSeeding
-=======
 from pynguin.analyses.constants import (
     ConstantPool,
     DynamicConstantProvider,
     EmptyConstantProvider,
 )
->>>>>>> 0e4c4bed
 from pynguin.instrumentation.instrumentation import (
     BranchCoverageInstrumentation,
     CheckedCoverageInstrumentation,
