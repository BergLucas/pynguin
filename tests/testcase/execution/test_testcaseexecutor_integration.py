#  This file is part of Pynguin.
#
#  SPDX-FileCopyrightText: 2019–2024 Pynguin Contributors
#
#  SPDX-License-Identifier: MIT
#
"""Integration tests for the executor."""
import ast
import importlib
import threading

from unittest.mock import MagicMock

import pytest

import pynguin.configuration as config

from pynguin.analyses.constants import EmptyConstantProvider
from pynguin.analyses.module import generate_test_cluster
from pynguin.analyses.seeding import AstToTestCaseTransformer
from pynguin.instrumentation.machinery import install_import_hook
from pynguin.instrumentation.tracer import ExecutionTracer
from pynguin.testcase.execution import ModuleProvider
from pynguin.testcase.execution import TestCaseExecutor
from pynguin.testcase.statement import IntPrimitiveStatement
from pynguin.testcase.statement import MethodStatement


def test_simple_execution(default_test_case):
    config.configuration.module_name = "tests.fixtures.accessibles.accessible"
    tracer = ExecutionTracer()
    tracer.current_thread_identifier = threading.current_thread().ident
    with install_import_hook(config.configuration.module_name, tracer):
        module = importlib.import_module(config.configuration.module_name)
        importlib.reload(module)
        default_test_case.add_statement(IntPrimitiveStatement(default_test_case, 5))
        executor = TestCaseExecutor(tracer)
        assert not executor.execute(default_test_case).has_test_exceptions()


def test_illegal_call(method_mock, default_test_case):
    config.configuration.module_name = "tests.fixtures.accessibles.accessible"
    int_stmt = IntPrimitiveStatement(default_test_case, 5)
    method_stmt = MethodStatement(default_test_case, method_mock, int_stmt.ret_val)
    default_test_case.add_statement(int_stmt)
    default_test_case.add_statement(method_stmt)
    tracer = ExecutionTracer()
    tracer.current_thread_identifier = threading.current_thread().ident
    with install_import_hook(config.configuration.module_name, tracer):
        module = importlib.import_module(config.configuration.module_name)
        importlib.reload(module)
        executor = TestCaseExecutor(tracer)
        result = executor.execute(default_test_case)
        assert result.has_test_exceptions()


def test_no_exceptions(short_test_case):
    config.configuration.module_name = "tests.fixtures.accessibles.accessible"
    tracer = ExecutionTracer()
    tracer.current_thread_identifier = threading.current_thread().ident
    with install_import_hook(config.configuration.module_name, tracer):
        module = importlib.import_module(config.configuration.module_name)
        importlib.reload(module)
        executor = TestCaseExecutor(tracer)
        result = executor.execute(short_test_case)
        assert not result.has_test_exceptions()


def test_instrumentation(short_test_case):
    config.configuration.module_name = "tests.fixtures.accessibles.accessible"
    config.configuration.statistics_output.coverage_metrics = [
        config.CoverageMetric.CHECKED
    ]
    tracer = ExecutionTracer()
    tracer.current_thread_identifier = threading.current_thread().ident
    with install_import_hook(config.configuration.module_name, tracer):
        module = importlib.import_module(config.configuration.module_name)
        importlib.reload(module)
        executor = TestCaseExecutor(tracer)
        result = executor.execute(short_test_case)
        assert not result.has_test_exceptions()
        assert result.execution_trace.executed_instructions


def test_observers(short_test_case):
    tracer = ExecutionTracer()
    tracer.current_thread_identifier = threading.current_thread().ident
    executor = TestCaseExecutor(tracer)
    observer = MagicMock()
<<<<<<< HEAD
    observer.remote_observer.before_statement_execution.side_effect = lambda x, y, z: y
=======
    observer.before_statement_execution.side_effect = lambda _x, y, _z: y
>>>>>>> c7e4419a
    executor.add_observer(observer)
    executor.execute(short_test_case)
    assert observer.before_remote_test_case_execution.call_count == 1
    assert observer.remote_observer.before_test_case_execution.call_count == 1
    assert observer.remote_observer.before_statement_execution.call_count == 2
    assert observer.remote_observer.after_statement_execution.call_count == 2
    assert observer.remote_observer.after_test_case_execution.call_count == 1
    assert observer.after_remote_test_case_execution.call_count == 1


def test_observers_clear():
    tracer = ExecutionTracer()
    tracer.current_thread_identifier = threading.current_thread().ident
    executor = TestCaseExecutor(tracer)
    observer = MagicMock()
    executor.add_observer(observer)
    assert executor._observers == [observer]
    executor.clear_observers()
    assert executor._observers == []


def test_module_provider():
    tracer = ExecutionTracer()
    tracer.current_thread_identifier = threading.current_thread().ident
    prov = ModuleProvider()
    executor = TestCaseExecutor(tracer, prov)
    assert executor.module_provider == prov


@pytest.mark.filterwarnings("ignore::pytest.PytestUnhandledThreadExceptionWarning")
def test_killing_endless_loop():
    config.configuration.module_name = "tests.fixtures.examples.loop"
    module_name = config.configuration.module_name
    tracer = ExecutionTracer()
    tracer.current_thread_identifier = threading.current_thread().ident
    with install_import_hook(module_name, tracer):
        # Need to force reload in order to apply instrumentation
        module = importlib.import_module(module_name)
        importlib.reload(module)

        executor = TestCaseExecutor(tracer)
        cluster = generate_test_cluster(module_name)
        transformer = AstToTestCaseTransformer(
            cluster, False, EmptyConstantProvider()  # noqa: FBT003
        )
        transformer.visit(
            ast.parse(
                """def test_case_0():
    anything = module_0.loop_with_condition()
"""
            )
        )
        test_case = transformer.testcases[0]
        executor.execute(test_case)
        # Running this with a debugger may break these assertions
        for thread in threading.enumerate():
            if "_execute_test_case" in thread.name:
                thread.join()
        assert len(threading.enumerate()) == 1  # Only main thread should be alive.<|MERGE_RESOLUTION|>--- conflicted
+++ resolved
@@ -87,11 +87,7 @@
     tracer.current_thread_identifier = threading.current_thread().ident
     executor = TestCaseExecutor(tracer)
     observer = MagicMock()
-<<<<<<< HEAD
     observer.remote_observer.before_statement_execution.side_effect = lambda x, y, z: y
-=======
-    observer.before_statement_execution.side_effect = lambda _x, y, _z: y
->>>>>>> c7e4419a
     executor.add_observer(observer)
     executor.execute(short_test_case)
     assert observer.before_remote_test_case_execution.call_count == 1
