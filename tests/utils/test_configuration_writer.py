#  This file is part of Pynguin.
#
#  SPDX-FileCopyrightText: 2019–2025 Pynguin Contributors
#
#  SPDX-License-Identifier: MIT
#
import logging
import os

from pathlib import Path
from unittest.mock import patch

import pytest

import pynguin.configuration as config

from pynguin.configuration import StatisticsBackend
from pynguin.utils.configuration_writer import PYNGUIN_CONFIG_TOML
from pynguin.utils.configuration_writer import PYNGUIN_CONFIG_TXT
from pynguin.utils.configuration_writer import convert_config_to_dict
from pynguin.utils.configuration_writer import extract_parameter_list_from_config
from pynguin.utils.configuration_writer import write_configuration


@pytest.fixture
def expected_toml(tmp_path):
    expected_toml = Path(tmp_path) / f"expected-{PYNGUIN_CONFIG_TOML}"
    expected = """project_path = ""
module_name = ""
algorithm = "RANDOM"
ignore_modules = []
ignore_methods = []
subprocess = false
subprocess_if_recommended = true

[test_case_output]
output_path = ""
crash_path = ""
export_strategy = "PY_TEST"
max_length_test_case = 2500
assertion_generation = "MUTATION_ANALYSIS"
allow_stale_assertions = false
mutation_strategy = "FIRST_ORDER_MUTANTS"
mutation_order = 1
post_process = true
float_precision = 0.01
format_with_black = true

[statistics_output]
report_dir = "{REPORT_DIR}"
statistics_backend = "CSV"
timeline_interval = 1000000000
timeline_interpolation = true
coverage_metrics = [ "BRANCH",]
output_variables = [ "TargetModule", "Coverage",]
configuration_id = ""
run_id = ""
project_name = ""
create_coverage_report = false
type_guess_top_n = 10

[stopping]
maximum_search_time = -1
maximum_test_executions = -1
maximum_statement_executions = -1
maximum_slicing_time = 600
maximum_iterations = -1
maximum_test_execution_timeout = 5
maximum_coverage = 100
maximum_coverage_plateau = -1
minimum_coverage = 100
minimum_plateau_iterations = -1
maximum_memory = 3000
test_execution_time_per_statement = 1

[large_language_model]
api_key = "{API_KEY}"
model_name = "gpt-4o-mini"
temperature = 0.8
hybrid_initial_population = false
llm_test_case_percentage = 0.5
enable_response_caching = false
call_llm_for_uncovered_targets = false
coverage_threshold = 1
call_llm_on_stall_detection = false
max_plateau_len = 25
max_llm_interventions = 1

[seeding]
seed = {SEED}
constant_seeding = true
initial_population_seeding = false
initial_population_data = ""
seeded_testcases_reuse_probability = 0.9
initial_population_mutations = 0
dynamic_constant_seeding = true
seeded_primitives_reuse_probability = 0.2
seeded_dynamic_values_reuse_probability = 0.6
seed_from_archive = false
seed_from_archive_probability = 0.2
seed_from_archive_mutations = 3
max_dynamic_length = 1000
max_dynamic_pool_size = 50

[type_inference]
type_inference_strategy = "TYPE_HINTS"
type_tracing = 0.0
subtype_inference = "NONE"
type_tracing_subtype_weight = 0.3
type_tracing_argument_type_weight = 0.5
type_tracing_attribute_weight = 0.2

[pynguinml]
ml_testing_enabled = false
constraints_path = ""
dtype_mapping_path = ""
constructor_function = ""
constructor_function_parameter = ""
max_ndim = 4
max_shape_dim = 4
ignore_constraints_probability = 0.25

[test_creation]
max_recursion = 10
max_delta = 20
max_int = 2048
string_length = 20
bytes_length = 20
collection_size = 5
primitive_reuse_probability = 0.5
object_reuse_probability = 0.9
none_weight = 0
any_weight = 0
original_type_weight = 5
type_tracing_weight = 10
type_tracing_kept_guesses = 2
wrap_var_param_type_probability = 0.7
negate_type = 0.1
skip_optional_parameter_probability = 0.7
max_attempts = 1000
insertion_uut = 0.5
max_size = 100
use_random_object_for_call = 0.0

[search_algorithm]
min_initial_tests = 1
max_initial_tests = 10
population = 50
chromosome_length = 40
chop_max_length = true
elite = 1
crossover_rate = 0.75
test_insertion_probability = 0.1
test_delete_probability = 0.3333333333333333
test_change_probability = 0.3333333333333333
test_insert_probability = 0.3333333333333333
statement_insertion_probability = 0.5
random_perturbation = 0.2
change_parameter_probability = 0.1
tournament_size = 5
rank_bias = 1.7
selection = "TOURNAMENT_SELECTION"
use_archive = false
filter_covered_targets_from_test_cluster = false
number_of_mutations = 1

[mio]
exploitation_starts_at_percent = 0.5

[random]
max_sequence_length = 10
max_sequences_combined = 10

[to_cover]
only_cover = []
no_cover = []
enable_inline_pynguin_no_cover = true
enable_inline_pragma_no_cover = true

[local_search]
local_search = true
local_search_same_datatype = true
local_search_different_datatype = false
local_search_llm = false
local_search_primitives = true
local_search_collections = false
local_search_complex_objects = false
local_search_probability = 0.02
local_search_time = 5000
ls_int_delta_increasing_factor = 2
ls_string_random_mutation_count = 10
ls_random_parametrized_statement_call_count = 10
ls_max_different_type_mutations = 10
ls_different_type_primitive_probability = 0.3
ls_different_type_collection_probability = 0.3
ls_dict_max_insertions = 10
ls_llm_whole_module = false

[test_case_output.minimization]
test_case_minimization_strategy = "CASE"
test_case_minimization_direction = "BACKWARD"

[mio.initial_config]
number_of_tests_per_target = 10
random_test_or_from_archive_probability = 0.5
number_of_mutations = 1

[mio.focused_config]
number_of_tests_per_target = 1
random_test_or_from_archive_probability = 0.0
number_of_mutations = 10
"""
    expected = expected.replace("{REPORT_DIR}", str(tmp_path))
    expected = expected.replace("{SEED}", str(config.configuration.seeding.seed))
    expected = expected.replace("{API_KEY}", os.getenv("OPENAI_API_KEY", ""))
    expected_toml.write_text(expected)
    return expected_toml


@pytest.fixture
def expected_txt(tmp_path):
    expected_txt = Path(tmp_path) / f"expected-{PYNGUIN_CONFIG_TXT}"
    expected = """("Configuration(project_path='', module_name='', "
 "test_case_output=TestCaseOutputConfiguration(output_path='', crash_path='', "
 "export_strategy=<ExportStrategy.PY_TEST: 'PY_TEST'>, "
 'max_length_test_case=2500, '
 'assertion_generation=<AssertionGenerator.MUTATION_ANALYSIS: '
 "'MUTATION_ANALYSIS'>, allow_stale_assertions=False, "
 'mutation_strategy=<MutationStrategy.FIRST_ORDER_MUTANTS: '
 "'FIRST_ORDER_MUTANTS'>, mutation_order=1, post_process=True, "
 'minimization=Minimization(test_case_minimization_strategy=<MinimizationStrategy.CASE: '
 "'CASE'>, test_case_minimization_direction=<MinimizationDirection.BACKWARD: "
 "'BACKWARD'>), float_precision=0.01, format_with_black=True), "
 "algorithm=<Algorithm.RANDOM: 'RANDOM'>, "
 "statistics_output=StatisticsOutputConfiguration(report_dir='{REPORT_DIR}', "
 "statistics_backend=<StatisticsBackend.CSV: 'CSV'>, "
 'timeline_interval=1000000000, timeline_interpolation=True, '
 "coverage_metrics=[<CoverageMetric.BRANCH: 'BRANCH'>], "
 "output_variables=[TargetModule, Coverage], configuration_id='', run_id='', "
 "project_name='', create_coverage_report=False, type_guess_top_n=10), "
 'stopping=StoppingConfiguration(maximum_search_time=-1, '
 'maximum_test_executions=-1, maximum_statement_executions=-1, '
 'maximum_slicing_time=600, maximum_iterations=-1, '
 'maximum_test_execution_timeout=5, maximum_coverage=100, '
 'maximum_coverage_plateau=-1, minimum_coverage=100, '
 'minimum_plateau_iterations=-1, maximum_memory=3000, '
 'test_execution_time_per_statement=1), '
 "large_language_model=LLMConfiguration(api_key='{API_KEY}', "
 "model_name='gpt-4o-mini', temperature=0.8, hybrid_initial_population=False, "
 'llm_test_case_percentage=0.5, enable_response_caching=False, '
 'call_llm_for_uncovered_targets=False, coverage_threshold=1, '
 'call_llm_on_stall_detection=False, max_plateau_len=25, '
 'max_llm_interventions=1), '
 'seeding=SeedingConfiguration(seed={SEED}, '
 'constant_seeding=True, initial_population_seeding=False, '
 "initial_population_data='', seeded_testcases_reuse_probability=0.9, "
 'initial_population_mutations=0, dynamic_constant_seeding=True, '
 'seeded_primitives_reuse_probability=0.2, '
 'seeded_dynamic_values_reuse_probability=0.6, seed_from_archive=False, '
 'seed_from_archive_probability=0.2, seed_from_archive_mutations=3, '
 'max_dynamic_length=1000, max_dynamic_pool_size=50), '
 'type_inference=TypeInferenceConfiguration(type_inference_strategy=<TypeInferenceStrategy.TYPE_HINTS: '
 "'TYPE_HINTS'>, type_tracing=0.0, "
 "subtype_inference=<SubtypeInferenceStrategy.NONE: 'NONE'>, "
 'type_tracing_subtype_weight=0.3, type_tracing_argument_type_weight=0.5, '
 'type_tracing_attribute_weight=0.2), '
 'pynguinml=PynguinMLConfiguration(ml_testing_enabled=False, '
 "constraints_path='', dtype_mapping_path='', constructor_function='', "
 "constructor_function_parameter='', max_ndim=4, max_shape_dim=4, "
 'ignore_constraints_probability=0.25), '
 'test_creation=TestCreationConfiguration(max_recursion=10, max_delta=20, '
 'max_int=2048, string_length=20, bytes_length=20, collection_size=5, '
 'primitive_reuse_probability=0.5, object_reuse_probability=0.9, '
 'none_weight=0, any_weight=0, original_type_weight=5, type_tracing_weight=10, '
 'type_tracing_kept_guesses=2, wrap_var_param_type_probability=0.7, '
 'negate_type=0.1, skip_optional_parameter_probability=0.7, max_attempts=1000, '
 'insertion_uut=0.5, max_size=100, use_random_object_for_call=0.0), '
 'search_algorithm=SearchAlgorithmConfiguration(min_initial_tests=1, '
 'max_initial_tests=10, population=50, chromosome_length=40, '
 'chop_max_length=True, elite=1, crossover_rate=0.75, '
 'test_insertion_probability=0.1, test_delete_probability=0.3333333333333333, '
 'test_change_probability=0.3333333333333333, '
 'test_insert_probability=0.3333333333333333, '
 'statement_insertion_probability=0.5, random_perturbation=0.2, '
 'change_parameter_probability=0.1, tournament_size=5, rank_bias=1.7, '
 "selection=<Selection.TOURNAMENT_SELECTION: 'TOURNAMENT_SELECTION'>, "
 'use_archive=False, filter_covered_targets_from_test_cluster=False, '
 'number_of_mutations=1), '
 'mio=MIOConfiguration(initial_config=MIOPhaseConfiguration(number_of_tests_per_target=10, '
 'random_test_or_from_archive_probability=0.5, number_of_mutations=1), '
 'focused_config=MIOPhaseConfiguration(number_of_tests_per_target=1, '
 'random_test_or_from_archive_probability=0.0, number_of_mutations=10), '
 'exploitation_starts_at_percent=0.5), '
 'random=RandomConfiguration(max_sequence_length=10, '
 'max_sequences_combined=10), to_cover=ToCoverConfiguration(only_cover=[], '
 'no_cover=[], enable_inline_pynguin_no_cover=True, '
 'enable_inline_pragma_no_cover=True), ignore_modules=[], ignore_methods=[], '
 'subprocess=False, subprocess_if_recommended=True, '
 'local_search=LocalSearchConfiguration(local_search=True, '
 'local_search_same_datatype=True, local_search_different_datatype=False, '
 'local_search_llm=False, local_search_primitives=True, '
 'local_search_collections=False, local_search_complex_objects=False, '
 'local_search_probability=0.02, local_search_time=5000, '
 'ls_int_delta_increasing_factor=2, ls_string_random_mutation_count=10, '
 'ls_random_parametrized_statement_call_count=10, '
 'ls_max_different_type_mutations=10, '
 'ls_different_type_primitive_probability=0.3, '
 'ls_different_type_collection_probability=0.3, ls_dict_max_insertions=10, '
 'ls_llm_whole_module=False))')"""  # noqa:E501
    expected = expected.replace("{REPORT_DIR}", str(tmp_path))
    expected = expected.replace("{SEED}", str(config.configuration.seeding.seed))
    expected = expected.replace("{API_KEY}", os.getenv("OPENAI_API_KEY", ""))
    expected_txt.write_text(expected)
    return expected_txt


@pytest.fixture
def expected_parameter_list() -> list[str]:
    parameter_list: list[str] = [
        "--project_path /tmp",
        "--module_name dummy",
        "--export_strategy PY_TEST",
        "--max_length_test_case 2500",
        "--assertion_generation MUTATION_ANALYSIS",
        "--allow_stale_assertions False",
        "--mutation_strategy FIRST_ORDER_MUTANTS",
        "--mutation_order 1",
        "--post_process True",
        "--minimization.test_case_minimization_direction BACKWARD",
        "--minimization.test_case_minimization_strategy CASE",
        "--float_precision 0.01",
        "--format_with_black True",
        "--algorithm RANDOM",  # as defined in tests/conftest.py
        "--report_dir pynguin-report",
        "--statistics_backend CSV",
        "--timeline_interval 1000000000",
        "--timeline_interpolation True",
        "--coverage_metrics BRANCH",
        "--output_variables TargetModule\nCoverage",
        "--create_coverage_report False",
        "--type_guess_top_n 10",
        "--maximum_search_time -1",
        "--maximum_test_executions -1",
        "--maximum_statement_executions -1",
        "--maximum_slicing_time 600",
        "--maximum_iterations -1",
        "--maximum_memory 3000",
        "--maximum_test_execution_timeout 5",
        "--maximum_coverage 100",
        "--maximum_coverage_plateau -1",
        "--minimum_coverage 100",
        "--minimum_plateau_iterations -1",
        "--ml_testing_enabled False",
        "--test_execution_time_per_statement 1",
        "--seed 12345",
        "--constant_seeding True",
        "--initial_population_seeding False",
        "--seeded_testcases_reuse_probability 0.9",
        "--initial_population_mutations 0",
        "--dynamic_constant_seeding True",
        "--seeded_primitives_reuse_probability 0.2",
        "--seeded_dynamic_values_reuse_probability 0.6",
        "--seed_from_archive False",
        "--seed_from_archive_probability 0.2",
        "--seed_from_archive_mutations 3",
        "--max_dynamic_length 1000",
        "--max_dynamic_pool_size 50",
        "--type_inference_strategy TYPE_HINTS",
        "--type_tracing 0.0",
        "--max_recursion 10",
        "--max_delta 20",
        "--max_int 2048",
        "--string_length 20",
        "--subprocess False",
        "--subprocess_if_recommended True",
        "--subtype_inference NONE",
        "--bytes_length 20",
        "--collection_size 5",
        "--primitive_reuse_probability 0.5",
        "--object_reuse_probability 0.9",
        "--none_weight 0",
        "--any_weight 0",
        "--original_type_weight 5",
        "--type_tracing_weight 10",
        "--type_tracing_argument_type_weight 0.5",
        "--type_tracing_attribute_weight 0.2",
        "--type_tracing_kept_guesses 2",
        "--type_tracing_subtype_weight 0.3",
        "--wrap_var_param_type_probability 0.7",
        "--negate_type 0.1",
        "--skip_optional_parameter_probability 0.7",
        "--max_attempts 1000",
        "--insertion_uut 0.5",
        "--max_size 100",
        "--use_random_object_for_call 0.0",
        "--min_initial_tests 1",
        "--max_initial_tests 10",
        "--population 50",
        "--chromosome_length 40",
        "--chop_max_length True",
        "--elite 1",
        "--enable_inline_pragma_no_cover True",
        "--enable_inline_pynguin_no_cover True",
        "--crossover_rate 0.75",
        "--test_insertion_probability 0.1",
        "--test_delete_probability 0.3333333333333333",
        "--test_change_probability 0.3333333333333333",
        "--test_insert_probability 0.3333333333333333",
        "--statement_insertion_probability 0.5",
        "--random_perturbation 0.2",
        "--change_parameter_probability 0.1",
        "--tournament_size 5",
        "--rank_bias 1.7",
        "--selection TOURNAMENT_SELECTION",
        "--use_archive False",
        "--filter_covered_targets_from_test_cluster False",
        "--number_of_mutations 1",
        "--exploitation_starts_at_percent 0.5",
        "--initial_config.number_of_tests_per_target 10",
        "--initial_config.random_test_or_from_archive_probability 0.5",
        "--initial_config.number_of_mutations 1",
        "--focused_config.number_of_tests_per_target 1",
        "--focused_config.random_test_or_from_archive_probability 0.0",
        "--focused_config.number_of_mutations 10",
        "--max_sequence_length 10",
        "--max_sequences_combined 10",
        "--model_name gpt-4o-mini",
        "--temperature 0.8",
        "--hybrid_initial_population False",
        "--llm_test_case_percentage 0.5",
        "--enable_response_caching False",
        "--call_llm_for_uncovered_targets False",
        "--coverage_threshold 1",
        "--call_llm_on_stall_detection False",
        "--max_plateau_len 25",
        "--max_llm_interventions 1",
        "--max_ndim 4",
        "--max_shape_dim 4",
        "--ignore_constraints_probability 0.25",
<<<<<<< HEAD
        "--api_key " + os.getenv("OPENAI_API_KEY", ""),
=======
        "--ls_dict_max_insertions 10",
        "--ls_different_type_collection_probability 0.3",
        "--ls_different_type_primitive_probability 0.3",
        "--ls_int_delta_increasing_factor 2",
        "--ls_llm_whole_module False",
        "--local_search True",
        "--local_search_collections False",
        "--local_search_complex_objects False",
        "--local_search_different_datatype False",
        "--local_search_llm False",
        "--local_search_primitives True",
        "--local_search_probability 0.02",
        "--local_search_same_datatype True",
        "--local_search_time 5000",
        "--ls_max_different_type_mutations 10",
        "--ls_random_parametrized_statement_call_count 10",
        "--ls_string_random_mutation_count 10",
>>>>>>> 192118c6
    ]
    return sorted(parameter_list)


def test_write_configuration(expected_toml, expected_txt, tmp_path):
    config.configuration.statistics_output.statistics_backend = StatisticsBackend.CSV
    config.configuration.statistics_output.report_dir = str(tmp_path)

    write_configuration()

    toml_path = Path(config.configuration.statistics_output.report_dir) / PYNGUIN_CONFIG_TOML
    assert toml_path.exists()
    assert toml_path.read_text() == expected_toml.read_text()

    txt_path = Path(config.configuration.statistics_output.report_dir) / PYNGUIN_CONFIG_TXT
    assert txt_path.exists()
    assert txt_path.read_text() == expected_txt.read_text()


@pytest.mark.parametrize(
    "input_value, expected_output",
    [
        ({"key": "value"}, {"key": "value"}),
        (["item1", "item2"], ["item1", "item2"]),
        (StatisticsBackend.CSV, "CSV"),
        (123, 123),
        ("string", "string"),
        (None, None),
    ],
)
def test_convert_config_to_dict(input_value, expected_output):
    assert convert_config_to_dict(input_value) == expected_output


def test_convert_object_with_dict():
    class CustomConfig:
        def __init__(self):
            self.option = "value"

    obj = CustomConfig()
    expected_output = {"option": "value"}

    assert convert_config_to_dict(obj) == expected_output


def test_ignore_callable_and_dunder_methods():
    class Sample:
        def __init__(self):
            self.visible = "yes"
            self._hidden = "no"
            self.__private = "secret"

        def method(self):
            return "should be ignored"

    sample_obj = Sample()
    converted = convert_config_to_dict(sample_obj)

    assert "visible" in converted
    assert "_hidden" in converted
    assert "__private" not in converted
    assert "method" not in converted


def test_extract_parameter_list_from_config(expected_parameter_list):
    config.configuration.module_name = "dummy"
    config.configuration.project_path = "/tmp"  # noqa: S108
    config.configuration.seeding.seed = 12345

    parameter_list = extract_parameter_list_from_config(verbosity=False)

    assert parameter_list == [elem.replace(" ", "\n") for elem in expected_parameter_list]


def test_extract_parameter_list_from_config_preserve_verbosity():
    with patch("logging.getLogger") as mock_get_logger:
        mock_logger = mock_get_logger.return_value
        mock_logger.getEffectiveLevel.return_value = logging.DEBUG  # Simulate verbose logging
        parameter_list = extract_parameter_list_from_config()
        assert "-v" not in parameter_list


@pytest.mark.parametrize(
    "log_level, expected_v_flag",
    [
        (logging.INFO, "-v"),
        (logging.DEBUG, "-vv"),
    ],
)
def test_extract_parameter_list_from_config_preserve_verbosity_2(log_level, expected_v_flag):
    with patch("logging.getLogger") as mock_get_logger:
        mock_logger = mock_get_logger.return_value
        mock_logger.getEffectiveLevel.return_value = log_level

        parameter_list = extract_parameter_list_from_config()

        assert expected_v_flag in parameter_list<|MERGE_RESOLUTION|>--- conflicted
+++ resolved
@@ -437,9 +437,7 @@
         "--max_ndim 4",
         "--max_shape_dim 4",
         "--ignore_constraints_probability 0.25",
-<<<<<<< HEAD
         "--api_key " + os.getenv("OPENAI_API_KEY", ""),
-=======
         "--ls_dict_max_insertions 10",
         "--ls_different_type_collection_probability 0.3",
         "--ls_different_type_primitive_probability 0.3",
@@ -457,7 +455,6 @@
         "--ls_max_different_type_mutations 10",
         "--ls_random_parametrized_statement_call_count 10",
         "--ls_string_random_mutation_count 10",
->>>>>>> 192118c6
     ]
     return sorted(parameter_list)
 
